--- conflicted
+++ resolved
@@ -165,11 +165,7 @@
           :
           # not for py312
           sed -i "s;- cppe;#- cppe;g" env_p4build.yaml
-<<<<<<< HEAD
-          sed -i "s;- qcfractal;- qcfractal>=0.59;g" env_p4build.yaml
-=======
           sed -i "s;- qcfractal;- qcfractal=0.59;g" env_p4build.yaml
->>>>>>> 607ff31a
         fi
         if [[ "${{ runner.os }}" == "macOS" && "${{ matrix.cfg.label }}" == "Conda Clang (M-Intel)" ]]; then
           :

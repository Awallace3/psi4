--- conflicted
+++ resolved
@@ -8,7 +8,6 @@
 
 
 @pytest.mark.saptdft
-<<<<<<< HEAD
 @pytest.mark.parametrize(
     "SAPT_DFT_GRAC_COMPUTE, refA, refB, gracA, gracB, geometry",
     [
@@ -19,17 +18,6 @@
             0.0,
             0.0,
             """
-=======
-def test_saptdft_auto_grac():
-    """
-    For SAPT(DFT), one must compute a GRAC shift for each monomer. Ideally,
-    this GRAC shift should be close to the experimental Ionization Potential
-    (IP) of the monomer. Basis set incompleteness prevents this here.
-    e.g., aug-DZ H2O has a shift of 0.1306, compared to 0.1307 experimental IP.
-    """
-    mol_dimer = psi4.geometry(
-        """
->>>>>>> 529ac745
 0 1
 8   -0.702196054   -0.056060256   0.009942262
 1   -1.022193224   0.846775782   -0.011488714
@@ -85,9 +73,8 @@
     """
     For SAPT(DFT), one must compute a GRAC shift for each monomer. Ideally,
     this GRAC shift should be close to the experimental Ionization Potential
-    (IP) of the monomer. While the present test targets STO-3G, the IP for
-    water is 0.1307. Note that using aug-cc-pVDZ, the computed GRAC shift is
-    0.13063798506967816, which is close to the experimental value.
+    (IP) of the monomer. Basis set incompleteness prevents this here.
+    e.g., aug-DZ H2O has a shift of 0.1306, compared to 0.1307 experimental IP.
     """
     mol_dimer = psi4.geometry(geometry)
     psi4.set_options(

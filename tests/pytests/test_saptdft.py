--- conflicted
+++ resolved
@@ -37,6 +37,7 @@
 }
 
 @pytest.mark.saptdft
+@pytest.mark.dftd4
 def test_sapt_dft_compute_ddft_d4():
     """
     Test SAPT(DFT) for correct delta-DFT and -D4 IE terms
@@ -111,6 +112,7 @@
     print(f"dDFT: {DFT_IE_from_dDFT = }")
 
 @pytest.mark.saptdft
+@pytest.mark.dftd4
 def test_sapt_dft_compute_ddft_d4_diskdf():
     """
     Test SAPT(DFT) for correct delta-DFT and -D4 IE terms
@@ -187,6 +189,7 @@
 
 
 @pytest.mark.saptdft
+@pytest.mark.dftd4
 def test_sapt_dft_diskdf():
     """
     Test SAPT(DFT) for correct delta-DFT and -D4 IE terms
@@ -247,6 +250,7 @@
 
 
 @pytest.mark.saptdft
+@pytest.mark.dftd4
 def test_sapt_dft_compute_ddft_d4_auto_grac():
     """
     Test SAPT(DFT) for correct delta-DFT and -D4 IE terms
@@ -328,6 +332,7 @@
 
 
 @pytest.mark.saptdft
+@pytest.mark.dftd4
 def test_dftd4():
     """
     Tests SAPT(DFT) module for computing DFT-D4 SAPT-decomposition of energy terms
@@ -970,11 +975,6 @@
         "Enuc",
     )
 
-
-<<<<<<< HEAD
-if __name__ == "__main__":
-    test_sapt_dft_diskdf()
-=======
 def test_qcng_embedded_saptdft():
     import qcengine as qcng
     atin = {
@@ -1043,37 +1043,37 @@
         "schema_version": 1,
     }
 
-    ret = psi4.schema_wrapper.run_qcschema(
+    print("run_qcschema")
+    ret_1 = psi4.schema_wrapper.run_qcschema(
         atin,
     )
-    print(ret)
-    # print(ret.properties)
-    # print(ret.extras)
-    ret = qcng.compute(
+    assert compare_values(-0.00191336, ret_1.extras['qcvars']['SAPT TOTAL ENERGY'], 5, "SAPT(DFT) TOTAL run_qschema")
+    print("qcng")
+    ret_2 = qcng.compute(
         atin,
         "psi4",
         raise_error=True,
     )
-    print(ret)
+    print(ret_2)
+    assert compare_values(-0.00191336, ret_2.extras['qcvars']['SAPT TOTAL ENERGY'], 5, "SAPT(DFT) TOTAL qcng")
     return
 
 
 if __name__ == "__main__":
     test_qcng_embedded_saptdft()
 
->>>>>>> a9970990
-    # test_saptdft_external_potential(
-    #     "c",
-    #     ["C"],
-    #     "sapt(dft)",
-    #     {
-    #         "Edisp": -0.003035986247790965,
-    #         "Eelst": -0.013872053118092253,
-    #         "Eexch": 0.02117011636321129,
-    #         "Eind": -0.004613609990417991,
-    #         "Enuc": 37.565065473343004,
-    #         "Etot": -0.0003515329930899192,
-    #     },
-    #     8,
-    # )
-    # test_fisapt0_sapthf_external_potential()+    test_saptdft_external_potential(
+        "c",
+        ["C"],
+        "sapt(dft)",
+        {
+            "Edisp": -0.003035986247790965,
+            "Eelst": -0.013872053118092253,
+            "Eexch": 0.02117011636321129,
+            "Eind": -0.004613609990417991,
+            "Enuc": 37.565065473343004,
+            "Etot": -0.0003515329930899192,
+        },
+        8,
+    )
+    test_fisapt0_sapthf_external_potential()
--- conflicted
+++ resolved
@@ -1047,6 +1047,7 @@
     ret_1 = psi4.schema_wrapper.run_qcschema(
         atin,
     )
+    print(ret_1)
     assert compare_values(-0.00191336, ret_1.extras['qcvars']['SAPT TOTAL ENERGY'], 4, "SAPT(DFT) TOTAL run_qschema")
     print("qcng")
     ret_2 = qcng.compute(
@@ -1060,8 +1061,10 @@
 
 
 if __name__ == "__main__":
-<<<<<<< HEAD
-    # test_sapt_dft_diskdf()
+    psi4.set_memory("32 GB")
+    psi4.set_num_threads(16)
+    test_qcng_embedded_saptdft()
+
     # test_saptdft_external_potential(
     #     "c",
     #     ["C"],
@@ -1076,24 +1079,4 @@
     #     },
     #     8,
     # )
-=======
-    psi4.set_memory("32 GB")
-    psi4.set_num_threads(16)
-    test_qcng_embedded_saptdft()
-
-    test_saptdft_external_potential(
-        "c",
-        ["C"],
-        "sapt(dft)",
-        {
-            "Edisp": -0.003035986247790965,
-            "Eelst": -0.013872053118092253,
-            "Eexch": 0.02117011636321129,
-            "Eind": -0.004613609990417991,
-            "Enuc": 37.565065473343004,
-            "Etot": -0.0003515329930899192,
-        },
-        8,
-    )
->>>>>>> 7d51c143
-    test_fisapt0_sapthf_external_potential()+    # test_fisapt0_sapthf_external_potential()
--- conflicted
+++ resolved
@@ -316,11 +316,7 @@
 ])
 def test_extern_parsing_error(ep):
     with pytest.raises((psi4.ValidationError, TypeError)):
-<<<<<<< HEAD
-        psi4.procrouting.proc.validate_external_potential(ep)
-=======
         psi4.p4util.validate_external_potential(ep)
->>>>>>> e35b3c30
 
 
 _one_far_point = [[0.001, 100.0, 0.0, 0.0]]

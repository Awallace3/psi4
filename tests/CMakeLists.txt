--- conflicted
+++ resolved
@@ -91,13 +91,10 @@
                   sapt7 sapt8 scf-bz2 scf-dipder scf-ecp scf-guess scf-guess-read1 scf-upcast-custom-basis
                   scf-guess-read2 scf-guess-read3 scf-bs scf1 scf-occ scf2 scf3 scf4 scf5 scf6 scf7 scf-property serial-wfn soscf-large soscf-ref
                   soscf-dft stability1 dfep2-1 dfep2-2 sapt-dft1 sapt-dft2 sapt-compare sapt-sf1 dft-custom dft-reference
-<<<<<<< HEAD
                   stability2 tu1-h2o-energy tu2-ch2-energy tu3-h2o-opt scf-response1
                   tu4-h2o-freq tu5-sapt tu6-cp-ne2 x2c1 x2c2 x2c3 x2c-perturb-h zaptn-nh2
-=======
                   stability2 tu1-h2o-energy tu2-ch2-energy tu3-h2o-opt scf-response1 scf-cholesky-basis
-                  tu4-h2o-freq tu5-sapt tu6-cp-ne2 x2c1 x2c2 x2c3 zaptn-nh2
->>>>>>> 65c09212
+                  tu4-h2o-freq tu5-sapt tu6-cp-ne2 x2c1 x2c2 x2c3 x2c-perturb-h zaptn-nh2
                   options1 cubeprop-esp dft-smoke scf-hess1 scf-freq1 dft-jk scf-coverage
                   dft-custom-dhdf dft-custom-hybrid dft-custom-mgga dft-custom-gga
                   pywrap-bfs pywrap-align pywrap-align-chiral mints12 cc-module

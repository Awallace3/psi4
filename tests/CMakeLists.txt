--- conflicted
+++ resolved
@@ -23,7 +23,6 @@
 #  In order to ensure that this works properly, please add your tests to the
 #  appropriate variables given below
 
-<<<<<<< HEAD
 add_subdirectory(adc1)
 add_subdirectory(adc2)
 add_subdirectory(casscf-fzc-sp)
@@ -174,6 +173,7 @@
 add_subdirectory(mints5)
 add_subdirectory(mints6)
 add_subdirectory(mints8)
+add_subdirectory(mints9)
 add_subdirectory(mom)
 add_subdirectory(mp2-1)
 add_subdirectory(mp2-def2)
@@ -271,98 +271,6 @@
 add_subdirectory(tu5-sapt)
 add_subdirectory(tu6-cp-ne2)
 add_subdirectory(zaptn-nh2)
-=======
-
-
-
-set(ADCLong adc1 adc2)
-
-set(CastUpShort castup1)
-set(CastUpLong castup2 castup3)
-set(CCShort cc1 cc2 cc3 cc4 cc8 cc8a cc12 cc15 cc16 cc17 cc18 cc19 cc23 cc24 cc28 cc32 cc49 )
-set(CCLong cc10 cc11 cc13 cc13a cc14 cc21 cc22 cc25 cc26 cc27 cc29 cc30 cc31 cc33 cc34 cc35 cc36 cc37 cc38 cc39 cc40 cc41 cc42 cc43 cc44 cc45 cc46 cc47 cc48 cc4a cc50 cc51 cc52 cc53 cc54 cc55 cc5a cc6 cc8b cc8c cc9 cc9a)
-
-set(CDShort cdomp2-1 cdomp2-2)
-#No long CD jobs
-#No CEPAShort
-set(CEPALong cepa0-grad1 cepa0-grad2 cepa1 cepa2 cepa3)
-set(CISDShort cisd-h2o+-0 cisd-opt-fd)
-set(CISDLong cisd-h2o+-1 cisd-h2o+-2 cisd-h2o-clpse cisd-sp cisd-sp-2)
-
-set(DCFTShort dcft-grad1 dcft1 dcft2 dcft3 dcft4)
-set(DCFTLong dcft5 dcft6 dcft7)
-set(DFShort dfmp2-1 dfomp2-1 dfomp2-2)
-set(DFLong dfmp2-2 dfmp2-3 dfmp2-4 dfomp2-3 dfomp2-4 dfomp2-grad1 dfomp2-grad2 dfscf-bz2)
-set(DFTShort dft1)
-set(DFTLong dft1-alt dft2 dft3 dft-b2plyp dft-dldf dft-freq dft-grad dft-pbe0-2 dft-psivar)
-#No Docs Short
-set(DocsLong docs-bases docs-dft docs-psimod)
-
-set(FCIShort fci-dipole)
-set(FCILong fci-h2o fci-h2o-2 fci-h2o-fzcv fci-tdm fci-tdm-2)
-set(FDLong fd-freq-energy fd-freq-energy-large fd-freq-gradient fd-gradient)
-set(FNOCCShort fnocc2 fnocc4)
-set(FNOCCLong fnocc1 fnocc3) 
-
-set(MCSCFShort mcscf1)
-set(MCSCFLong mcscf2 mcscf3)
-set(MintsShort mints1 mints2 mints9)
-set(MintsLong mints3 mints4 mints5 mints6 mints8)
-set(MP2Short mp2_5-grad1 mpn-bh)
-set(MP2Long mp2-1 mp2_5-grad2 mp2-grad1 mp2-grad2 mp3-grad1 mp3-grad2)
-
-set(OCEPAShort ocepa1 ocepa-grad2)
-set(OCEPALong ocepa2 ocepa3 ocepa-freq1 ocepa-grad1)
-set(OMPShort omp2-2 omp3-1 omp2_5-2 omp2-grad1)
-set(OMPLong omp2-1 omp2-3 omp2-4 omp2-5 omp2_5-1 omp2_5-grad1 omp2_5-grad2 omp2-grad2 omp3-2 omp3-3 omp3-4 omp3-5 omp3-grad1 omp3-grad2) 
-set(OPTShort opt1 opt1-fd)
-set(OPTLong opt2 opt2-fd opt3 opt4 opt5 opt6 opt7 opt-lindep-change)
-
-#No props short
-set(PropsLong props1 props2 props3)
-set(PSIMRCCShort psimrcc-sp1)
-set(PSIMRCCLong psimrcc-ccsd_t-1 psimrcc-ccsd_t-2 psimrcc-ccsd_t-3 psimrcc-ccsd_t-4 psimrcc-fd-freq1 psimrcc-fd-freq2 psimrcc-pt2)
-set(PYWrapShort pywrap-db1 pywrap-db2 pywrap-cbs1 pywrap-all pywrap-alias pywrap-molecule pywrap-freq-e-sowreap)
-set(PYWrapLong pywrap-basis pywrap-checkrun-convcrit pywrap-checkrun-rhf pywrap-checkrun-rohf pywrap-checkrun-uhf pywrap-db3 pywrap-opt-sowreap)
-
-set(RASCIShort rasci-h2o)
-set(RASCILong rasci-c2-active rasci-ne)
-
-set(SAPTShort sapt1)
-set(SAPTLong  sapt3 sapt5)
-set(SCFShort scf1 scf2 scf3 scf5 scf-guess-read)
-set(SCFLong scf11-freq-from-energies scf4 scf6 scf-bz2)
-
-set(TutorialShort tu1-h2o-energy tu2-ch2-energy tu3-h2o-opt tu4-h2o-freq tu5-sapt )
-set(TutorialLong tu6-cp-ne2)
-set(MISCShort ci-multi sad1 matrix1 gibbs)
-set(MISCLong frac ghosts large_atoms min_input mom psithon1 psithon2 pubchem1 zaptn-nh2)
-
-set(CASShort casscf-fzc-sp casscf-sp)
-
-set(AutoTestSubjects cc8 cc9 cc11 cc18 cc19 cc28 cc29 cc30 cc31 cc34 cc36 cc37 cc38 cc39 cc40 cc41 cc42 cc43 cc46 cc47 cc48 cc49 cc50 cc51 cc52 cc55)
-
-###### END test definitions ################
-
-#These are the truly long tests
-set(LongTests mp2-def2 sapt2 sapt4 fd-freq-gradient-large)
-
-#These are the tests that will become the quicktest target
-set(QuickTests ${CastUpShort} ${CCShort} ${CDShort} ${CISDShort} ${DCFTShort}
-    ${DFShort} ${DFTShort} ${FCIShort} ${FNOCCShort} ${MCSCFShort}
-${MintsShort} ${MP2Short} ${OCEPAShort} ${OMPShort} ${OPTShort}
-${PSIMRCCShort} ${PYWrapShort} ${RASCIShort} ${SAPTShort} ${SCFShort}
-${TutorialShort} ${MISCShort} ${CASShort}
-)
-
-#And these are the rest of the tests
-set(LongerTests ${ADCLong} ${CastUpLong} ${CCLong} ${CEPALong} ${CISDLong}
-${DCFTLong} ${DFLong} ${DFTLong} ${DocsLong} ${FCILong} ${FDLong} ${FNOCCLong}
-${MCSCFLong} ${MintsLong} ${MP2Long} ${OCEPALong} ${OMPLong}
-${OPTLong} ${PropsLong} ${PSIMRCCLong} ${PYWrapLong} ${RASCILong} ${SAPTLong}
-${SCFLong} ${TutorialLong} ${MISCLong}
-)
->>>>>>> 7cba52d4
 
 ###### START external-executable-dependent tests ################
 

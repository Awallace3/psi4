#include <psi4-dec.h>
#include <psiconfig.h>
#include <libmints/molecule.h>
#include <libmints/extern.h>
#include <boost/algorithm/string.hpp>

//MKL Header
#ifdef HAVE_MKL
#include <mkl.h>
#endif

//OpenMP Header
//_OPENMP is defined by the compiler if it exists
#ifdef _OPENMP
#include <omp.h>
#endif

using namespace std;
using namespace psi;
using namespace boost;

Process::Environment Process::environment;
Process::Arguments Process::arguments;
const std::string empty_;

// Need to split each entry by the first '=', left side is key, right the value
void Process::Environment::init(char **envp)
{
    string psi4datadir;

    // First set some defaults:
    environment_["PSIDATADIR"] = INSTALLEDPSIDATADIR;
    environment_["MAD_NUM_THREADS"] = "1";

    // Go through user provided environment overwriting defaults if necessary
    int i=0;
    while (envp[i] != NULL) {
        std::vector<std::string> strs;
        boost::split(strs, envp[i], boost::is_any_of("="));
        environment_[strs[0]] = strs[1];

        // I'm tired of having to (re)set PSIDATADIR for PSI3/4
        // If PSI4DATADIR is set it overrides PSIDATADIR
        if (strs[0] == "PSI4DATADIR")
            psi4datadir = strs[1];

        ++i;
    }

    if (psi4datadir.empty() == false)
        environment_["PSIDATADIR"] = psi4datadir;

    nthread_ = 1;

#ifdef _OPENMP
    nthread_ = omp_get_max_threads();
#endif

    // If madness and or MPI is not set up, COMMUNICATOR is changed to a value
    // that makes sense. (i.e. MPI or LOCAL)
#ifdef HAVE_MADNESS
    if ( (Process::environment("COMMUNICATOR") != "MADNESS") &&
         (Process::environment("COMMUNICATOR") != "LOCAL") )
    {
        environment_["COMMUNICATOR"] = "MADNESS";
        std::cout << "WARNING: COMMUNICATOR was changed to MADNESS" << std::endl;
    }
#else
    if (Process::environment("COMMUNICATOR") != "LOCAL") {
        environment_["COMMUNICATOR"] = "LOCAL";
    }
#endif
}

void Process::Environment::set_n_threads(int nthread)
{
    nthread_ = nthread;
#ifdef _OPENMP
    omp_set_num_threads(nthread_);
#endif
#ifdef HAVE_MKL
    mkl_set_num_threads(nthread_);
#endif

    // HACK: TODO: CC-pthread codes should ask us how many threads
<<<<<<< HEAD
    //Process::environment.options.set_global_int("NUM_THREADS",nthread);
=======
    // No, this didn't work, back this out for now (and we won't need
    // this once the final solution is in anyway)  --CDS
    // Process::environment.options.set_global_int("NUM_THREADS",nthread);
>>>>>>> e7fe2aec
}

const string& Process::Environment::operator()(const string& key) const
{
    // Search for the key:
    map<string, string>::const_iterator it = environment_.find(key);

    if (it == environment_.end())
        return empty_;      // Not found return empty string.
    else
        return it->second;  // Found, return the value
}

string Process::Environment::operator()(const string& key)
{
    // Search for the key:
    map<string, string>::const_iterator it = environment_.find(key);

    if (it == environment_.end())
        return string(); // Not found return empty string.
    else
        return it->second; // Found, return the value
}

const string& Process::Environment::set(const std::string &key, const std::string &value)
{
    const string& old = operator()(key);
    environment_[key] = value;

    // Attempt to set the variable in the system.
#ifdef HAVE_SETENV
    setenv(key.c_str(), value.c_str(), 1);
#elif HAVE_PUTENV
    size_t len = key.length() + value.length() + 2; // 2 = 1 (equals sign) + 1 (null char)
    char *str = new char[len];
    sprintf(str, "%s=%s", key.c_str(), value.c_str());
    // we give up ownership of the memory allocation
    putenv(str);
#else
#pragma error setenv and putenv not available.
#endif

    return old;
}

void Process::Environment::set_molecule(const boost::shared_ptr<Molecule>& molecule)
{
    molecule_ = molecule;
}

boost::shared_ptr<Molecule> Process::Environment::molecule() const
{
    return molecule_;
}

void Process::Environment::set_reference_wavefunction(const boost::shared_ptr<Wavefunction>& reference_wavefunction)
{
    reference_wavefunction_ = reference_wavefunction;
}

boost::shared_ptr<Wavefunction> Process::Environment::reference_wavefunction() const
{
    return reference_wavefunction_;
}

void Process::Arguments::init(int argc, char **argv)
{
    for (int i=0; i<argc; ++i)
        arguments_.push_back(argv[i]);
}

const string& Process::Arguments::operator ()(int argc) const
{
    if (argc < 0 || argc >= arguments_.size())
        throw SanityCheckError("Process:Arguments::operator ()(int argc): argc is either < 0 or >= the number of arguments.\n", __FILE__, __LINE__);

    return arguments_[argc];
}

string Process::Arguments::operator ()(int argc)
{
    if (argc < 0 || argc >= arguments_.size())
        throw SanityCheckError("Process:Arguments::operator ()(int argc): argc is either < 0 or >= the number of arguments.\n", __FILE__, __LINE__);

    return arguments_[argc];
}

Process::Environment Process::get_environment()
{
    return environment;
}

unsigned long int Process::Environment::get_memory() const { return memory_; }
void Process::Environment::set_memory(unsigned long int m)  { memory_ = m; }

int Process::Environment::get_n_threads() const {return nthread_; }

int Process::Arguments::argc() const { return arguments_.size(); }<|MERGE_RESOLUTION|>--- conflicted
+++ resolved
@@ -83,13 +83,9 @@
 #endif
 
     // HACK: TODO: CC-pthread codes should ask us how many threads
-<<<<<<< HEAD
-    //Process::environment.options.set_global_int("NUM_THREADS",nthread);
-=======
     // No, this didn't work, back this out for now (and we won't need
     // this once the final solution is in anyway)  --CDS
     // Process::environment.options.set_global_int("NUM_THREADS",nthread);
->>>>>>> e7fe2aec
 }
 
 const string& Process::Environment::operator()(const string& key) const

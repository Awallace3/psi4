--- conflicted
+++ resolved
@@ -34,11 +34,7 @@
 /*! Print PSI version information that was set in configure.ac */
 void print_version(std::string)
 {
-<<<<<<< HEAD
-   boost::shared_ptr<psi::PsiOutStream> printer=outfile;
-=======
   boost::shared_ptr<psi::PsiOutStream> printer=outfile;
->>>>>>> 4719d067
   printer->Printf( "    -----------------------------------------------------------------------\n");
   printer->Printf( "          PSI4: An Open-Source Ab Initio Electronic Structure Package\n");
   printer->Printf( "                              PSI %s Driver\n", PSI_VERSION);

--- conflicted
+++ resolved
@@ -103,20 +103,11 @@
     ints_ = boost::shared_ptr<IntegralTransform>(ints);
     ints_->set_memory(Process::environment.get_memory() * 0.8);
 
-<<<<<<< HEAD
     // Incase we do two ci runs
     dpd_set_default(ints_->get_dpd_id());
     ints_->set_keep_iwl_so_ints(true);
     ints_->set_keep_dpd_so_ints(true);
     ints_->transform_tei(act_space, act_space, act_space, act_space);
-=======
-  outfile->Printf("\n   ==> Transforming CI integrals <==\n\n");
-  // Grab orbitals
-  SharedMatrix Cdrc = get_orbitals("DRC");
-  SharedMatrix Cact = get_orbitals("ACT");
-  SharedMatrix Cvir = get_orbitals("VIR");
-  SharedMatrix Cfzv = get_orbitals("FZV");
->>>>>>> 24bfd705
 
     // Read drc energy
     CalcInfo_->edrc = ints_->get_frozen_core_energy();

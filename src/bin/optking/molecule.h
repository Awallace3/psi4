--- conflicted
+++ resolved
@@ -42,17 +42,8 @@
 
   vector<FRAG *> fragments;           // fragments with intrafragment coordinates
   vector<INTERFRAG *> interfragments; // interfragment coordinates
-<<<<<<< HEAD
   vector<FB_FRAG *> fb_fragments;     // EFP fixed-body fragment - does not actually
                                       // store atoms (for now at least)
-=======
-//****AVC****//
-//#if defined(OPTKING_PACKAGE_QCHEM)
-  vector<EFP_FRAG *> efp_fragments;   // EFP fixed-body fragment - does not actually
-                                      // store atoms (for now at least)
-//#endif
-//****AVC****//
->>>>>>> fa278d54
   double energy;
 
  public:
@@ -66,15 +57,9 @@
     for (int i=0; i<interfragments.size(); ++i)
       delete interfragments[i];
     interfragments.clear();
-<<<<<<< HEAD
     for (int i=0; i<fb_fragments.size(); ++i)
       delete fb_fragments[i];
     fb_fragments.clear();
-=======
-    for (int i=0; i<efp_fragments.size(); ++i)
-      delete efp_fragments[i];
-    efp_fragments.clear();
->>>>>>> fa278d54
   }
 
   // if you have one fragment - make sure all atoms are bonded
@@ -96,23 +81,9 @@
 
   int g_nfragment(void) const { return fragments.size(); };
 
-<<<<<<< HEAD
   int g_nfb_fragment(void) const { return fb_fragments.size(); };
 
   int g_natom(void) const { // excludes atoms in fb fragments
-=======
-  int g_nefp_fragment(void) const { return efp_fragments.size(); };
-
-  int g_natom(void) const {
-    int n = 0;
-    for (int f=0; f<fragments.size(); ++f)
-      n += fragments[f]->g_natom();
-    n += 3*efp_fragments.size();
-    return n;
-  }
-
-  int g_qm_natom(void) const { // excludes efp
->>>>>>> fa278d54
     int n = 0;
     for (int f=0; f<fragments.size(); ++f)
       n += fragments[f]->g_natom();
@@ -124,15 +95,9 @@
     for (int f=0; f<fragments.size(); ++f)
       n += fragments[f]->Ncoord();
     for (int i=0; i<interfragments.size(); ++i)
-<<<<<<< HEAD
       n += interfragments[i]->Ncoord();
     for (int e=0; e<fb_fragments.size(); ++e)
       n += fb_fragments[e]->Ncoord();
-=======
-      n += interfragments[i]->g_nintco();
-    for (int e=0; e<efp_fragments.size(); ++e)
-      n += efp_fragments[e]->g_nintco();
->>>>>>> fa278d54
     return n;
   }
 
@@ -150,11 +115,7 @@
     return n;
   }
 
-<<<<<<< HEAD
   int Ncoord_fb_fragment(void) const {
-=======
-  int g_nintco_efp_fragment(void) const {
->>>>>>> fa278d54
     int n=0;
     for (int f=0; f<fb_fragments.size(); ++f)
       n += fb_fragments[f]->Ncoord();
@@ -196,17 +157,10 @@
     return n;
   }
 
-<<<<<<< HEAD
   // given fb_fragment index, returns the absolute index for the first
   // internal coordinate of that fb set
   int g_fb_fragment_coord_offset(int index) const {
     int n = Ncoord_intrafragment() + Ncoord_interfragment();
-=======
-  // given efp_fragment index, returns the absolute index for the first
-  // internal coordinate of that efp set
-  int g_efp_fragment_intco_offset(int index) const {
-    int n = g_nintco_intrafragment() + g_nintco_interfragment();
->>>>>>> fa278d54
     for (int f=0; f<index; ++f)
       n += fb_fragments[f]->Ncoord();
     return n;
@@ -241,37 +195,30 @@
       fragments[i]->print_geom_grad(psi_fp, qc_fp, i, print_mass);
   }
 
-<<<<<<< HEAD
   void print_coords(std::string psi_fp, FILE *qc_fp) const;
   void print_simples(std::string psi_fp, FILE *qc_fp) const;
-=======
-  void print_intcos(FILE *fout) {
-    int a,b;
-    for (int i=0; i<fragments.size(); ++i) {
-      fprintf(fout,"\t---Fragment %d Intrafragment Coordinates---\n", i+1);
-      fragments[i]->print_intcos(fout, g_atom_offset(i));
-    }
-    for (int i=0; i<interfragments.size(); ++i) {
-      a = interfragments[i]->g_A_index();
-      b = interfragments[i]->g_B_index();
-      interfragments[i]->print_intcos(fout, g_atom_offset(a), g_atom_offset(b));
-    }
-
-    for (int i=0; i<efp_fragments.size(); ++i) {
-      fprintf(fout,"\t---Fragment %d EFP fragment Coordinates---\n", i+1);
-      efp_fragments[i]->print_intcos(fout);
-    }
-  }
->>>>>>> fa278d54
+  //void print_intcos(FILE *fout) {
+  //  int a,b;
+  //  for (int i=0; i<fragments.size(); ++i) {
+  //    fprintf(fout,"\t---Fragment %d Intrafragment Coordinates---\n", i+1);
+  //    fragments[i]->print_intcos(fout, g_atom_offset(i));
+  //  }
+  //  for (int i=0; i<interfragments.size(); ++i) {
+  //    a = interfragments[i]->g_A_index();
+  //    b = interfragments[i]->g_B_index();
+  //    interfragments[i]->print_intcos(fout, g_atom_offset(a), g_atom_offset(b));
+  //  }
+
+  //  for (int i=0; i<efp_fragments.size(); ++i) {
+  //    fprintf(fout,"\t---Fragment %d EFP fragment Coordinates---\n", i+1);
+  //    efp_fragments[i]->print_intcos(fout);
+  //  }
+  //}
 
   // print definition of an internal coordinate from global index 
   std::string get_coord_definition_from_global_index(int coord_index) const;
 
-<<<<<<< HEAD
   void update_fb_values(void);
-=======
-  void update_efp_values(void);
->>>>>>> fa278d54
 
   void print_intco_dat(std::string psi_fp_coord, FILE *qc_fp);
 
@@ -296,7 +243,6 @@
     return n;
   }
 
-<<<<<<< HEAD
   // compute coord values from frag member geometries
   double * coord_values(void) const {
     GeomType x = g_geom_2D();
@@ -306,13 +252,6 @@
 
   // compute coord values from given geometry ; empty space for EFP coordinates included
   double * coord_values(GeomType new_geom) const {
-=======
-  // Compute intco values from frag member geometries. INCLUDE EFP VALUES.
-  double * intco_values(void) const;
-
-  // Compute intco values from given geometry ; empty space for EFP coordinates included.
-  double * intco_values(GeomType new_geom) const {
->>>>>>> fa278d54
     double *q, *q_frag, *q_IF;
     q = init_array(Ncoord());
 
@@ -445,12 +384,9 @@
   void linesearch_step(void);
 
   void apply_intrafragment_step_limit(double * & dq);
-<<<<<<< HEAD
   std::vector<int> validate_angles(double const * const dq);
-=======
-  void apply_efpfragment_step_limit(double * & dq);
-  void check_intrafragment_zero_angles(double const * const dq);
->>>>>>> fa278d54
+  //void apply_efpfragment_step_limit(double * & dq);
+  //void check_intrafragment_zero_angles(double const * const dq);
 
   void set_geom_array(double * array_in) {
 

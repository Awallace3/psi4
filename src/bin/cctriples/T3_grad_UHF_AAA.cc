/*! \file
    \ingroup CCTRIPLES
    \brief Enter brief description of file here 
*/
#include <stdio.h>
#include <stdlib.h>
#include <math.h>
#include <libdpd/dpd.h>
#include <libqt/qt.h>
#include "MOInfo.h"
#include "Params.h"
#define EXTERN
#include "globals.h"



namespace psi { namespace cctriples {

extern void T3_UHF_AAA(double ***W, double ***V, int disc, int nirreps, 
    int I, int Gi, int J, int Gj, int K, int Gk, dpdbuf4 *C2, dpdbuf4 *F, 
    dpdbuf4 *E, dpdfile2 *C1, dpdbuf4 *D, dpdfile2 *fIA, dpdfile2 *fIJ, 
    dpdfile2 *fAB, int *occpi, int *occ_off, int *virtpi, int *vir_off, 
    double omega);

extern void T3_UHF_AAA_abc(double ***W, double ***V, int disc, int nirreps,
    int A, int Ga, int B, int Gb, int C, int Gc, dpdbuf4 *C2, dpdbuf4 *F,
    dpdbuf4 *E, dpdfile2 *C1, dpdbuf4 *D, dpdfile2 *fIA, dpdfile2 *fIJ,
    dpdfile2 *fAB, int *occpi, int *occ_off, int *virtpi, int *vir_off,
    double omega);

<<<<<<< HEAD
    void T3_grad_UHF_AAA(void)
=======
    double T3_grad_UHF_AAA(void)
>>>>>>> 1c04ab93
    {
      int h, nirreps;
      int *occpi, *virtpi, *occ_off, *vir_off;
      int i, j, k, a, b, c, d, l;
      int I, J, K, A, B, C, D, L;
      int ij, ji, ik, ki, jk, kj;
      int ab, ba, ac, ca, bc, cb;
      int il, jl, kl, li;
      int id, jd, kd;
      int ad, bd, cd, dc;
      int la, lb, lc;
      int Gi, Gj, Gk, Ga, Gb, Gc, Gd, Gl;
      int Gij, Gji, Gik, Gki, Gjk, Gkj, Gijk;
      int Gid, Gjd, Gkd, Gil, Gjl, Gkl, Gli;
      int Gab, Gba, Gac, Gca, Gbc, Gcb, Gcd;
      int ncols, nrows, nlinks;
      double value_c, value_d, dijk, denom, ET;
      double t_ia, t_ib, t_ic, t_ja, t_jb, t_jc, t_ka, t_kb, t_kc;
      double f_ia, f_ib, f_ic, f_ja, f_jb, f_jc, f_ka, f_kb, f_kc;
      double D_jkbc, D_jkac, D_jkba, D_ikbc, D_ikac, D_ikba, D_jibc, D_jiac, D_jiba;
      double t_jkbc, t_jkac, t_jkba, t_ikbc, t_ikac, t_ikba, t_jibc, t_jiac, t_jiba;
      dpdbuf4 T2, Fints, Eints, Dints, S2, GIJAB, GIJKA, GIDAB;
      dpdfile2 fIJ, fAB, fIA, T1, S1, DAB, DIJ;
<<<<<<< HEAD
//      dpdbuf4 T2_junk, Fints_junk, Eints_junk, Dints_junk;
//      dpdfile2 fIJ_junk, fAB_junk, fIA_junk, T1_junk;
      double ***WABC, ***VABC, ***XABC, ***Y, ***WABC2, ***VABC2;
=======
      double ***WABC, ***VABC, ***XABC, ***Y;
>>>>>>> 1c04ab93
      double **Z;
      double ***WIJK = (double ***) malloc(nirreps * sizeof(double **));
      double ***VIJK = (double ***) malloc(nirreps * sizeof(double **));

      nirreps = moinfo.nirreps;
      occpi = moinfo.aoccpi; 
      virtpi = moinfo.avirtpi;
      occ_off = moinfo.aocc_off;
      vir_off = moinfo.avir_off;

      dpd_file2_init(&fIJ, CC_OEI, 0, 0, 0, "fIJ");
      dpd_file2_init(&fAB, CC_OEI, 0, 1, 1, "fAB");
      dpd_file2_init(&fIA, CC_OEI, 0, 0, 1, "fIA");
      dpd_file2_init(&T1, CC_OEI, 0, 0, 1, "tIA");

<<<<<<< HEAD
//      dpd_file2_init(&fIJ_junk, CC_OEI, 0, 0, 0, "fIJ");
//      dpd_file2_init(&fAB_junk, CC_OEI, 0, 1, 1, "fAB");
//      dpd_file2_init(&fIA_junk, CC_OEI, 0, 0, 1, "fIA");
//      dpd_file2_init(&T1_junk, CC_OEI, 0, 0, 1, "tIA");

=======
>>>>>>> 1c04ab93
      dpd_buf4_init(&T2, CC_TAMPS, 0, 0, 5, 2, 7, 0, "tIJAB");
      dpd_buf4_init(&Fints, CC_FINTS, 0, 20, 5, 20, 5, 1, "F <IA|BC>");
      dpd_buf4_init(&Eints, CC_EINTS, 0, 0, 20, 2, 20, 0, "E <IJ||KA> (I>J,KA)");
      dpd_buf4_init(&Dints, CC_DINTS, 0, 0, 5, 0, 5, 0, "D <IJ||AB>");

<<<<<<< HEAD
//      dpd_buf4_init(&T2_junk, CC_TAMPS, 0, 0, 5, 2, 7, 0, "tIJAB");
//      dpd_buf4_init(&Fints_junk, CC_FINTS, 0, 20, 5, 20, 5, 1, "F <IA|BC>");
//      dpd_buf4_init(&Eints_junk, CC_EINTS, 0, 0, 20, 2, 20, 0, "E <IJ||KA> (I>J,KA)");
//      dpd_buf4_init(&Dints_junk, CC_DINTS, 0, 0, 5, 0, 5, 0, "D <IJ||AB>");

=======
>>>>>>> 1c04ab93
      dpd_file2_init(&S1, CC_OEI, 0, 0, 1, "SIA");
      dpd_file2_mat_init(&S1); 
      dpd_buf4_init(&S2, CC_MISC, 0, 0, 5, 2, 7, 0, "SIJAB");
      for(h=0; h < nirreps; h++)
	dpd_buf4_mat_irrep_init(&S2, h);

      dpd_file2_init(&DAB, CC_OEI, 0, 1, 1, "DAB");
      dpd_file2_mat_init(&DAB);

<<<<<<< HEAD
//      dpd_file2_init(&DIJ, CC_OEI, 0, 0, 0, "DIJ");
//      dpd_file2_mat_init(&DIJ);

=======
>>>>>>> 1c04ab93
      dpd_buf4_init(&GIJAB, CC_GAMMA, 0, 0, 5, 2, 7, 0, "GIJAB");
      for(h=0; h < nirreps; h++)
	dpd_buf4_mat_irrep_init(&GIJAB, h);

      dpd_buf4_init(&GIJKA, CC_GAMMA, 0, 0, 20, 2, 20, 0, "GIJKA");
      for(h=0; h < nirreps; h++)
	dpd_buf4_mat_irrep_init(&GIJKA, h);

      dpd_buf4_init(&GIDAB, CC_GAMMA, 0, 20, 5, 20, 7, 0, "GIDAB");
      for(h=0; h < nirreps; h++)
	dpd_buf4_mat_irrep_init(&GIDAB, h);

      WABC = (double ***) malloc(nirreps * sizeof(double **));
      VABC = (double ***) malloc(nirreps * sizeof(double **));
      XABC = (double ***) malloc(nirreps * sizeof(double **));
      Y = (double ***) malloc(nirreps * sizeof(double **));

      ET = 0.0;

      for(Gi=0; Gi < nirreps; Gi++) {
	for(Gj=0; Gj < nirreps; Gj++) {
	  for(Gk=0; Gk < nirreps; Gk++) {

	    Gij = Gji = Gi ^ Gj;
	    Gjk = Gkj = Gj ^ Gk;
	    Gik = Gki = Gi ^ Gk;

	    Gijk = Gi ^ Gj ^ Gk;

	    for(Gab=0; Gab < nirreps; Gab++) {
	      Gc = Gab ^ Gijk;
	      WABC[Gab] = dpd_block_matrix(Fints.params->coltot[Gab], virtpi[Gc]);
	      VABC[Gab] = dpd_block_matrix(Fints.params->coltot[Gab], virtpi[Gc]);
	      XABC[Gab] = dpd_block_matrix(Fints.params->coltot[Gab], virtpi[Gc]);
	    }
	    for(Ga=0; Ga < nirreps; Ga++) {
	      Gbc = Ga ^ Gijk;
	      Y[Ga] = dpd_block_matrix(virtpi[Ga],Fints.params->coltot[Gbc]);
	    }

	    for(i=0; i < occpi[Gi]; i++) {
	      I = occ_off[Gi] + i;
	      for(j=0; j < occpi[Gj]; j++) {
		J = occ_off[Gj] + j;
		for(k=0; k < occpi[Gk]; k++) {
		  K = occ_off[Gk] + k;

		  T3_UHF_AAA(WABC, VABC, 1, nirreps, I, Gi, J, Gj, K, Gk, &T2, &Fints, &Eints,
			     &T1, &Dints, &fIA, &fIJ, &fAB, occpi, occ_off, virtpi, vir_off, 0.0);

		  dpd_file2_mat_init(&T1);
		  dpd_file2_mat_rd(&T1);
		  dpd_file2_mat_init(&fIJ);
		  dpd_file2_mat_rd(&fIJ);
		  dpd_file2_mat_init(&fAB);
		  dpd_file2_mat_rd(&fAB);
		  dpd_file2_mat_init(&fIA);
		  dpd_file2_mat_rd(&fIA);
		  for(h=0; h < nirreps; h++) {
		    dpd_buf4_mat_irrep_init(&T2, h);
		    dpd_buf4_mat_irrep_rd(&T2, h);
		    dpd_buf4_mat_irrep_init(&Dints, h);
		    dpd_buf4_mat_irrep_rd(&Dints, h);
		    dpd_buf4_mat_irrep_init(&Eints, h);
		    dpd_buf4_mat_irrep_rd(&Eints, h);
		  }

		  ij = Eints.params->rowidx[I][J];
		  ji = Eints.params->rowidx[J][I];
		  jk = Eints.params->rowidx[J][K];
		  kj = Eints.params->rowidx[K][J];
		  ik = Eints.params->rowidx[I][K];
		  ki = Eints.params->rowidx[K][I];

		  dijk = 0.0;
		  if(fIJ.params->rowtot[Gi]) dijk += fIJ.matrix[Gi][i][i];
		  if(fIJ.params->rowtot[Gj]) dijk += fIJ.matrix[Gj][j][j];
		  if(fIJ.params->rowtot[Gk]) dijk += fIJ.matrix[Gk][k][k];

		  /**** Compute AAA part of (T) as a test ****/

		  for(Gab=0; Gab < nirreps; Gab++) {
		    Gc = Gab ^ Gijk;
		    for(ab=0; ab < Fints.params->coltot[Gab]; ab++) {
		      A = Fints.params->colorb[Gab][ab][0];
		      Ga = Fints.params->rsym[A];
		      a = A - vir_off[Ga];
		      B = Fints.params->colorb[Gab][ab][1];
		      Gb = Fints.params->ssym[B];
		      b = B - vir_off[Gb];

		      for(c=0; c < virtpi[Gc]; c++) {
			C = vir_off[Gc] + c;
			denom = dijk;
			if(fAB.params->rowtot[Ga]) denom -= fAB.matrix[Ga][a][a];
			if(fAB.params->rowtot[Gb]) denom -= fAB.matrix[Gb][b][b];
			if(fAB.params->rowtot[Gc]) denom -= fAB.matrix[Gc][c][c];

			ET += WABC[Gab][ab][c] * (WABC[Gab][ab][c]+VABC[Gab][ab][c]) * denom;

		      } /* c */
		    } /* ab */
		  } /* Gab */

		  /**** Denominators and energy test complete ****/

		  /**** T3 --> S1 ****/

		  /* S_ia = 1/4 <jk||bc> t(c)_ijkabc */
		  for(Gab=0; Gab < nirreps; Gab++) {
		    Gc = Gab ^ Gijk;
		    for(ab=0; ab < Fints.params->coltot[Gab]; ab++) {
		      A = Fints.params->colorb[Gab][ab][0];
		      Ga = Fints.params->rsym[A];
		      a = A - vir_off[Ga];
		      B = Fints.params->colorb[Gab][ab][1];
		      Gb = Fints.params->ssym[B];
		      b = B - vir_off[Gb];
		      Gbc = Gb ^ Gc;
		      Gac = Ga ^ Gc;
		      for(c=0; c < virtpi[Gc]; c++) {
			C = vir_off[Gc] + c;
			bc = Dints.params->colidx[B][C];

			if(Gi==Ga && S1.params->rowtot[Gi] && S1.params->coltot[Gi])
			  S1.matrix[Gi][i][a] += 0.25 * WABC[Gab][ab][c] * Dints.matrix[Gjk][jk][bc];

		      } /* c */
		    } /* ab */
		  } /* Gab */

		  /**** T3 --> S1 Complete ****/

		  /**** Build Xijkabc = 2 Wijkabc + Vijkabc ****/

		  for(Gab=0; Gab < nirreps; Gab++) {
		    Gc = Gab ^ Gijk;
		    for(ab=0; ab < Fints.params->coltot[Gab]; ab++) {
		      for(c=0; c < virtpi[Gc]; c++) {
			XABC[Gab][ab][c] = 2 * WABC[Gab][ab][c] + VABC[Gab][ab][c];
		      }
		    } /* ab */
		  } /* Gab */

		  /**** Xijkabc complete ****/

		  /**** T3 --> S2 ****/
		  /* S_JKDC <-- +1/2 <ID||AB> [2 W_IJKABC + V_IJKABC] */
		  /* S_JKCD <-- -1/2 <ID||AB> [2 W_IJKABC + V_IJKABC] */
		  for(Gd=0; Gd < nirreps; Gd++) {
		    Gc = Gd ^ Gjk;
		    Gid = Gab = Gi ^ Gd;
		    nrows = virtpi[Gd];
		    ncols = virtpi[Gc];
		    nlinks = Fints.params->coltot[Gid];
		    if(nrows && ncols && nlinks) {
		      id = Fints.row_offset[Gid][I];
		      Fints.matrix[Gid] = dpd_block_matrix(nrows,Fints.params->coltot[Gid]);
		      dpd_buf4_mat_irrep_rd_block(&Fints, Gid, id, nrows);
		      Z = block_matrix(nrows, ncols);

		      C_DGEMM('n','n', nrows, ncols, nlinks, 0.5, Fints.matrix[Gid][0], nlinks,
			      XABC[Gab][0], ncols, 0.0, Z[0], ncols);

		      for(d=0; d < virtpi[Gd]; d++) {
			D = vir_off[Gd] + d;
			for(c=0; c < virtpi[Gc]; c++) {
			  C = vir_off[Gc] + c;
			  cd = S2.params->colidx[C][D];
			  dc = S2.params->colidx[D][C];
			  S2.matrix[Gjk][jk][dc] += Z[d][c];
			  S2.matrix[Gjk][jk][cd] -= Z[d][c];
			}
		      }
		      dpd_free_block(Fints.matrix[Gid], nrows, Fints.params->coltot[Gid]);
		      free_block(Z);
		    } /* if nrows && ncols && nlinks */
		  } /* Gd */

		  /* S_LIAB <-- +1/2 <JK||LC> [2 W_IJKABC + V_IJKABC] */
		  /* S_ILAB <-- -1/2 <JK||LC> [2 W_IJKABC + V_IJKABC] */
		  for(Gl=0; Gl < nirreps; Gl++) {
		    Gli = Gab = Gl ^ Gi;
		    Gc = Gab ^ Gijk;
		    lc = Eints.col_offset[Gjk][Gl];
		    nrows = occpi[Gl];
		    ncols = Fints.params->coltot[Gab];
		    nlinks = virtpi[Gc];
		    if(nrows && ncols && nlinks) {
		      Z = block_matrix(nrows, ncols);
		      C_DGEMM('n','t',nrows, ncols, nlinks, 0.5, &(Eints.matrix[Gjk][jk][lc]), nlinks,
			      XABC[Gab][0], nlinks, 0.0, Z[0], ncols);
		      for(l=0; l < occpi[Gl]; l++) {
			L = occ_off[Gl] + l;
			li = S2.params->rowidx[L][I];
			il = S2.params->rowidx[I][L];
			for(ab=0; ab < ncols; ab++) {
			  S2.matrix[Gli][li][ab] += Z[l][ab];
			  S2.matrix[Gli][il][ab] -= Z[l][ab];
			}
		      }
		      free_block(Z);
		    } /* nrows && ncols && nlinks */
		  } /* Gm */

		  /**** T3 --> S2 complete ****/

		  /**** T3 --> DAB ****/
		  for(Ga=0; Ga < nirreps; Ga++) {
		    Gb = Ga;
		    Gcd = Ga ^ Gijk;
		    for(Gc=0; Gc < nirreps; Gc++) {
		      Gd = Gc ^ Gcd;
		      Gac = Gbc = Ga ^ Gc;
		      for(a=0; a < virtpi[Ga]; a++) {
			A = vir_off[Ga] + a;
			for(b=0; b < virtpi[Gb]; b++) {
			  B = vir_off[Gb] + b;
			  for(c=0; c < virtpi[Gc]; c++) {
			    C = vir_off[Gc] + c;
			    ac = Fints.params->colidx[A][C];
			    bc = Fints.params->colidx[B][C];
			    for(d=0; d < virtpi[Gd]; d++) {
			      DAB.matrix[Ga][a][b] += (1.0/12.0) * WABC[Gac][ac][d] * (WABC[Gbc][bc][d] + VABC[Gbc][bc][d]);
			    } /* d */
			  } /* c */
			} /* b */
		      } /* a */
		    } /* Gc */
		  } /* Ga */

		  /**** T3 --> DAB complete ****/

<<<<<<< HEAD
		  /**** T3 --> DIJ ****/
//		  Gl = Gk;
//		  for(l=0; l < occpi[Gl]; l++) {
//		    L = occ_off[Gl] + l;
//		    T3_UHF_AAA(WABC2, VABC2, 1, nirreps, I, Gi, J, Gj, L, Gl, &T2_junk, &Fints_junk, &Eints_junk,
//			       &T1_junk, &Dints_junk, &fIA_junk, &fIJ_junk, &fAB_junk, occpi, occ_off, virtpi, vir_off, 0.0);
//		    for(Gab=0; Gab < nirreps; Gab++) {
//		      Gc = Gijk ^ Gab;
//		      for(ab=0; ab < Fints.params->coltot[Gab]; ab++) {
//			for(c=0; c < virtpi[Gc]; c++) {
//			  C = vir_off[Gc] + c;
//			  DIJ.matrix[Gk][k][l] -= (1.0/12.0) * WABC2[Gab][ab][c] * (WABC[Gab][ab][c] + VABC[Gab][ab][c]);
//			} /* c */
//		      } /* ab */
//		    } /* Gab */
//		  } /* l */
		  /**** T3 --> DIJ complete ****/

=======
>>>>>>> 1c04ab93
		  /* T3 --> GIJAB ****/

		  for(Gab=0; Gab < nirreps; Gab++) {
		    Gc = Gab ^ Gijk;
		    if(Gk == Gc) {
		      for(ab=0; ab < Fints.params->coltot[Gab]; ab++) {
			for(c=0; c < virtpi[Gc]; c++) {
			  C = vir_off[Gc] + c;
			  if(T1.params->rowtot[Gk] && T1.params->coltot[Gk])
			    GIJAB.matrix[Gij][ij][ab] += WABC[Gab][ab][c] * T1.matrix[Gk][k][c];
			}
		      }
		    }

		  } /* Gab */

		  /**** T3 --> GIJAB complete ****/

		  /**** T3 --> GIJKA ****/
		  /**** Build Xijkabc = 2 * Wijkabc + Vijkabc ****/

		  for(Gab=0; Gab < nirreps; Gab++) {
		    Gc = Gab ^ Gijk;
		    for(ab=0; ab < Fints.params->coltot[Gab]; ab++) {
		      A = Fints.params->colorb[Gab][ab][0];
		      Ga = Fints.params->rsym[A];
		      a = A - vir_off[Ga];
		      B = Fints.params->colorb[Gab][ab][1];
		      Gb = Fints.params->ssym[B];
		      b = B - vir_off[Gb];

		      for(c=0; c < virtpi[Gc]; c++) {
			C = vir_off[Gc] + c;
			bc = Fints.params->colidx[B][C];
			Y[Ga][a][bc] = 2 * WABC[Gab][ab][c] + VABC[Gab][ab][c];
		      }
		    } /* ab */
		  } /* Gab */

		  /**** Xijkabc complete ****/

		  /* G_IJLA = -1/2 t_KLBC Y_IJKABC */
		  for(Gl=0; Gl < nirreps; Gl++) {
		    Ga = Gl ^ Gij;
		    Gkl = Gbc = Gl ^ Gk;

		    nrows = occpi[Gl];
		    ncols = virtpi[Ga];
		    nlinks = T2.params->coltot[Gkl];
		    if(nrows && ncols && nlinks) {
		      kl = T2.row_offset[Gkl][K];
		      la = GIJKA.col_offset[Gij][Gl];
		      C_DGEMM('n','t', nrows, ncols, nlinks, -0.5, T2.matrix[Gkl][kl], nlinks,
			      Y[Ga][0], nlinks, 1.0, &(GIJKA.matrix[Gij][ij][la]), ncols);
		    }
		  } /* Gl */

		  /**** T3 --> GIJKA complete ****/

		  /* GIDAB = 1/2 t_JKCD X_IJKABC */
		  for(Gd=0; Gd < nirreps; Gd++) {
		    Gab = Gid = Gi ^ Gd;
		    Gc = Gjk ^ Gd;

		    nrows = virtpi[Gd];
		    ncols = GIDAB.params->coltot[Gid];
		    nlinks = virtpi[Gc];
		    if(nrows && ncols && nlinks) {
		      id = GIDAB.row_offset[Gid][I];
		      cd = T2.col_offset[Gjk][Gc];
		      C_DGEMM('t','t', nrows, ncols, nlinks, 0.5, &(T2.matrix[Gjk][jk][cd]), nrows,
			      XABC[Gab][0], nlinks, 1.0, GIDAB.matrix[Gid][id], ncols);
		    }

		  }
		  /**** T3 --> GCIAB complete ****/

		  dpd_file2_mat_close(&T1);
		  dpd_file2_mat_close(&fIJ);
		  dpd_file2_mat_close(&fAB);
		  dpd_file2_mat_close(&fIA);
		  for(h=0; h < nirreps; h++) {
		    dpd_buf4_mat_irrep_close(&T2, h);
		    dpd_buf4_mat_irrep_close(&Dints, h);
		    dpd_buf4_mat_irrep_close(&Eints, h);
		  }

		} /* K */
	      } /* J */
	    } /* I */

	    for(Gab=0; Gab < nirreps; Gab++) {
	      Gc = Gab ^ Gijk;
	      dpd_free_block(WABC[Gab], Fints.params->coltot[Gab], virtpi[Gc]);
	      dpd_free_block(VABC[Gab], Fints.params->coltot[Gab], virtpi[Gc]);
	      dpd_free_block(XABC[Gab], Fints.params->coltot[Gab], virtpi[Gc]);
	    }
	    for(Ga=0; Ga < nirreps; Ga++) {
	      Gbc = Ga ^ Gijk;
	      dpd_free_block(Y[Ga], virtpi[Ga],Fints.params->coltot[Gbc]);
	    }

	  } /* Gk */
	} /* Gj */
      } /* Gi */

      ET *= (1.0/36.0);

      free(WABC);
      free(VABC);
      free(XABC);
      free(Y);

      dpd_file2_mat_wrt(&DAB);
      dpd_file2_mat_close(&DAB);
      dpd_file2_close(&DAB);
<<<<<<< HEAD
//      dpd_file2_mat_wrt(&DIJ);
//      dpd_file2_mat_close(&DIJ);
//      dpd_file2_close(&DIJ);
=======
>>>>>>> 1c04ab93

      for(h=0; h < nirreps; h++) {
	dpd_buf4_mat_irrep_wrt(&S2, h);
	dpd_buf4_mat_irrep_close(&S2, h);
      }
      for(h=0; h < nirreps; h++) {
	dpd_buf4_mat_irrep_wrt(&GIJAB, h);
	dpd_buf4_mat_irrep_close(&GIJAB, h);
      }
      for(h=0; h < nirreps; h++) {
	dpd_buf4_mat_irrep_wrt(&GIJKA, h);
	dpd_buf4_mat_irrep_close(&GIJKA, h);
      }
      for(h=0; h < nirreps; h++) {
	dpd_buf4_mat_irrep_wrt(&GIDAB, h);
	dpd_buf4_mat_irrep_close(&GIDAB, h);
      }
      dpd_buf4_close(&S2);
      dpd_buf4_close(&GIJAB);
      dpd_buf4_close(&GIJKA);
      dpd_buf4_close(&GIDAB);

      dpd_file2_mat_wrt(&S1);
      dpd_file2_mat_close(&S1);
      dpd_file2_close(&S1);

      dpd_buf4_close(&T2);
      dpd_buf4_close(&Fints);
      dpd_buf4_close(&Eints);
      dpd_buf4_close(&Dints);

      dpd_file2_close(&T1);
      dpd_file2_close(&fIJ);
      dpd_file2_close(&fAB);
      dpd_file2_close(&fIA);

<<<<<<< HEAD
//      dpd_buf4_close(&T2_junk);
//      dpd_buf4_close(&Fints_junk);
//      dpd_buf4_close(&Eints_junk);
//      dpd_buf4_close(&Dints_junk);

//      dpd_file2_close(&T1_junk);
//      dpd_file2_close(&fIJ_junk);
//      dpd_file2_close(&fAB_junk);
//      dpd_file2_close(&fIA_junk);

      dpd_file2_init(&fIJ, CC_OEI, 0, 0, 0, "fIJ");
      dpd_file2_init(&fAB, CC_OEI, 0, 1, 1, "fAB");
      dpd_file2_init(&fIA, CC_OEI, 0, 0, 1, "fIA");
      dpd_file2_init(&T1, CC_OEI, 0, 0, 1, "tIA");

=======

      /** T3 --> DIJ **/
      dpd_file2_init(&fIJ, CC_OEI, 0, 0, 0, "fIJ");
      dpd_file2_init(&fAB, CC_OEI, 0, 1, 1, "fAB");
      dpd_file2_init(&fIA, CC_OEI, 0, 0, 1, "fIA");
      dpd_file2_init(&T1, CC_OEI, 0, 0, 1, "tIA");

>>>>>>> 1c04ab93
      dpdbuf4 EAAints;
      dpd_buf4_init(&EAAints, CC_EINTS, 0, 21, 0, 21, 2, 0, "E <AK||IJ> (AK, I>J)");
      dpdbuf4 FAAints;
      dpd_buf4_init(&FAAints, CC_FINTS, 0, 5, 20, 7, 20, 0, "F <BC||IA>");
      dpdbuf4 T2AA;
      dpd_buf4_init(&T2AA, CC_TAMPS, 0, 5, 0, 7, 2, 0, "tABIJ");
      dpdbuf4 DAAints;
      dpd_buf4_init(&DAAints, CC_DINTS, 0, 0, 5, 0, 5, 0, "D <IJ||AB>");

      dpd_file2_init(&DIJ, CC_OEI, 0, 0, 0, "DIJ");
      dpd_file2_mat_init(&DIJ);

      int Gabc;
<<<<<<< HEAD
      ET = 0.0;
=======
>>>>>>> 1c04ab93
      for (Ga=0; Ga < nirreps; ++Ga) {
        for (a=0; a<virtpi[Ga]; ++a) {
          A = vir_off[Ga] + a;
          for (Gb=0; Gb < nirreps; ++Gb) {
            for (b=0; b<virtpi[Gb]; ++b) {
              B = vir_off[Gb] + b;
              for (Gc=0; Gc < nirreps; ++Gc) {
                for (c=0; c < virtpi[Gc]; ++c) {
                  C = vir_off[Gc] + c;
                  Gabc = Ga ^ Gb ^ Gc;
                  //Allocate the memory for connected and disconnected triples
                  for (Gij=0; Gij < nirreps; ++Gij) {
                    Gk = Gij ^ Gabc;
                    WIJK[Gij] = dpd_block_matrix(T2AA.params->coltot[Gij], occpi[Gk]);
                    VIJK[Gij] = dpd_block_matrix(T2AA.params->coltot[Gij], occpi[Gk]);
                  }

                  T3_UHF_AAA_abc(WIJK, VIJK, 1, nirreps, A, Ga, B, Gb, C, Gc,
                      &T2AA, &FAAints, &EAAints, &T1, &DAAints, &fIA, &fIJ, &fAB,
                      occpi, occ_off, virtpi, vir_off, 0.0);

                  /**** T3 --> DIJ ****/
                  for(Gi=0; Gi < nirreps; Gi++) {
                    Gj = Gi;
                    Gkl = Gi ^ Gabc;
                    for(Gk=0; Gk < nirreps; Gk++) {
                      Gl = Gk ^ Gkl;
                      Gik = Gjk = Gi ^ Gk;
                      for(i=0; i < occpi[Gi]; i++) {
                        I = occ_off[Gi] + i;
                        for(j=0; j < occpi[Gj]; j++) {
                          J = occ_off[Gj] + j;
                          for(k=0; k < occpi[Gk]; k++) {
                            K = occ_off[Gk] + k;
                            ik = T2AA.params->colidx[I][K];
                            jk = T2AA.params->colidx[J][K];
                            for(l=0; l < occpi[Gl]; l++) {
                              DIJ.matrix[Gi][i][j] -= (1.0/12.0) * WIJK[Gik][ik][l] * (WIJK[Gjk][jk][l] + VIJK[Gjk][jk][l]);
                            } /* l */
                          } /* k */
                        } /* j */
                      } /* i */
                    } /* Gk */
                  } /* Gi */

                  for (Gij=0; Gij < nirreps; ++Gij) {
                    Gk = Gij ^ Gabc;
                    dpd_free_block(WIJK[Gij], T2AA.params->coltot[Gij], occpi[Gk]);
                    dpd_free_block(VIJK[Gij], T2AA.params->coltot[Gij], occpi[Gk]);
                  }

                }
              }
            }
          }
        }
      }

      dpd_file2_mat_wrt(&DIJ);
      dpd_file2_mat_close(&DIJ);
      dpd_file2_close(&DIJ);
      dpd_buf4_close(&EAAints);
      dpd_buf4_close(&FAAints);
      dpd_buf4_close(&T2AA);
      dpd_file2_close(&T1);
      dpd_file2_close(&fIJ);
      dpd_file2_close(&fIA);
      dpd_file2_close(&fAB);
<<<<<<< HEAD
=======

      /** T3 --> DIJ complete **/

      return ET;
>>>>>>> 1c04ab93

    } /* void T3_grad_UHF_AAA() */

  } /* namespace */
}<|MERGE_RESOLUTION|>--- conflicted
+++ resolved
@@ -28,11 +28,7 @@
     dpdfile2 *fAB, int *occpi, int *occ_off, int *virtpi, int *vir_off,
     double omega);
 
-<<<<<<< HEAD
-    void T3_grad_UHF_AAA(void)
-=======
     double T3_grad_UHF_AAA(void)
->>>>>>> 1c04ab93
     {
       int h, nirreps;
       int *occpi, *virtpi, *occ_off, *vir_off;
@@ -56,13 +52,7 @@
       double t_jkbc, t_jkac, t_jkba, t_ikbc, t_ikac, t_ikba, t_jibc, t_jiac, t_jiba;
       dpdbuf4 T2, Fints, Eints, Dints, S2, GIJAB, GIJKA, GIDAB;
       dpdfile2 fIJ, fAB, fIA, T1, S1, DAB, DIJ;
-<<<<<<< HEAD
-//      dpdbuf4 T2_junk, Fints_junk, Eints_junk, Dints_junk;
-//      dpdfile2 fIJ_junk, fAB_junk, fIA_junk, T1_junk;
-      double ***WABC, ***VABC, ***XABC, ***Y, ***WABC2, ***VABC2;
-=======
       double ***WABC, ***VABC, ***XABC, ***Y;
->>>>>>> 1c04ab93
       double **Z;
       double ***WIJK = (double ***) malloc(nirreps * sizeof(double **));
       double ***VIJK = (double ***) malloc(nirreps * sizeof(double **));
@@ -78,27 +68,11 @@
       dpd_file2_init(&fIA, CC_OEI, 0, 0, 1, "fIA");
       dpd_file2_init(&T1, CC_OEI, 0, 0, 1, "tIA");
 
-<<<<<<< HEAD
-//      dpd_file2_init(&fIJ_junk, CC_OEI, 0, 0, 0, "fIJ");
-//      dpd_file2_init(&fAB_junk, CC_OEI, 0, 1, 1, "fAB");
-//      dpd_file2_init(&fIA_junk, CC_OEI, 0, 0, 1, "fIA");
-//      dpd_file2_init(&T1_junk, CC_OEI, 0, 0, 1, "tIA");
-
-=======
->>>>>>> 1c04ab93
       dpd_buf4_init(&T2, CC_TAMPS, 0, 0, 5, 2, 7, 0, "tIJAB");
       dpd_buf4_init(&Fints, CC_FINTS, 0, 20, 5, 20, 5, 1, "F <IA|BC>");
       dpd_buf4_init(&Eints, CC_EINTS, 0, 0, 20, 2, 20, 0, "E <IJ||KA> (I>J,KA)");
       dpd_buf4_init(&Dints, CC_DINTS, 0, 0, 5, 0, 5, 0, "D <IJ||AB>");
 
-<<<<<<< HEAD
-//      dpd_buf4_init(&T2_junk, CC_TAMPS, 0, 0, 5, 2, 7, 0, "tIJAB");
-//      dpd_buf4_init(&Fints_junk, CC_FINTS, 0, 20, 5, 20, 5, 1, "F <IA|BC>");
-//      dpd_buf4_init(&Eints_junk, CC_EINTS, 0, 0, 20, 2, 20, 0, "E <IJ||KA> (I>J,KA)");
-//      dpd_buf4_init(&Dints_junk, CC_DINTS, 0, 0, 5, 0, 5, 0, "D <IJ||AB>");
-
-=======
->>>>>>> 1c04ab93
       dpd_file2_init(&S1, CC_OEI, 0, 0, 1, "SIA");
       dpd_file2_mat_init(&S1); 
       dpd_buf4_init(&S2, CC_MISC, 0, 0, 5, 2, 7, 0, "SIJAB");
@@ -108,12 +82,6 @@
       dpd_file2_init(&DAB, CC_OEI, 0, 1, 1, "DAB");
       dpd_file2_mat_init(&DAB);
 
-<<<<<<< HEAD
-//      dpd_file2_init(&DIJ, CC_OEI, 0, 0, 0, "DIJ");
-//      dpd_file2_mat_init(&DIJ);
-
-=======
->>>>>>> 1c04ab93
       dpd_buf4_init(&GIJAB, CC_GAMMA, 0, 0, 5, 2, 7, 0, "GIJAB");
       for(h=0; h < nirreps; h++)
 	dpd_buf4_mat_irrep_init(&GIJAB, h);
@@ -347,27 +315,6 @@
 
 		  /**** T3 --> DAB complete ****/
 
-<<<<<<< HEAD
-		  /**** T3 --> DIJ ****/
-//		  Gl = Gk;
-//		  for(l=0; l < occpi[Gl]; l++) {
-//		    L = occ_off[Gl] + l;
-//		    T3_UHF_AAA(WABC2, VABC2, 1, nirreps, I, Gi, J, Gj, L, Gl, &T2_junk, &Fints_junk, &Eints_junk,
-//			       &T1_junk, &Dints_junk, &fIA_junk, &fIJ_junk, &fAB_junk, occpi, occ_off, virtpi, vir_off, 0.0);
-//		    for(Gab=0; Gab < nirreps; Gab++) {
-//		      Gc = Gijk ^ Gab;
-//		      for(ab=0; ab < Fints.params->coltot[Gab]; ab++) {
-//			for(c=0; c < virtpi[Gc]; c++) {
-//			  C = vir_off[Gc] + c;
-//			  DIJ.matrix[Gk][k][l] -= (1.0/12.0) * WABC2[Gab][ab][c] * (WABC[Gab][ab][c] + VABC[Gab][ab][c]);
-//			} /* c */
-//		      } /* ab */
-//		    } /* Gab */
-//		  } /* l */
-		  /**** T3 --> DIJ complete ****/
-
-=======
->>>>>>> 1c04ab93
 		  /* T3 --> GIJAB ****/
 
 		  for(Gab=0; Gab < nirreps; Gab++) {
@@ -484,12 +431,6 @@
       dpd_file2_mat_wrt(&DAB);
       dpd_file2_mat_close(&DAB);
       dpd_file2_close(&DAB);
-<<<<<<< HEAD
-//      dpd_file2_mat_wrt(&DIJ);
-//      dpd_file2_mat_close(&DIJ);
-//      dpd_file2_close(&DIJ);
-=======
->>>>>>> 1c04ab93
 
       for(h=0; h < nirreps; h++) {
 	dpd_buf4_mat_irrep_wrt(&S2, h);
@@ -526,23 +467,6 @@
       dpd_file2_close(&fAB);
       dpd_file2_close(&fIA);
 
-<<<<<<< HEAD
-//      dpd_buf4_close(&T2_junk);
-//      dpd_buf4_close(&Fints_junk);
-//      dpd_buf4_close(&Eints_junk);
-//      dpd_buf4_close(&Dints_junk);
-
-//      dpd_file2_close(&T1_junk);
-//      dpd_file2_close(&fIJ_junk);
-//      dpd_file2_close(&fAB_junk);
-//      dpd_file2_close(&fIA_junk);
-
-      dpd_file2_init(&fIJ, CC_OEI, 0, 0, 0, "fIJ");
-      dpd_file2_init(&fAB, CC_OEI, 0, 1, 1, "fAB");
-      dpd_file2_init(&fIA, CC_OEI, 0, 0, 1, "fIA");
-      dpd_file2_init(&T1, CC_OEI, 0, 0, 1, "tIA");
-
-=======
 
       /** T3 --> DIJ **/
       dpd_file2_init(&fIJ, CC_OEI, 0, 0, 0, "fIJ");
@@ -550,7 +474,6 @@
       dpd_file2_init(&fIA, CC_OEI, 0, 0, 1, "fIA");
       dpd_file2_init(&T1, CC_OEI, 0, 0, 1, "tIA");
 
->>>>>>> 1c04ab93
       dpdbuf4 EAAints;
       dpd_buf4_init(&EAAints, CC_EINTS, 0, 21, 0, 21, 2, 0, "E <AK||IJ> (AK, I>J)");
       dpdbuf4 FAAints;
@@ -564,10 +487,6 @@
       dpd_file2_mat_init(&DIJ);
 
       int Gabc;
-<<<<<<< HEAD
-      ET = 0.0;
-=======
->>>>>>> 1c04ab93
       for (Ga=0; Ga < nirreps; ++Ga) {
         for (a=0; a<virtpi[Ga]; ++a) {
           A = vir_off[Ga] + a;
@@ -636,13 +555,10 @@
       dpd_file2_close(&fIJ);
       dpd_file2_close(&fIA);
       dpd_file2_close(&fAB);
-<<<<<<< HEAD
-=======
 
       /** T3 --> DIJ complete **/
 
       return ET;
->>>>>>> 1c04ab93
 
     } /* void T3_grad_UHF_AAA() */
 

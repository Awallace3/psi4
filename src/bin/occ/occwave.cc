/*
 *@BEGIN LICENSE
 *
 * PSI4: an ab initio quantum chemistry software package
 *
 * This program is free software; you can redistribute it and/or modify
 * it under the terms of the GNU General Public License as published by
 * the Free Software Foundation; either version 2 of the License, or
 * (at your option) any later version.
 *
 * This program is distributed in the hope that it will be useful,
 * but WITHOUT ANY WARRANTY; without even the implied warranty of
 * MERCHANTABILITY or FITNESS FOR A PARTICULAR PURPOSE.  See the
 * GNU General Public License for more details.
 *
 * You should have received a copy of the GNU General Public License along
 * with this program; if not, write to the Free Software Foundation, Inc.,
 * 51 Franklin Street, Fifth Floor, Boston, MA 02110-1301 USA.
 *
 *@END LICENSE
 */

#include <fstream>
#include <math.h>

#include <libtrans/integraltransform.h>
#include <libtrans/mospace.h>

#include "occwave.h"

using namespace psi;
using namespace boost;

namespace psi { namespace occwave{

OCCWave::OCCWave(boost::shared_ptr<Wavefunction> reference_wavefunction, Options &options)
    : Wavefunction(options, _default_psio_lib_)
{
    reference_wavefunction_ = reference_wavefunction;
    common_init();
}//

OCCWave::~OCCWave()
{
}//


void OCCWave::common_init()
{
        // print title and options
    if (print_ > 0) options_.print();
    wfn_type_=options_.get_str("WFN_TYPE");
    orb_opt_=options_.get_str("ORB_OPT");
    title();

    tol_Eod=options_.get_double("E_CONVERGENCE");
    tol_t2=options_.get_double("R_CONVERGENCE");

    cc_maxiter=options_.get_int("CC_MAXITER");
    mo_maxiter=options_.get_int("MO_MAXITER");
    print_=options_.get_int("PRINT");
    cachelev=options_.get_int("CACHELEVEL");
    exp_cutoff=options_.get_int("CUTOFF");
    tol_pcg=options_.get_double("PCG_CONVERGENCE");
    pcg_maxiter=options_.get_int("PCG_MAXITER");
    num_vecs=options_.get_int("MO_DIIS_NUM_VECS");
    cc_maxdiis_=options_.get_int("CC_DIIS_MAX_VECS");
    cc_mindiis_=options_.get_int("CC_DIIS_MIN_VECS");
    ep_maxiter=options_.get_int("EP_MAXITER");

    step_max=options_.get_double("MO_STEP_MAX");
    lshift_parameter=options_.get_double("LEVEL_SHIFT");
    os_scale=options_.get_double("MP2_OS_SCALE");
    ss_scale=options_.get_double("MP2_SS_SCALE");
    sos_scale=options_.get_double("MP2_SOS_SCALE");
    sos_scale2=options_.get_double("MP2_SOS_SCALE2");
    cepa_os_scale_=options_.get_double("CEPA_OS_SCALE");
    cepa_ss_scale_=options_.get_double("CEPA_SS_SCALE");
    cepa_sos_scale_=options_.get_double("CEPA_SOS_SCALE");
    e3_scale=options_.get_double("E3_SCALE");
    lambda_damping=options_.get_double("MOGRAD_DAMPING");

    orth_type=options_.get_str("ORTH_TYPE");
    opt_method=options_.get_str("OPT_METHOD");
    //hess_type=options_.get_str("HESS_TYPE");
    occ_orb_energy=options_.get_str("OCC_ORBS_PRINT");
    natorb=options_.get_str("NAT_ORBS");
    reference=options_.get_str("REFERENCE");
    do_scs=options_.get_str("DO_SCS");
    do_sos=options_.get_str("DO_SOS");
    write_mo_coeff=options_.get_str("MO_WRITE");
    read_mo_coeff=options_.get_str("MO_READ");
    lineq=options_.get_str("LINEQ_SOLVER");
    level_shift=options_.get_str("DO_LEVEL_SHIFT");
    scs_type_=options_.get_str("SCS_TYPE");
    sos_type_=options_.get_str("SOS_TYPE");
    dertype=options_.get_str("DERTYPE");
    pcg_beta_type_=options_.get_str("PCG_BETA_TYPE");
    twopdm_abcd_type=options_.get_str("TPDM_ABCD_TYPE");
    dertype=options_.get_str("DERTYPE");
    pcg_beta_type_=options_.get_str("PCG_BETA_TYPE");
    compute_ccl=options_.get_str("CCL_ENERGY");
    orb_resp_solver_=options_.get_str("ORB_RESP_SOLVER");
    ip_poles=options_.get_str("IP_POLES");
    ea_poles=options_.get_str("EA_POLES");
    ep_ip_poles=options_.get_str("EP_IP_POLES");
    ep_ea_poles=options_.get_str("EP_EA_POLES");
    ekt_ip_=options_.get_str("EKT_IP");
    ekt_ea_=options_.get_str("EKT_EA");
    relaxed_=options_.get_str("RELAXED");
    sym_gfm_=options_.get_str("SYMMETRIZE");
    oeprop_=options_.get_str("OEPROP");
    //comput_s2_=options_.get_str("COMPUT_S2");

    //   Tying orbital convergence to the desired e_conv,
    //   particularly important for sane numerical frequencies by energy
    //   These have been determined by linear fits to a step fn
    //   based on e_conv on limited numerical tests.
    //   The printed value from options_.print() will not be accurate
    //   since newly set orbital conv is not written back to options
    if (options_["RMS_MOGRAD_CONVERGENCE"].has_changed()) {
        tol_grad=options_.get_double("RMS_MOGRAD_CONVERGENCE");
    }
    else {
        double temp;
        temp = 2.0 - 0.5 * log10(tol_Eod); // I think (U.B) this is the desirable map balancing accuracy and efficiency.
        //temp = 3.0 - 0.5 * log10(tol_Eod); // Lori's old map leads unecessary iterations for the omp2-2 test case.
        //temp = 1.74 - 0.71 * log10(tol_Eod); //OLD map for wfn != OMP2
        if (temp < 5.0) {
            temp = 5.0;
        }
        tol_grad = pow(10.0, -temp);
    outfile->Printf("\tRMS orbital gradient is changed to : %12.2e\n", tol_grad);
    

    }

    // Determine the MAXIMUM MOGRAD CONVERGENCE
    if (options_["MAX_MOGRAD_CONVERGENCE"].has_changed()) {
    mograd_max=options_.get_double("MAX_MOGRAD_CONVERGENCE");
    }
    else {
        double temp2;
        temp2 = -log10(tol_grad) - 1.5;
        if (temp2 > 4.0) {
            temp2 = 4.0;
        }
        mograd_max = pow(10.0, -temp2);
    outfile->Printf("\tMAX orbital gradient is changed to : %12.2e\n", mograd_max);
    
    }

        // Figure out REF
        if (reference == "RHF" || reference == "RKS") reference_ = "RESTRICTED";
        else if (reference == "UHF" || reference == "UKS" || reference == "ROHF") reference_ = "UNRESTRICTED";

        // Only UHF is allowed for the standard methods, except for MP2
        if (reference == "ROHF" && orb_opt_ == "FALSE" && wfn_type_ != "OMP2") {
           throw PSIEXCEPTION("The ROHF reference is not available for the standard methods (except for MP2)!");
        }

        // Only ROHF-MP2 energy is available, not the gradients
        else if (reference == "ROHF" && orb_opt_ == "FALSE" && dertype != "NONE") {
           throw PSIEXCEPTION("ROHF-MP2 analytic gradients are not available, UHF-MP2 is recommended.");
        }

        if (options_.get_str("DO_DIIS") == "TRUE") do_diis_ = 1;
        else if (options_.get_str("DO_DIIS") == "FALSE") do_diis_ = 0;

        // SCF TYPE
        if (options_.get_str("SCF_TYPE") == "DF" || options_.get_str("SCF_TYPE") == "CD") {
            if (dertype != "NONE") {
                throw PSIEXCEPTION("Analytic gradients are NOT available for SCF_TYPE=DF/CD !");
            }
        }

    cutoff = pow(10.0,-exp_cutoff);
    if (reference == "ROHF") reference_wavefunction_->semicanonicalize();
    get_moinfo();


if (reference_ == "RESTRICTED") {
    // Memory allocation
    HmoA = boost::shared_ptr<Matrix>(new Matrix("MO-basis alpha one-electron ints", nirrep_, nmopi_, nmopi_));
    FockA = boost::shared_ptr<Matrix>(new Matrix("MO-basis alpha Fock matrix", nirrep_, nmopi_, nmopi_));
    gamma1corr = boost::shared_ptr<Matrix>(new Matrix("MO-basis alpha correlation OPDM", nirrep_, nmopi_, nmopi_));
    g1symm = boost::shared_ptr<Matrix>(new Matrix("MO-basis alpha OPDM", nirrep_, nmopi_, nmopi_));
    GFock = boost::shared_ptr<Matrix>(new Matrix("MO-basis alpha generalized Fock matrix", nirrep_, nmopi_, nmopi_));
    UorbA = boost::shared_ptr<Matrix>(new Matrix("Alpha MO rotation matrix", nirrep_, nmopi_, nmopi_));
    KorbA = boost::shared_ptr<Matrix>(new Matrix("K alpha MO rotation", nirrep_, nmopi_, nmopi_));
    KsqrA = boost::shared_ptr<Matrix>(new Matrix("K^2 alpha MO rotation", nirrep_, nmopi_, nmopi_));
    HG1 = boost::shared_ptr<Matrix>(new Matrix("h*g1symm", nirrep_, nmopi_, nmopi_));
    WorbA = boost::shared_ptr<Matrix>(new Matrix("Alpha MO gradient matrix", nirrep_, nmopi_, nmopi_));
    GooA = boost::shared_ptr<Matrix>(new Matrix("Alpha Goo intermediate", nirrep_, aoccpiA, aoccpiA));
    GvvA = boost::shared_ptr<Matrix>(new Matrix("Alpha Gvv intermediate", nirrep_, avirtpiA, avirtpiA));

        Molecule& mol = *reference_wavefunction_->molecule().get();
        CharacterTable ct = mol.point_group()->char_table();
        outfile->Printf("\tMO spaces per irreps... \n\n"); 
        outfile->Printf( "\tIRREP   FC    OCC   VIR  FV \n");
        outfile->Printf( "\t==============================\n");
        for(int h = 0; h < nirrep_; ++h){
         outfile->Printf( "\t %3s   %3d   %3d   %3d  %3d\n",
                             ct.gamma(h).symbol(), frzcpi_[h], aoccpiA[h], avirtpiA[h], frzvpi_[h]);
        }
        outfile->Printf(     "\t==============================\n");
        

        // Compute costs
        //cost_iabc_ = 8 * nooA * nvoA * nvoA * nvoA;
        // compute cost_iabc and cost_abcd
        cost_iabc_ = 0;
        cost_abcd_ = 0;
        for(int h=0; h < nirrep_; h++) {
            cost_iabc_ += (ULI)ov_pairpiAA[h] * (ULI)vv_pairpiAA[h];
            cost_abcd_ += (ULI)vv_pairpiAA[h] * (ULI)vv_pairpiAA[h];
        }
        cost_iabc_ /= (ULI)1024 * (ULI)1024;
        cost_abcd_ /= (ULI)1024 * (ULI)1024;
        cost_iabc_ *= (ULI)sizeof(double);
        cost_abcd_ *= (ULI)sizeof(double);

        // print
    if (wfn_type_ == "OMP2") {
        // Print memory
        memory = Process::environment.get_memory();
        memory_mb_ = memory/1000000L;
        outfile->Printf("\n\tMemory is %6lu MB \n", memory_mb_);
        outfile->Printf("\tCost of iabc is %6lu MB \n", cost_iabc_);
        outfile->Printf("\tCost of abcd is %6lu MB \n", cost_abcd_);
        
        if (cost_iabc_ < memory_mb_) {
            incore_iabc_ = 1;
            outfile->Printf(     "\tSwitching to the incore algoritm for iabc..\n");
            
        }
        else {
            incore_iabc_ = 0;
            outfile->Printf(     "\tSwitching to the out of core algoritm for iabc..\n");
            
        }

        //cost_abcd_ = 8 * nvoA * nvoA * nvoA * nvoA;
        if (cost_abcd_ < memory_mb_) {
            incore_abcd_ = 1;
            outfile->Printf(     "\tSwitching to the incore algoritm for abcd..\n");
            
        }
        else {
            incore_abcd_ = 0;
            outfile->Printf(     "\tSwitching to the out of core algoritm for abcd..\n");
            
        }
    }// end if (wfn_type_ == "OMP2")


    // Alloc ints
    std::vector<boost::shared_ptr<MOSpace> > spaces;
    spaces.push_back(MOSpace::occ);
    spaces.push_back(MOSpace::vir);

if (wfn_type_ == "OMP2" && incore_iabc_ == 0) {
    ints = new IntegralTransform(reference_wavefunction_, spaces,
                           IntegralTransform::Restricted,
                           IntegralTransform::IWLAndDPD,
                           IntegralTransform::QTOrder,
                           IntegralTransform::OccOnly,
                           false);
}

else {
    ints = new IntegralTransform(reference_wavefunction_, spaces,
                           IntegralTransform::Restricted,
                           IntegralTransform::DPDOnly,
                           IntegralTransform::QTOrder,
                           IntegralTransform::OccOnly,
                           false);
}


    ints->set_print(0);
    ints->set_dpd_id(0);
    if (orb_opt_ == "TRUE") {
        ints->set_keep_iwl_so_ints(true);
        ints->set_keep_dpd_so_ints(true);
    }
    else {
        ints->set_keep_iwl_so_ints(false);
        ints->set_keep_dpd_so_ints(false);
    }
    ints->initialize();
    dpd_set_default(ints->get_dpd_id());

}  // end if (reference_ == "RESTRICTED")

else if (reference_ == "UNRESTRICTED") {
    // Memory allocation
    HmoA = boost::shared_ptr<Matrix>(new Matrix("MO-basis alpha one-electron ints", nirrep_, nmopi_, nmopi_));
    HmoB = boost::shared_ptr<Matrix>(new Matrix("MO-basis beta one-electron ints", nirrep_, nmopi_, nmopi_));
    FockA = boost::shared_ptr<Matrix>(new Matrix("MO-basis alpha Fock matrix", nirrep_, nmopi_, nmopi_));
    FockB = boost::shared_ptr<Matrix>(new Matrix("MO-basis beta Fock matrix", nirrep_, nmopi_, nmopi_));
    gamma1corrA = boost::shared_ptr<Matrix>(new Matrix("MO-basis alpha correlation OPDM", nirrep_, nmopi_, nmopi_));
    gamma1corrB = boost::shared_ptr<Matrix>(new Matrix("MO-basis beta correlation OPDM", nirrep_, nmopi_, nmopi_));
    g1symmA = boost::shared_ptr<Matrix>(new Matrix("MO-basis alpha OPDM", nirrep_, nmopi_, nmopi_));
    g1symmB = boost::shared_ptr<Matrix>(new Matrix("MO-basis beta OPDM", nirrep_, nmopi_, nmopi_));
    GFockA = boost::shared_ptr<Matrix>(new Matrix("MO-basis alpha generalized Fock matrix", nirrep_, nmopi_, nmopi_));
    GFockB = boost::shared_ptr<Matrix>(new Matrix("MO-basis beta generalized Fock matrix", nirrep_, nmopi_, nmopi_));
    UorbA = boost::shared_ptr<Matrix>(new Matrix("Alpha MO rotation matrix", nirrep_, nmopi_, nmopi_));
    UorbB = boost::shared_ptr<Matrix>(new Matrix("Beta MO rotation matrix", nirrep_, nmopi_, nmopi_));
    KorbA = boost::shared_ptr<Matrix>(new Matrix("K alpha MO rotation", nirrep_, nmopi_, nmopi_));
    KorbB = boost::shared_ptr<Matrix>(new Matrix("K beta MO rotation", nirrep_, nmopi_, nmopi_));
    KsqrA = boost::shared_ptr<Matrix>(new Matrix("K^2 alpha MO rotation", nirrep_, nmopi_, nmopi_));
    KsqrB = boost::shared_ptr<Matrix>(new Matrix("K^2 beta MO rotation", nirrep_, nmopi_, nmopi_));
    HG1A = boost::shared_ptr<Matrix>(new Matrix("Alpha h*g1symm", nirrep_, nmopi_, nmopi_));
    HG1B = boost::shared_ptr<Matrix>(new Matrix("Beta h*g1symm", nirrep_, nmopi_, nmopi_));
    WorbA = boost::shared_ptr<Matrix>(new Matrix("Alpha MO gradient matrix", nirrep_, nmopi_, nmopi_));
    WorbB = boost::shared_ptr<Matrix>(new Matrix("Beta MO gradient matrix", nirrep_, nmopi_, nmopi_));
    GooA = boost::shared_ptr<Matrix>(new Matrix("Alpha Goo intermediate", nirrep_, aoccpiA, aoccpiA));
    GooB = boost::shared_ptr<Matrix>(new Matrix("Beta Goo intermediate", nirrep_, aoccpiB, aoccpiB));
    GvvA = boost::shared_ptr<Matrix>(new Matrix("Alpha Gvv intermediate", nirrep_, avirtpiA, avirtpiA));
    GvvB = boost::shared_ptr<Matrix>(new Matrix("Beta Gvv intermediate", nirrep_, avirtpiB, avirtpiB));

        // ROHF-MP2
        if (reference == "ROHF" && orb_opt_ == "FALSE" && wfn_type_ == "OMP2") {
        t1A = boost::shared_ptr<Matrix>(new Matrix("t_I^A", nirrep_, aoccpiA, avirtpiA));
        t1B = boost::shared_ptr<Matrix>(new Matrix("t_i^a", nirrep_, aoccpiB, avirtpiB));
        }

        Molecule& mol = *reference_wavefunction_->molecule().get();
        CharacterTable ct = mol.point_group()->char_table();
        outfile->Printf("\tMO spaces per irreps... \n\n"); 
        outfile->Printf( "\tIRREP   FC   AOCC  BOCC  AVIR    BVIR  FV \n");
        outfile->Printf( "\t==========================================\n");
        for(int h = 0; h < nirrep_; ++h){
         outfile->Printf( "\t %3s   %3d   %3d   %3d   %3d    %3d   %3d\n",
                             ct.gamma(h).symbol(), frzcpi_[h], aoccpiA[h], aoccpiB[h], avirtpiA[h], avirtpiB[h], frzvpi_[h]);
        }
        outfile->Printf(     "\t==========================================\n");
        

    // Alloc ints
    std::vector<boost::shared_ptr<MOSpace> > spaces;
    spaces.push_back(MOSpace::occ);
    spaces.push_back(MOSpace::vir);

    ints = new IntegralTransform(reference_wavefunction_, spaces,
                           IntegralTransform::Unrestricted,
                           IntegralTransform::DPDOnly,
                           IntegralTransform::QTOrder,
                           IntegralTransform::OccOnly,
                           false);


    ints->set_print(0);
    ints->set_dpd_id(0);
    if (orb_opt_ == "TRUE") {
        ints->set_keep_iwl_so_ints(true);
        ints->set_keep_dpd_so_ints(true);
    }
    else {
        ints->set_keep_iwl_so_ints(false);
        ints->set_keep_dpd_so_ints(false);
    }
    ints->initialize();
    dpd_set_default(ints->get_dpd_id());

}// end if (reference_ == "UNRESTRICTED")
}// end common_init

void OCCWave::title()
{
<<<<<<< HEAD

   outfile->Printf("\n");
   outfile->Printf(" ============================================================================== \n");
   outfile->Printf(" ============================================================================== \n");
   outfile->Printf(" ============================================================================== \n");
   outfile->Printf("\n");
   if (wfn_type_ == "OMP2" && orb_opt_ == "TRUE") outfile->Printf("                       OMP2 (OO-MP2)   \n");
   else if (wfn_type_ == "OMP2" && orb_opt_ == "FALSE") outfile->Printf("                       MP2   \n");
   else if (wfn_type_ == "OMP3" && orb_opt_ == "TRUE") outfile->Printf("                       OMP3 (OO-MP3)   \n");
   else if (wfn_type_ == "OMP3" && orb_opt_ == "FALSE") outfile->Printf("                       MP3   \n");
   else if (wfn_type_ == "OCEPA" && orb_opt_ == "TRUE") outfile->Printf("                       OCEPA (OO-CEPA)   \n");
   else if (wfn_type_ == "OCEPA" && orb_opt_ == "FALSE") outfile->Printf("                       CEPA   \n");
   else if (wfn_type_ == "OMP2.5" && orb_opt_ == "TRUE") outfile->Printf("                       OMP2.5 (OO-MP2.5)   \n");
   else if (wfn_type_ == "OMP2.5" && orb_opt_ == "FALSE") outfile->Printf("                       MP2.5  \n");
   outfile->Printf("              Program Written by Ugur Bozkaya,\n") ;
   outfile->Printf("              Latest Revision June 25, 2014.\n") ;
   outfile->Printf("\n");
   outfile->Printf(" ============================================================================== \n");
   outfile->Printf(" ============================================================================== \n");
   outfile->Printf(" ============================================================================== \n");
   outfile->Printf("\n");

=======
   fprintf(outfile,"\n");
   fprintf(outfile," ============================================================================== \n");
   fprintf(outfile," ============================================================================== \n");
   fprintf(outfile," ============================================================================== \n");
   fprintf(outfile,"\n");
   if (wfn_type_ == "OMP2" && orb_opt_ == "TRUE") fprintf(outfile,"                       OMP2 (OO-MP2)   \n");
   else if (wfn_type_ == "OMP2" && orb_opt_ == "FALSE") fprintf(outfile,"                       MP2   \n");
   else if (wfn_type_ == "OMP3" && orb_opt_ == "TRUE") fprintf(outfile,"                       OMP3 (OO-MP3)   \n");
   else if (wfn_type_ == "OMP3" && orb_opt_ == "FALSE") fprintf(outfile,"                       MP3   \n");
   else if (wfn_type_ == "OCEPA" && orb_opt_ == "TRUE") fprintf(outfile,"                       OCEPA (OO-CEPA)   \n");
   else if (wfn_type_ == "OCEPA" && orb_opt_ == "FALSE") fprintf(outfile,"                       CEPA   \n");
   else if (wfn_type_ == "OMP2.5" && orb_opt_ == "TRUE") fprintf(outfile,"                       OMP2.5 (OO-MP2.5)   \n");
   else if (wfn_type_ == "OMP2.5" && orb_opt_ == "FALSE") fprintf(outfile,"                       MP2.5  \n");
   fprintf(outfile,"              Program Written by Ugur Bozkaya,\n") ;
   fprintf(outfile,"              Latest Revision July 25, 2014.\n") ;
   fprintf(outfile,"\n");
   fprintf(outfile," ============================================================================== \n");
   fprintf(outfile," ============================================================================== \n");
   fprintf(outfile," ============================================================================== \n");
   fprintf(outfile,"\n");
   fflush(outfile);
>>>>>>> 8bb38184
}//


double OCCWave::compute_energy()
{

    // Warnings
    if (nfrzc != 0 && orb_opt_ == "TRUE") {
          throw FeatureNotImplemented("Orbital-optimized methods", "Frozen core/virtual", __FILE__, __LINE__);
    }

    else if (nfrzv != 0 && orb_opt_ == "TRUE") {
          throw FeatureNotImplemented("Orbital-optimized methods", "Frozen core/virtual", __FILE__, __LINE__);
    }

    else if (nfrzv != 0 && orb_opt_ == "FALSE") {
          throw FeatureNotImplemented("OCC module standard methods", "Frozen virtual", __FILE__, __LINE__);
    }

    else if (nfrzc != 0 && dertype != "NONE") {
          throw FeatureNotImplemented("OCC module analytic gradients", "Frozen core/virtual", __FILE__, __LINE__);
    }

        // Call the appropriate manager
        if (wfn_type_ == "OMP2" && orb_opt_ == "TRUE") omp2_manager();
        else if (wfn_type_ == "OMP2" && orb_opt_ == "FALSE") mp2_manager();
        else if (wfn_type_ == "OMP3" && orb_opt_ == "TRUE") omp3_manager();
        else if (wfn_type_ == "OMP3" && orb_opt_ == "FALSE") mp3_manager();
        else if (wfn_type_ == "OCEPA" && orb_opt_ == "TRUE") ocepa_manager();
        else if (wfn_type_ == "OCEPA" && orb_opt_ == "FALSE") cepa_manager();
        else if (wfn_type_ == "OMP2.5" && orb_opt_ == "TRUE") omp2_5_manager();
        else if (wfn_type_ == "OMP2.5" && orb_opt_ == "FALSE") mp2_5_manager();

    // Write MO coefficients to Cmo.psi
    if (write_mo_coeff == "TRUE"){
      outfile->Printf("\n\tWriting MO coefficients in pitzer order to external file CmoA.psi...\n");
      
      double **C_pitzerA = block_matrix(nso_,nmo_);
      memset(C_pitzerA[0], 0, sizeof(double)*nso_*nmo_);

      //set C_pitzer
      C_pitzerA = Ca_->to_block_matrix();

      // write binary data
      ofstream OutFile1;
      OutFile1.open("CmoA.psi", ios::out | ios::binary);
      OutFile1.write( (char*)C_pitzerA[0], sizeof(double)*nso_*nmo_);
      OutFile1.close();
      free_block(C_pitzerA);

          if (reference_ == "UNRESTRICTED" ) {
          outfile->Printf("\n\tWriting MO coefficients in pitzer order to external file CmoB.psi...\n");
          
          double **C_pitzerB = block_matrix(nso_,nmo_);
          memset(C_pitzerB[0], 0, sizeof(double)*nso_*nmo_);

          //set C_pitzer
          C_pitzerB = Cb_->to_block_matrix();

          // write binary data
          ofstream OutFile2;
          OutFile2.open("CmoB.psi", ios::out | ios::binary);
          OutFile2.write( (char*)C_pitzerB[0], sizeof(double)*nso_*nmo_);
          OutFile2.close();
          free_block(C_pitzerB);
          }
    }

        // release the memory
        mem_release();

        if (wfn_type_ == "OMP2") return Emp2L;
        else if (wfn_type_ == "OMP3" || wfn_type_ == "OMP2.5") return Emp3L;
        else if (wfn_type_ == "OCEPA") return EcepaL;
        else if (wfn_type_ == "CEPA") return Ecepa;

        return 0.0;
} // end of compute_energy


void OCCWave::nbo()
{

outfile->Printf("\n  \n");
outfile->Printf(" ============================================================================== \n");
outfile->Printf(" ======================== NBO ANALYSIS ======================================== \n");
outfile->Printf(" ============================================================================== \n");
outfile->Printf("\n Diagonalizing one-particle response density matrix... \n");
outfile->Printf("\n");


      SharedMatrix Udum = boost::shared_ptr<Matrix>(new Matrix("Udum", nirrep_, nmopi_, nmopi_));
      SharedVector diag = boost::shared_ptr<Vector>(new Vector("Natural orbital occupation numbers", nirrep_, nmopi_));

      // Diagonalizing Alpha-OPDM
      Udum->zero();

      //diag->zero();
      for(int h = 0; h < nirrep_; h++){
      for(int i = 0; i < nmopi_[h]; i++){
        diag->set(h,i,0.0);
      }
    }

 if (reference_ == "RESTRICTED") {
      g1symm->diagonalize(Udum, diag);

      //trace
      //sum=diag->trace();
      sum=0.0;
      for(int h = 0; h < nirrep_; h++){
      for(int i = 0; i < nmopi_[h]; i++){
        sum+=diag->get(h,i);
      }
    }

      outfile->Printf( "\n Trace of one-particle density matrix: %20.14f \n\n",  sum);
      
 }// end rhf

 else if (reference_ == "UNRESTRICTED") {
      g1symmA->diagonalize(Udum, diag);

      //trace
      //sum=diag->trace();
      sum=0.0;
      for(int h = 0; h < nirrep_; h++){
      for(int i = 0; i < nmopi_[h]; i++){
        sum+=diag->get(h,i);
      }
    }

      outfile->Printf( "\n Trace of alpha one-particle density matrix: %20.14f \n\n",  sum);
      

      //print
      diag->print();

      // Diagonalizing Beta-OPDM
      Udum->zero();

      //diag->zero();
      for(int h = 0; h < nirrep_; h++){
      for(int i = 0; i < nmopi_[h]; i++){
        diag->set(h,i,0.0);
      }
    }

      g1symmB->diagonalize(Udum, diag);

      //trace
      //sum=diag->trace();
      sum=0.0;
      for(int h = 0; h < nirrep_; h++){
      for(int i = 0; i < nmopi_[h]; i++){
        sum+=diag->get(h,i);
      }
    }

      outfile->Printf( "\n Trace of beta one-particle density matrix: %20.14f \n",  sum);
      outfile->Printf("\n");
      

 }// end uhf

      //print
      diag->print();
} // end of nbo

void OCCWave::mem_release()
{
    chkpt_.reset();
    delete ints;
    delete [] pitzer2symblk;
    delete [] pitzer2symirrep;
    delete [] PitzerOffset;
    delete [] sosym;
    delete [] mosym;
    delete [] occ_offA;
    delete [] vir_offA;
    delete [] occ2symblkA;
    delete [] virt2symblkA;
        delete [] pitzer2qtA;
        delete [] qt2pitzerA;

      if (reference_ == "RESTRICTED") {
        delete [] oo_pairpiAA;
        delete [] ov_pairpiAA;
        delete [] vv_pairpiAA;
        delete oo_pairidxAA;
        delete vv_pairidxAA;

    Ca_.reset();
    Ca_ref.reset();
    Hso.reset();
    Tso.reset();
    Vso.reset();
    HmoA.reset();
    FockA.reset();
    gamma1corr.reset();
    g1symm.reset();
    GFock.reset();
    UorbA.reset();
    KorbA.reset();
    KsqrA.reset();
    HG1.reset();
    WorbA.reset();
    GooA.reset();
    GvvA.reset();
       }

       else if (reference_ == "UNRESTRICTED") {
    delete [] occ_offB;
    delete [] vir_offB;
    delete [] occ2symblkB;
    delete [] virt2symblkB;
        delete [] pitzer2qtB;
        delete [] qt2pitzerB;

        if (reference == "ROHF" && orb_opt_ == "FALSE" && wfn_type_ != "OMP2") {
        t1A.reset();
        t1B.reset();
        }

    Ca_.reset();
    Cb_.reset();
    Ca_ref.reset();
    Cb_ref.reset();
    Hso.reset();
    Tso.reset();
    Vso.reset();
    HmoA.reset();
    HmoB.reset();
    FockA.reset();
    FockB.reset();
    gamma1corrA.reset();
    gamma1corrB.reset();
    g1symmA.reset();
    g1symmB.reset();
    GFockA.reset();
    GFockB.reset();
    UorbA.reset();
    UorbB.reset();
    KorbA.reset();
    KorbB.reset();
    KsqrA.reset();
    KsqrB.reset();
    HG1A.reset();
    HG1B.reset();
    WorbA.reset();
    WorbB.reset();
    GooA.reset();
    GooB.reset();
    GvvA.reset();
    GvvB.reset();
       }
//outfile->Printf("\n mem_release done. \n"); 
}//

} }
<|MERGE_RESOLUTION|>--- conflicted
+++ resolved
@@ -369,8 +369,6 @@
 
 void OCCWave::title()
 {
-<<<<<<< HEAD
-
    outfile->Printf("\n");
    outfile->Printf(" ============================================================================== \n");
    outfile->Printf(" ============================================================================== \n");
@@ -391,30 +389,6 @@
    outfile->Printf(" ============================================================================== \n");
    outfile->Printf(" ============================================================================== \n");
    outfile->Printf("\n");
-
-=======
-   fprintf(outfile,"\n");
-   fprintf(outfile," ============================================================================== \n");
-   fprintf(outfile," ============================================================================== \n");
-   fprintf(outfile," ============================================================================== \n");
-   fprintf(outfile,"\n");
-   if (wfn_type_ == "OMP2" && orb_opt_ == "TRUE") fprintf(outfile,"                       OMP2 (OO-MP2)   \n");
-   else if (wfn_type_ == "OMP2" && orb_opt_ == "FALSE") fprintf(outfile,"                       MP2   \n");
-   else if (wfn_type_ == "OMP3" && orb_opt_ == "TRUE") fprintf(outfile,"                       OMP3 (OO-MP3)   \n");
-   else if (wfn_type_ == "OMP3" && orb_opt_ == "FALSE") fprintf(outfile,"                       MP3   \n");
-   else if (wfn_type_ == "OCEPA" && orb_opt_ == "TRUE") fprintf(outfile,"                       OCEPA (OO-CEPA)   \n");
-   else if (wfn_type_ == "OCEPA" && orb_opt_ == "FALSE") fprintf(outfile,"                       CEPA   \n");
-   else if (wfn_type_ == "OMP2.5" && orb_opt_ == "TRUE") fprintf(outfile,"                       OMP2.5 (OO-MP2.5)   \n");
-   else if (wfn_type_ == "OMP2.5" && orb_opt_ == "FALSE") fprintf(outfile,"                       MP2.5  \n");
-   fprintf(outfile,"              Program Written by Ugur Bozkaya,\n") ;
-   fprintf(outfile,"              Latest Revision July 25, 2014.\n") ;
-   fprintf(outfile,"\n");
-   fprintf(outfile," ============================================================================== \n");
-   fprintf(outfile," ============================================================================== \n");
-   fprintf(outfile," ============================================================================== \n");
-   fprintf(outfile,"\n");
-   fflush(outfile);
->>>>>>> 8bb38184
 }//
 
 

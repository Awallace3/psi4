--- conflicted
+++ resolved
@@ -304,11 +304,7 @@
 cc8a:         ROHF-CCSD(T) cc-pVDZ frozen-core energy for the $^2\Sigma^+$ state of the CN radical, with Cartesian input.
 
 
-<<<<<<< HEAD
-scf3:         are specified explicitly.
-=======
 fd-gradient:  SCF STO-3G finite-difference tests
->>>>>>> a5559c42
 
 
 cc5:          RHF CCSD(T) aug-cc-pvtz frozen-core energy of C4NH4 Anion

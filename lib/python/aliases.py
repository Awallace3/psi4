--- conflicted
+++ resolved
@@ -71,7 +71,16 @@
 
     return e_mp25
 
-<<<<<<< HEAD
+def run_plugin_ccsd_serial(name, **kwargs):
+    plugfile = PsiMod.Process.environment["PSIDATADIR"] + "/../tests/plugin_ccsd_serial/plugin_ccsd_serial.so"
+    PsiMod.plugin_load("%s" % (plugfile))
+    PsiMod.set_global_option("MAX_MAPPED_MEMORY", 1000)
+    run_scf("scf",**kwargs)
+    PsiMod.transqt()
+    PsiMod.plugin("plugin_ccsd_serial.so")
+
+    return PsiMod.get_variable("CURRENT ENERGY")
+    
 # A direct translation of a plugin input file into a function call. Function calls are the only
 #     way to call plugins in sow/reap mode for db(), opt(), etc. This isn't best practices
 #     (see run_plugin_serial_ccsd) but is an example of what to do for a more complicated
@@ -97,25 +106,10 @@
     PsiMod.plugin("plugin_omega.so")
     
     return PsiMod.get_variable('SCF TOTAL ENERGY')
-=======
-def run_plugin_ccsd_serial(name,**kwargs):
-    plugfile = PsiMod.Process.environment["PSIDATADIR"] + "/../tests/plugin_ccsd_serial/plugin_ccsd_serial.so"
-    PsiMod.plugin_load("%s" % (plugfile))
-    PsiMod.set_global_option("MAX_MAPPED_MEMORY", 1000)
-    run_scf("scf",**kwargs)
-    PsiMod.transqt()
-    PsiMod.plugin("plugin_ccsd_serial.so")
-
-    return PsiMod.get_variable("CURRENT ENERGY")
-    
->>>>>>> aa5a7334
 
 
 # Integration with driver routines
 procedures['energy']['mp2.5'] = run_mp2_5
 procedures['energy']['sherrillgroup_gold_standard'] = sherrillgroup_gold_standard
-<<<<<<< HEAD
+procedures['energy']['plugin_ccsd_serial'] = run_plugin_ccsd_serial
 procedures['energy']['plugin_omega'] = run_plugin_omega
-=======
-procedures['energy']['plugin_ccsd_serial'] = run_plugin_ccsd_serial
->>>>>>> aa5a7334

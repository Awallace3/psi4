#docstring:
#  - project: !!str                  # Field required. Project <dummy> is replaced by the Psi4 internal label used for CMake (e.g., TODO FALSE ENABLE_<dummy>, external/upstream/<dummy>/CMakeLists.txt) and testing (e.g., @using('<dummy>')).
#    use: !!map                      # Section required. Important Psi4 dependency usage information.
#      added: !!str                    # Field required. Minor version at which <dummy> added to Psi4 ecosystem. v1.0 is earliest value.
#      deprecated: !!str               #                 Minor version at which <dummy> removed from Psi4 ecosystem. Further fields not present.
#      required: !!bool                # Field required. Whether <dummy> is a required Psi4 dependency.
#      buildable: !!bool               # Field required. If <dummy> is required or enabled, `true` if the Psi4 build system can supply it by building from source or `false` if it must be detectable pre-built.
#      buildtime: !!bool               # Field required. Whether <dummy> is compile-linkage (`true`) or runtume-linkage (`false`); some runtime are marked `true` if required to detect at buildtime even if not used until runtime.
#      cms: !!bool                     # Field required. Whether <dummy> is a computational molecular sciences project vs. generic compsci.
#      test_required: !!bool           # Field required if used in Psi4 testing. Whether <dummy> is a required dependency for testing.
#      docs_required: !!bool           # Field required if used in building Psi4 documentation. Whether <dummy> is a required dependency for docs build.
#####      dev_role: !!str                 # Field optional. (test | docs). Absence is normal QC capabilities role.
#    repository: !!map               # Section required if use/buildable=true. Where to acquire source code to build.
#      host: !!str                     # Field required. (github | gitlab | url)
#      url: !!str                      # Field required if host=url. Full url to tarball for source.
#      account: !!str                  # Field required if host!=url. Personal or organization account name on host.
#      name: !!str or !!set            # Field required if host!=url. Project name on host/account. Use list for optional dependencies
#      commit: !!str                   # Field required if host!=url. The tag, branch, or hash of the repository at which to pull source. Usually latest compatible release, not earliest compatible release.
#    cmake: !!map                    # Section required if use/buildable=true. How/what to detect <dummy> with `find_package(<cmake/name> <cmake/constraint> COMPONENTS <cmake/components>)`.
#      name: !!str                     # Field required. CMake project name in `find_package` call. Often has capital letters.
#      constraint:                     # Field required. Version of earliest compatible release. May also include ATLEAST or EXACT. Remember CMake has only crude spec for version constraints.
#      target: !!str                   # Field required. Target <cmake/name>::<cmake/target>> used by Psi4. Field may be `null` if no target, like for CMake-built python package.
#      components: !!set               # Field required. Required components for pre-built to be accepted. Field may be `null` if no components.
#    conda: !!map                    # Section required if use/required=true.
#      channel: !!str                  # Field required. Preferred channel on anaconda.org suitable for `-c`. Use the broadest if conda/name on multiple channels or subchannels.
#      name: !!str or !!map            # Field required. The conda package name. Use minimal required package (e.g., libxc-c (C intf) rather than libxc (C & Fortran intf)). Occasionally may be dictionary with keys conda platforms.
#      constraint: !!str or !!map      # Field required. Version or build number restrictions on package. Field should be `null` if most recent settings will do or needed to solve environment. Occasionally may be dictionary with keys conda platforms.
#      aux_run_names: !!set            # Field optional. Use to list add'l packages needed to run dummy and Psi4 together that aren't deps of dummy (e.g., postgresql for qcfractal).
#      aux_build_names: !!set          # Field optional. Use to list add'l packages needed to build Psi4 against dummy that aren't deps of dummy (e.g., mkl-devel for mkl).
#      cmake: !!map                    # Field required. Use to specify CMake variables relevant to this package. Those starting with // aren't usually set. May involve substitutions.
#      skip_win: !!bool                # Field optional. Use to list packages not adapted for Windows. Perhaps should be in 'use' block?

data:

# arbitrary order -- add to end
# gitlab        URL https://gitlab.com/libxc/libxc/-/archive/6.0.0/libxc-6.0.0.tar.gz
# github        URL https://github.com/MolSSI-BSE/basis_set_exchange/archive/v0.9.tar.gz
# any field is also allowed a <field>_note so comments are useable.

  - project: c
    use:
      added: "1.0"
      required: true
      buildable: false
      buildtime: true
      cms: false
    repository: null
    cmake: null
    conda:
      channel: conda-forge
      name: c-compiler
      constraint: null
      cmake:
        # {CMAKE_CXX_COMPILER_ID}_{Conda_platform}
        GNU_linux-64:
          CMAKE_C_COMPILER:       "${CONDA_PREFIX}/bin/${HOST}-gcc"
          //CMAKE_C_FLAGS:        null
        Clang_osx-64:
          CMAKE_C_COMPILER:       "${CONDA_PREFIX}/bin/${HOST}-clang"
          //CMAKE_C_FLAGS:        null
        Clang_osx-arm64:
          CMAKE_C_COMPILER:       "${CONDA_PREFIX}/bin/${HOST}-clang"
          //CMAKE_C_FLAGS:        null
        MSVC_win-64:
          CMAKE_C_COMPILER:       "clang-cl"
          //CMAKE_C_FLAGS:        null
        Intel_linux-64:
          CMAKE_C_COMPILER:       "\"icc;-gnu-prefix=${CONDA_PREFIX}/bin/${HOST}-;--sysroot=${CONDA_PREFIX}/${HOST}/sysroot\""
          //CMAKE_C_FLAGS:        null
        Intel-multiarch_linux-64:
          CMAKE_C_COMPILER:       "\"icc;-gnu-prefix=${CONDA_PREFIX}/bin/${HOST}-;--sysroot=${CONDA_PREFIX}/${HOST}/sysroot;-msse2;-axCORE-AVX512,CORE-AVX2,AVX\""
          //CMAKE_C_FLAGS:        null
        IntelLLVM_linux-64:
          CMAKE_C_COMPILER:       "\"${CONDA_PREFIX}/bin/icx;--target=${HOST};--gcc-toolchain=${CONDA_PREFIX};--sysroot=${CONDA_PREFIX}/${HOST}/sysroot\""
          //CMAKE_C_FLAGS:        null
        AppleClang_osx-arm64:
          CMAKE_C_COMPILER:       "/usr/bin/clang"
          //CMAKE_C_FLAGS:        null
        byo:
          //CMAKE_C_COMPILER:     null
          //CMAKE_C_FLAGS:        null

  - project: cxx
    use:
      added: "1.0"
      required: true
      required_note: "Must support c++17 standard."
      buildable: false
      buildtime: true
      cms: false
    repository: null
    cmake: null
    conda:
      channel: conda-forge
      name: cxx-compiler
      constraint: null
      aux_build_names:
        - //dpcpp_linux-64
      cmake:
        # {CMAKE_CXX_COMPILER_ID}_{Conda_platform}
        GNU_linux-64:
          CMAKE_CXX_COMPILER:     "${CONDA_PREFIX}/bin/${HOST}-g++"
          //CMAKE_CXX_FLAGS:      null
        Clang_osx-64:
          CMAKE_CXX_COMPILER:     "${CONDA_PREFIX}/bin/${HOST}-clang++"
          //CMAKE_CXX_FLAGS:      null
        Clang_osx-arm64:
          CMAKE_CXX_COMPILER:     "${CONDA_PREFIX}/bin/${HOST}-clang++"
          //CMAKE_CXX_FLAGS:      null
        MSVC_win-64:
          CMAKE_CXX_COMPILER:     "clang-cl"
          //CMAKE_CXX_FLAGS:      null
        Intel_linux-64:
          CMAKE_CXX_COMPILER:     "\"icpc;-gnu-prefix=${CONDA_PREFIX}/bin/${HOST}-;--sysroot=${CONDA_PREFIX}/${HOST}/sysroot\""
          //CMAKE_CXX_FLAGS:      null
        Intel-multiarch_linux-64:
          ENABLE_XHOST:           false
          CMAKE_CXX_COMPILER:     "\"icpc;-gnu-prefix=${CONDA_PREFIX}/bin/${HOST}-;--sysroot=${CONDA_PREFIX}/${HOST}/sysroot;-msse2;-axCORE-AVX512,CORE-AVX2,AVX\""
          //CMAKE_CXX_FLAGS:      null
        IntelLLVM_linux-64:
          CMAKE_CXX_COMPILER:     "\"${CONDA_PREFIX}/bin/icpx;--target=${HOST};--gcc-toolchain=${CONDA_PREFIX};--sysroot=${CONDA_PREFIX}/${HOST}/sysroot\""
          //CMAKE_CXX_FLAGS:      null
        AppleClang_osx-arm64:
          CMAKE_CXX_COMPILER:     "/usr/bin/clang++"
          //CMAKE_CXX_FLAGS:      null
        byo:
          //CMAKE_CXX_COMPILER:   null
          //CMAKE_CXX_FLAGS:      null

  - project: fortran
    use:
      added: "1.0"
      required: false
      required_note: "Required if building Fortran addons from source. Detected if Fortran addons enabled unless psi4_SKIP_ENABLE_Fortran=ON."
      buildable: false
      buildtime: true
      cms: false
    repository: null
    cmake: null
    conda:
      channel: conda-forge
      name: fortran-compiler
      constraint: null
      skip_win: true
      skip_win_note: "Presently pulls in an old Flang."
      cmake:
        # {CMAKE_CXX_COMPILER_ID}_{Conda_platform}
        GNU_linux-64:
          CMAKE_Fortran_COMPILER: "${CONDA_PREFIX}/bin/${HOST}-gfortran"
          //CMAKE_Fortran_FLAGS:  null
        Clang_osx-64:
          CMAKE_Fortran_COMPILER: "${CONDA_PREFIX}/bin/${HOST}-gfortran"
          //CMAKE_Fortran_FLAGS:  null
        Clang_osx-arm64:
          CMAKE_Fortran_COMPILER: "${CONDA_PREFIX}/bin/${HOST}-gfortran"
          //CMAKE_Fortran_FLAGS:  null
        MSVC_win-64: null
        Intel_linux-64:
          CMAKE_Fortran_COMPILER: "\"ifort;-gnu-prefix=${CONDA_PREFIX}/bin/${HOST}-;--sysroot=${CONDA_PREFIX}/${HOST}/sysroot\""
          LIBC_INTERJECT:         "\"-liomp5 -Wl,-Bstatic -lifport -lifcoremt_pic -Wl,-Bdynamic\""
          //CMAKE_Fortran_FLAGS:  null
        Intel-multiarch_linux-64:
          CMAKE_Fortran_COMPILER: "\"ifort;-gnu-prefix=${CONDA_PREFIX}/bin/${HOST}-;--sysroot=${CONDA_PREFIX}/${HOST}/sysroot;-msse2;-axCORE-AVX512,CORE-AVX2,AVX\""
          LIBC_INTERJECT:         "\"-liomp5 -Wl,-Bstatic -lifport -lifcoremt_pic -Wl,-Bdynamic\""
          //CMAKE_Fortran_FLAGS:  null
        IntelLLVM_linux-64:
          dummy: dummy
        AppleClang_osx-arm64: null
        byo:
          //CMAKE_Fortran_COMPILER: null
          //CMAKE_Fortran_FLAGS:  null

  - project: python
    use:
      added: "1.0"
      required: true
      buildable: false
      buildtime: true
      cms: false
    repository: null
    #cmake:
    #  name:
    #  constraint: ">=3.8"
    #  target:
    #  components:
    conda:
      channel: conda-forge
      name: python
      constraint: null
      aux_build_names:
        - pip
      aux_build_names_note:
        pip: "Package installer not strictly needed but needs to be tied to this python if used."
      cmake:
        Python_EXECUTABLE:
          unix: ${CONDA_PREFIX}/bin/python
          win-64: ${CONDA_PREFIX}/python.exe
        #Python_ROOT_DIR: ${CONDA_PREFIX}
        #//Python_LIBRARY: null
        #//Python_INCLUDE_DIR: null

  - project: cmake
    use:
      added: "1.0"
      required: true
      buildable: false
      buildtime: true
      cms: false
    repository: null
    cmake: null
    #  constraint: ">=3.19"
    conda:
      channel: conda-forge
      name: cmake
      constraint: "<3.30.0"
      constraint_note: "On Mac, v3.30 FindPython not finding NumPy includes."
      cmake:
        -S: <src>
        -B: <bld>
        CMAKE_PREFIX_PATH: ${CONDA_PREFIX}
        //CMAKE_BUILD_TYPE: null
        //BUILD_SHARED_LIBS: null
        //CMAKE_VERBOSE_MAKEFILE: null

  - project: generator
    use:
      added: "1.0"
      required: true
      buildable: false
      buildtime: true
      cms: false
    repository: null
    cmake: null
    conda:
      channel: conda-forge
      name: ninja
      name_note: "Examplar -- other build generators like Unix Makefiles work, too."
      constraint: null
      cmake:
        -G: Ninja
        //CMAKE_GENERATOR: Ninja
      cmake_note: "The CMake generator can be set in a cache file but then can't be countervened with -G on cmdline."

  - project: cfour
    use:
      added: "1.0"
      required: false
      buildable: false
      buildtime: false
      cms: true
    repository: null
    #cmake:
    #  name:
    #  constraint:
    #  target:
    #  components:
    # xcfour
    conda: null
      #cmake:
      #  CMAKE_PROGRAM_PATH: null

  - project: chemps2
    use:
      added: "1.0"  # external at 1.1
      required: false
      required_note: "Allows using CheMPS2 for DMRG."
      buildable: true
      buildtime: true
      cms: true
    repository:
      host: github
      account: SebWouters
      name: CheMPS2
      commit: d8ac508  # v1.8.9 + 1  # TODO update
    #cmake:
    #  name: CheMPS2
    #  constraint: 1.8.7
    #  target: CheMPS2::chemps2
    #  ENABLE_CheMPS2
    conda: null
      #cmake:
      #  ENABLE_CheMPS2: true
      #  CheMPS2_DIR: ${CONDA_PREFIX}/share/cmake/CheMPS2
      #  //CMAKE_INSIST_FIND_PACKAGE_CheMPS2: true
      #  //CMAKE_DISABLE_FIND_PACKAGE_CheMPS2: true

  - project: dftd3
    use:
      added: "1.0"
      added_note: "Switched from classic dftd3 exe to py intf of simple-dftd3 (from dftd3-python) at 1.7. Classic tolerated but no longer supported as of 1.9."
      required: false
      buildable: false
      buildtime: false
      cms: true
    repository:
      host: github
      account: dftd3
      name: simple-dftd3
      commit: v0.7.0  # TODO not in psi src
    #cmake:
    #  name:
    #  constraint: ">=0.6.0"
    #  target:
    #  components:
    conda:
      channel: conda-forge
      name: dftd3-python
      constraint: ">=1.0"
      cmake:
        CMAKE_PROGRAM_PATH: ${CONDA_PREFIX}/bin
      cmake_note: "Primarily OTF runtime detected. With package present, CMake detection only relevant for CTest."
      skip_win: true
      skip_win_note: "Older versions available for Windows but not fully functional for v1.9."

  - project: dkh
    use:
      added: "1.0"
      added_note: "Extracted to external dependency at v1.1."
      required: false
      required_note: "Allows using DKH relativistic integrals."
      buildable: true
      buildtime: true
      cms: true
    repository:
      host: github
      account: psi4
      name: dkh
      commit: 3ba0128
    #  commit: v1.2
    #cmake:
    #  name: dkh
    #  constraint: ">=1.2"
    #  target: dkh::dkh
    #  enable: ENABLE_dkh
    conda:
      channel: conda-forge
      name: dkh
      constraint: null
      cmake:
        ENABLE_dkh: true
        dkh_DIR:
          unix: ${CONDA_PREFIX}/share/cmake/dkh
          win-64: ${CONDA_PREFIX}/Library/share/cmake/dkh
        //CMAKE_INSIST_FIND_PACKAGE_dkh: true
        //CMAKE_DISABLE_FIND_PACKAGE_dkh: true

  - project: erd
    use:
      added: "1.0"  # external at 1.1
      deprecated: 1.2
      deprecated_note: "Removed interface at 1.10."
    repository: null
    cmake: null
    conda: null

    # TODO update now pygdma merged
  - project: gdma
    use:
      added: "1.0"  # external at 1.1
      added_note: "Switched to Py intf through pygdma at 1.9."
      required: false
      required_note: "Allows using Stone's GDMA multipole code."
      buildable: true
      buildtime: false
      cms: true
    repository:
      host: github
      account: psi4
      name: gdma
      commit: 9d607d7  # v2.2.6-2-g9d607d7
    #cmake:
    #  name: gdma
    #  constraint: 2.2.6
    #  target: gdma::gdma
    # ENABLE_gdma
    conda:
      channel: conda-forge
      name: pygdma
      constraint: null
      cmake:
        ENABLE_gdma: true
        gdma_DIR:
          unix: ${CONDA_PREFIX}/share/cmake/gdma
          win-64: ${CONDA_PREFIX}/Library/share/cmake/gdma
        //CMAKE_INSIST_FIND_PACKAGE_gdma: true
        //CMAKE_DISABLE_FIND_PACKAGE_gdma: true
      cmake_note: "Primarily OTF runtime detected. With package present, CMake enabling only relevant for CTest."

  - project: lapack
    use:
      added: "1.0"
      required: true
      buildable: false
      buildtime: true
      cms: false
    repository: null
    cmake: null
    conda:
      channel: conda-forge
      name: libblas
      name_note: "Examplar -- other blas/lapack implementations like OpenBLAS and netlib work, too, but are much less tested."
      constraint:
        linux-64: "=*=*mkl"
        osx-64: "=*=*mkl"
        osx-arm64: "=*=*accelerate"
        win-64: "=*=24*mkl"
      aux_build_names:
        - blas-devel
      aux_build_names_note:
        "openblas=*=openmp*": "For the case of linux-64 and OpenBLAS, the openmp variant needs to be specified."
      cmake:
        # {libblas}_{Conda_platform}
        accelerate:
          LAPACK_LIBRARIES:    ${CONDA_PREFIX}/lib/libblas${SHLIB_EXT}
        mkl:
          LAPACK_LIBRARIES:    ${CONDA_PREFIX}/lib/libmkl_rt${SHLIB_EXT}
          LAPACK_INCLUDE_DIRS: ${CONDA_PREFIX}/include
        mkl_win-64:
          LAPACK_LIBRARIES:    ${CONDA_PREFIX}/Library/lib/mkl_rt.lib
        openblas:
          LAPACK_LIBRARIES:    ${CONDA_PREFIX}/lib/libopenblas${SHLIB_EXT}
        blis:
          LAPACK_LIBRARIES:    ${CONDA_PREFIX}/lib/libblis${SHLIB_EXT}
          # gives "undefined symbol: dggev_" at the moment
        netlib:
          LAPACK_LIBRARIES:    ${CONDA_PREFIX}/lib/liblapack${SHLIB_EXT};${CONDA_PREFIX}/lib/libblas${SHLIB_EXT}
        byo:
          //LAPACK_LIBRARIES:  null
          //LAPACK_INCLUDE_DIRS:  null

  - project: libint
    use:
      added: "1.0"
      added_note: "Switched from Libint1 to C++11 intf of Libint2 at 1.4. Can use upstream Libint2 v2.8.0 at 1.9."
      required: true
      buildable: true
      buildtime: true
      cms: true
    repository:
      host: github
      account: evaleev
      name: libint
      commit: v2.8.1
    #cmake:
    #  name: Libint2
    #  constraint:
    #  target: Libint2::cxx
    #  components:
    #    - gss
    #    - CXX_ho
    #    - impure_sh
    #    - "eri_c4_d0_l${MAX_AM_ERI}"
    #    - eri_c4_d1_l2
    #    - eri_c4_d2_l2
    #    - eri_c3_d0_l4
    #    - eri_c3_d1_l3
    #    - eri_c3_d2_l3
    #    - eri_c2_d0_l4
    #    - eri_c2_d1_l3
    #    - eri_c2_d2_l3
    #    - onebody_d0_l4
    #    - onebody_d1_l3
    #    - onebody_d2_l3
    conda:
      channel: conda-forge
      name: libint
      name_note: "On the psi4 channel, libint/libint2 were used c.2021-23 to distinguish v1/v2. c-f always used libint as the package name. Starting with the v2.8 reunification with upstream, the supplementary 'bigAM' packages published on the psi4 channel will use the name libint for consistency with c-f."
      constraint: null
      constraint_note: "v2.8.0 provides rt-switchable ordering (src) and derivative integrals (build)."
      aux_build_names:
        - //psi4::libint
        - libboost-headers
        - eigen
      aux_build_names_note:
        "//psi4::libint": "Optionally for linux-64, an AM=7 build is available here."
      cmake:
        BOOST_ROOT:
          unix: ${CONDA_PREFIX}
          win-64: ${CONDA_PREFIX}/Library
        Eigen3_ROOT:
          unix: ${CONDA_PREFIX}
          win-64: ${CONDA_PREFIX}/Library
        Libint2_DIR:
          unix: ${CONDA_PREFIX}/lib/cmake/libint2
          win-64: ${CONDA_PREFIX}/Library/lib/cmake/libint2
        //MAX_AM_ERI: 5
        //CMAKE_INSIST_FIND_PACKAGE_Libint2: true
        //CMAKE_DISABLE_FIND_PACKAGE_Libint2: true

  - project: libefp
    use:
      added: "1.0"  # external at 1.1
      added_note: "Switched to Py intf through pylibefp at 1.3."
      required: false
      required_note: "Allows using LIBEFP and PylibEFP for EFP-modeled fragments."
      buildable: true
      buildtime: false
      cms: true
    repository:
      host: github
      account: loriab
      name: pylibefp
      commit: v0.6.2  # libefp itself 15cd7ce = v1.5.0 + 10
    #cmake:
    #  name: pylibefp
    #  constraint: ">=0.6.2"
    #  target: pylibefp::core
    #  components: shallow
    #  ENABLE_libefp
    conda:
      channel: conda-forge
      name: pylibefp
      name_note: "0.6.2 provides windows arch"
      constraint: null
      cmake:
        ENABLE_libefp: true
        libefp_DIR:
          unix: ${CONDA_PREFIX}/share/cmake/libefp
          win-64: ${CONDA_PREFIX}/Library/share/cmake/libefp
        //CMAKE_INSIST_FIND_PACKAGE_pylibefp: true
        //CMAKE_DISABLE_FIND_PACKAGE_pylibefp: true
      cmake_note: "Primarily OTF runtime detected. With package present, CMake enabling only relevant for CTest and for managing fragment files."

  - project: mrcc
    use:
      added: "1.0"
      required: false
      buildable: false
      buildtime: false
      cms: true
    repository: null
    #cmake:
    #  name:
    #  constraint:
    #  target:
    #  components:
    conda: null
      #cmake:
      #  CMAKE_PROGRAM_PATH: null

  - project: openmp
    use:
      added: "1.0"
      required: true
      required_note: "OpenMP threading can be turned off, but it's rare and counterproductive to do so, not to mention untested."
      buildable: false
      buildtime: true
      cms: false
    repository: null
    #cmake:
    #  name:
    #  constraint:
    #  target:
    #  components:
    conda:
      channel: conda-forge
      name:
        linux-64: llvm-openmp
        osx-64: llvm-openmp
        osx-arm64: llvm-openmp
        win-64: intel-openmp
      constraint: null
      cmake:
        ENABLE_OPENMP: true
        OpenMP_LIBRARY_DIRS: ${CONDA_PREFIX}/lib

  - project: pcmsolver
    use:
      added: "1.0"  # external at 1.1
      required: false
      required_note: "Allows using PCMSolver library."
      buildable: true
      buildtime: true
      cms: true
    repository:
      host: github
      account: loriab
      name: pcmsolver
      commit: v123_plus_ming
    #cmake:
    #  name: PCMSolver
    #  constraint: "1.2.3"
    #  target: PCMSolver::pcm
    # ENABLE_PCMSolver
    conda:
      channel: conda-forge
      name: pcmsolver
      constraint: null
      aux_build_names:
        - zlib
      cmake:
        ENABLE_PCMSolver: true
        PCMSolver_DIR:
          unix: ${CONDA_PREFIX}/share/cmake/PCMSolver
          win-64: ${CONDA_PREFIX}/Library/share/cmake/PCMSolver
        //CMAKE_INSIST_FIND_PACKAGE_PCMSolver: true
        //CMAKE_DISABLE_FIND_PACKAGE_PCMSolver: true

  - project: v2rdm_casscf
    use:
      added: "1.0"
      required: false
      required_note: "Allows using V2RDM_CASSCF plugin. Requires Fortran."
      buildable: true
      buildtime: false
      cms: true
    repository:
      host: github
      account: loriab
      name: v2rdm_casscf
      commit: aa7d6a1
    # cmake:
    #   ENABLE_v2rdm_casscf
    #    v2rdm_casscf::v2rdm_casscf
    #    CMAKE_INSIST_FIND_PACKAGE_v2rdm_casscf
    conda: null

  - project: doxygen
    use:
      added: "1.0"
      required: false
      buildable: false
      buildtime: true
      cms: false
      docs_required: false
    repository: null
    #cmake:
    #  name: Doxygen
    #  constraint: null
    #  target: Doxygen::doxygen
    #  components: null
    #  enables_target: doxyman
    conda:
      channel: conda-forge
      name: doxygen
      constraint: null
      cmake:
        CMAKE_PROGRAM_PATH: ${CONDA_PREFIX}/bin

  - project: python-graphviz
    use:
      added: "1.0"
      required: false
      buildable: false
      buildtime: true
      cms: false
      docs_required: true
    repository: null
    #cmake:
    #  name:
    #  constraint:
    #  target:
    #  components:
    conda:
      channel: conda-forge
      name: python-graphviz
      constraint: null
      cmake: null
      cmake_note: "Primarily OTF runtime detected."

  - project: sphinx
    use:
      added: "1.0"
      required: false
      buildable: false
      buildtime: true
      cms: false
      docs_required: true
    repository: null
    #cmake:
    #  name:
    #  constraint: ">=3.5"
    #  target:
    #  components:
    conda:
      channel: conda-forge
      name: sphinx
      constraint: "<8"
      aux_build_names:
        - sphinx-automodapi
        - sphinx-autodoc-typehints
        - sphinx-tabs
        - autodoc-pydantic=1
        - qcportal
      aux_build_names_note:
        qcportal: "Required for docs to resolve objects in pydantic classes."
      cmake:
        SPHINX_ROOT: ${CONDA_PREFIX}
        //SPHINXMAN_STRICT: OFF

  - project: sphinx-psi-theme
    use:
      added: "1.0"
      required: false
      buildable: false
      buildtime: true
      cms: false
      docs_required: true
      docs_required_note: "Avoidable by specifying SPHINX_THEME=<alternative_theme>."
    repository: null
    #cmake:
    #  name:
    #  constraint:
    #  target:
    #  components:
    conda:
      channel: psi4
      name: sphinx-psi-theme
      constraint: null
      cmake:
        SPHINX_THEME: sphinx_psi_theme
      cmake_note: "Primarily OTF runtime detected."

  - project: gcp
    use:
      added: 1.1
      added_note: "Switched from classic gcp exe to mctc-gcp exe (from gcp-correction) at 1.7. Classic tolerated but no longer supported as of 1.9. A few functionals require mctc."
      required: false
      buildable: false
      buildtime: false
      cms: true
    repository:
      host: github
      account: grimme-lab
      name: gcp
      commit: v2.3.1
    #cmake:
    #  name:
    #  constraint: ">=2.3.1"
    #  target:
    #  components:
    conda:
      channel: conda-forge
      name: gcp-correction
      constraint: null
      cmake:
        CMAKE_PROGRAM_PATH: ${CONDA_PREFIX}/bin
      cmake_note: "Primarily OTF runtime detected. With package present, CMake detection only relevant for CTest."

  - project: pybind11
    use:
      added: 1.1
      added_note: "Role previously served by boost-python."
      required: true
      buildable: true
      buildtime: true
      cms: false
    repository:
      host: github
      account: pybind
      name: pybind11
      commit: v2.13.1
    #cmake:
    #  name: pybind11  # detect Python before pybind11
    #  constraint: 2.10.1
    #  target:
    conda:
      channel: conda-forge
      name: pybind11
      constraint: null
      constraint_note: "Numpy v2 needs >=2.12. For docs, '>=2.10.*,<2.12.0' has adv; search FixedSize."
      cmake:
        pybind11_DIR:
          unix: ${CONDA_PREFIX}/share/cmake/pybind11
          win-64: ${CONDA_PREFIX}/Library/share/cmake/pybind11
        //CMAKE_INSIST_FIND_PACKAGE_pybind11: true
        //CMAKE_DISABLE_FIND_PACKAGE_pybind11: true

  - project: pytest
    use:
      added: 1.1
      required: false
      required_note: "Required for `psi4 --test` or `psi4.test()` ."
      buildable: false
      buildtime: false
      cms: false
      test_required: true
    # cmake:
    #  constraint: ">=7.0.1"
    conda:
      channel: conda-forge
      name: pytest
      constraint: "<8"
      aux_run_names:
        - pytest-xdist
      aux_run_names_note:
        pytest-xdist: "Parallel runner not strictly needed but very handy."
      cmake: null
      cmake_note: "Primarily OTF runtime detected."

  - project: nbsphinx
    use:
      added: 1.1
      required: false
      buildable: false
      buildtime: true
      cms: false
      docs_required: false
      docs_required_note: "Allows including the PsiAPI tutorial in the docs."
    repository: false
    #cmake:
    #  name:
    #  constraint:
    #  target:
    #  components:
    conda:
      channel: conda-forge
      name: nbsphinx
      constraint: null
      aux_build_names:
        - ipykernel
      cmake: null
      cmake_note: "Primarily OTF runtime detected."

  - project: numpy
    use:
      added: 1.1
      required: true
      buildable: false
      buildtime_note: "buildtime for cmake checks; otherwise, runtime."
      buildtime: true
      cms: false
    repository: null
    cmake: null
    conda:
      channel: conda-forge
      name: numpy
      constraint: null
      cmake: null

  - project: simint
    use:
      added: 1.1
      required: false
      required_note: "Allows using use of SIMINT two-electron integral library."
      buildable: true
      buildtime: true
      cms: true
    repository:
      host: url
      url: http://www.bennyp.org/research/simint/download/simint-v0.7.tar.bz2
    #cmake:
    #  name: simint
    #  constraint: 0.7
    #  target: simint::simint
    # ENABLE_simint
      components:
        - "am${MAX_AM_ERI}"
        - der0
    conda: null
      #cmake:
      #  ENABLE_simint: true
      #  simint_DIR: ${CONDA_PREFIX}/share/cmake/simint
      #  //SIMINT_VECTOR: null
      #  //CMAKE_INSIST_FIND_PACKAGE_simint: true
      #  //CMAKE_DISABLE_FIND_PACKAGE_simint: true

  - project: ambit
    use:
      added: 1.2  # ambit appears in repo by 1.0, but the table in v1.4 paper says v1.2
      required: false
      required_note: "Allow using the ambit tensor library."
      buildable: true
      buildtime: true
      cms: true
    repository:
      host: github
      account: jturney
      name: ambit
      commit: v0.7.1
    #cmake:
    #  name:
    #  constraint: 0.6
    #  target: ambit::ambit
    #  components:
    #  ENABLE_ambit
    conda:
      channel: conda-forge
      name: ambit
      constraint: null
      skip_win: true
      cmake:
        ENABLE_ambit: true
        ambit_DIR:
          unix: ${CONDA_PREFIX}/share/cmake/ambit
          win-64: ${CONDA_PREFIX}/Library/share/cmake/ambit
        //CMAKE_INSIST_FIND_PACKAGE_ambit: true
        //CMAKE_DISABLE_FIND_PACKAGE_ambit: true

  - project: gau2grid
    use:
      added: 1.2
      required: true
      buildable: true
      buildtime: true
      cms: true
    repository:
      host: github
      account: dgasmith
      name: gau2grid
      commit: v2.0.7
    #cmake:
    #  name: gau2grid
    #  constraint: ">=2.0.7"
    #  target: gau2grid::gg
    conda:
      channel: conda-forge
      name: gau2grid
      constraint: null
      cmake:
        gau2grid_DIR:
          unix: ${CONDA_PREFIX}/share/cmake/gau2grid
          win-64: ${CONDA_PREFIX}/Library/share/cmake/gau2grid
        //CMAKE_INSIST_FIND_PACKAGE_gau2grid: true
        //CMAKE_DISABLE_FIND_PACKAGE_gau2grid: true

  - project: memory_profiler
    use:
      added: 1.2
      required: false
      required_note: optional for extra tests
      buildable: false
      buildtime: false
      cms: false
      test_required: false
    repository: null
    cmake: null
    conda:
      channel: conda-forge
      name: memory_profiler
      constraint: null
      cmake: null
      cmake_note: "Primarily OTF runtime detected."
      skip_win: true

  - project: libxc
    use:
      added: 1.2
      required: true
      buildable: true
      buildtime: true
      cms: true
    repository:
      host: gitlab
      account: libxc
      name: libxc
      commit: 7.0.0
    #cmake:
    #  name: Libxc
    #  constraint: 6.1.0
    #  constraint_note: "v6.1.0 required for HYB_MGGA_XC_R2SCAN0, etc."
    #  target: Libxc::xc
      components:
        - C
    conda:
      channel: conda-forge
      name: libxc-c
      constraint: null
      cmake:
        Libxc_DIR:
          unix: ${CONDA_PREFIX}/lib/cmake/Libxc
          win-64: ${CONDA_PREFIX}/Library/lib/cmake/Libxc
        //CMAKE_INSIST_FIND_PACKAGE_Libxc: true
        //CMAKE_DISABLE_FIND_PACKAGE_Libxc: true

  - project: openfermionpsi4
    use:
      added: 1.3
      required: false
      buildable: false
      buildtime: false
      cms: true
    repository:
      host: github
      account: quantumlib
      name: OpenFermion-Psi4
      commit: v0.5
    #cmake:
    #  name:
    #  constraint:
    #  target:
    #  components:
    conda:
      channel: conda-forge
      name: openfermionpsi4
      constraint: null
      skip_win: true
      aux_run_names:
        - openfermion=1
        - pydantic=1
      aux_run_names_note:
        "openfermion=1": "Shouldn't need to specify but do for the pydantic transition."
      cmake: null
      cmake_note: "Primarily OTF runtime detected."

  - project: qcelemental
    use:
      added: 1.3
      required: true
      buildable: true
      buildtime: true
      buildtime_note: "buildtime for cmake checks; otherwise, runtime."
      cms: true
    repository:
      host: github
      account: MolSSI
      name: QCElemental
      commit: v0.28.0
    #cmake:
    #  name:
    #  constraint: ATLEAST 0.24.0
    #  target:
    #  components:
    conda:
      channel: conda-forge
      name: qcelemental
      constraint: null
      aux_run_names:
        - msgpack-python
        - networkx
      cmake:
        //CMAKE_INSIST_FIND_PACKAGE_qcelemental: true
        //CMAKE_DISABLE_FIND_PACKAGE_qcelemental: true
      cmake_note: "Primarily OTF runtime detected."

  - project: adcc
    use:
      added: 1.4
      required: false
      required_note: "Allows using adcc for algebraic-diagrammatic construction methods."
      buildable: true
      buildtime: false
      cms: true
    repository:
      host: github
      account: adc-connect
      name: adcc
      commit: v0.15.13
    cmake:
      name: adcc
      constraint: ATLEAST 0.15.16
      #ENABLE_adcc
      #target:
      #components:
    conda:
      channel: conda-forge
      name: adcc
      constraint: null
      constraint_note: v0.15.16 has transition moment corrections
      cmake: null
      cmake_note: "Primarily OTF runtime detected. With package present, CMake enabling through ENABLE_adcc is inconsequential."
      skip_win: true

  - project: brianqc
    use:
      added: 1.4
      required: false
      required_note: "Allows using the BrianQC GPU module."
      buildable: false
      buildtime: true
      cms: true
    repository: null
    #cmake:
    #  name:
    #  constraint: "1.1"
    #  target: BrianQC::static_wrapper
    # ENABLE_BrianQC "Enables the BrianQC GPU module (requires CUDA; requires separate installation and licensing of the BrianQC module)"
    # BrianQC_DIR
    conda: null

  - project: cppe
    use:
      added: 1.4
      required: false
      required_note: "Allows using CPPE for Polarizable Embedding."
      buildable: true
      buildtime: false
      cms: true
    repository:
      host: github
      account: maxscheurer
      name: cppe
      commit: v0.3.1
    #cmake:
    #  name: cppe
    #  constraint: ATLEAST 0.3.1
    #  target:
    # ENABLE_cppe
    conda:
      channel: conda-forge
      name: cppe
      name_note: "Equivalent to psi4::pycppe ."
      constraint: "==0.3.1"
      constraint_note: "v0.3.2 available, incl. Windows but errors with libecpint."
      cmake: null
      cmake_note: "Primarily OTF runtime detected. With package present, CMake enabling through ENABLE_cppe is inconsequential."
      skip_win: true

  - project: geometric
    use:
      added: 1.4
      required: false
      buildable: false
      buildtime: false
      cms: true
    repository:
      host: github
      account: leeping
      name: geomeTRIC
      commit: "1.0"
    #cmake:
    #  name:
    #  constraint: ">=1.0"
    #  target:
    #  components:
    conda:
      channel: conda-forge
      name: geometric
      constraint: null
      constraint_note: "v1.0 has new API."
      cmake: null
      cmake_note: "Primarily OTF runtime detected."

  - project: i-pi
    use:
      added: 1.4
      required: false
      required_note: "Allows using the i-PI universal force engine."
      buildable: false
      buildtime: false
      cms: true
    repository: null
    cmake: null
    conda:
      channel: conda-forge
      name: i-pi
      constraint: "==3.1.0"
      constraint_note: "Higher requires ASE be installed."
      cmake: null
      cmake_note: "Primarily OTF runtime detected."

  - project: mdi
    use:
      added: 1.4
      required: false
      required_note: "Allows using MolSSI driver interface."
      buildable: true
      buildtime: false
      cms: true
    repository:
      host: github
      account: MolSSI-MDI
      name: MDI_Library
      commit: v1.2.3
    #cmake:
    #  name: mdi
    #  constraint: ">=1.2"
    #  target: mdi::mdi
    #  components: null
    # ENABLE_mdi
    conda:
      channel: conda-forge
      name: pymdi
      constraint: null
      constraint_note: "v1.2 has breaking API change."
      cmake: null
      cmake_note: "Primarily OTF runtime detected. With package present, CMake enabling through ENABLE_mdi is inconsequential."

  - project: mp2d
    use:
      added: 1.4
      required: false
      buildable: false
      buildtime: false
      cms: true
    repository:
      host: github
      account: Chandemonium
      name: MP2D
      commit: c6c7f86
    #cmake:
    #  name:
    #  constraint:
    #  target:
    #  components:
    conda: null

  - project: qcengine
    use:
      added: 1.4
      required: true
      buildable: true
      buildtime: true
      buildtime_note: "buildtime for cmake checks; otherwise, runtime."
      cms: true
    repository:
      host: github
      account: MolSSI
      name: QCEngine
      commit: v0.30.0
    #cmake:
    #  name: qcengine
    #  constraint: ATLEAST 0.26.0
    #  target:
    conda:
      channel: conda-forge
      name: qcengine
      constraint: null
      cmake:
        //CMAKE_INSIST_FIND_PACKAGE_qcengine: true
        //CMAKE_DISABLE_FIND_PACKAGE_qcengine: true
      cmake_note: "Primarily OTF runtime detected."

  - project: dftd4
    use:
      added: 1.5
      added_note: "Py intf of dftd4 was equivalently packaged as psi4::dftd4 and conda-forge::dftd4-python. Switched preference from former to latter at 1.7. Former still supported as of 1.8."
      required: false
      buildable: false
      buildtime: false
      cms: true
    repository:
      host: github
      account: dftd4
      name: dftd4
      commit: v3.5.0
      commit_note: "v3.5.0 needed for r2scan3c"
    # - dftd4-python >=3.5.0                         # 3.5.0 provides b97-3c parameters
    #cmake:
    #  name:
    #  constraint: ">=3.3.0"
    #  target:
    #  components:
    conda:
      channel: conda-forge
      name: dftd4-python
      name_note: "Equivalent to psi4::dftd4 . toml needed for qcengine/dftd4-python interface."
      constraint: null
      aux_run_names:
        - toml
      cmake:
        CMAKE_PROGRAM_PATH: ${CONDA_PREFIX}/bin
      cmake_note: "Primarily OTF runtime detected. With package present, CMake detection only relevant for CTest."
      skip_win: true
      skip_win_note: "Older versions available for Windows but not fully functional for v1.9."

  - project: ecpint
    use:
      added: 1.6
      required: false
      required_note: "Allow using libecpint for effective core potentials (ECP)."
      buildable: true
      buildtime: true
      cms: true
    repository:
      host: github
      account: robashaw
      name: libecpint
      commit: v1.0.7  # TODO needs PR
    #cmake:
    #  name: ecpint
    #  constraint: ">=1.0.7"
    #  target: ECPINT::ecpint
    #  ENABLE_ecpint
    conda:
      channel: conda-forge
      name: libecpint
      constraint: null
      cmake:
        ENABLE_ecpint: true
        ecpint_DIR:
          unix: ${CONDA_PREFIX}/lib/cmake/ecpint
          win-64: ${CONDA_PREFIX}/Library/lib/cmake/ecpint
        //CMAKE_INSIST_FIND_PACKAGE_ecpint: true
        //CMAKE_DISABLE_FIND_PACKAGE_ecpint: true

  - project: qcfractal
    use:
      added: 1.6
      required: false
      buildable: false
      buildtime: false
      cms: true
    repository:
      host: github
      account: MolSSI
      name: QCFractal
      commit: v0.52
      commit_note: "Includes snowflake fix at v0.52."
    cmake: null
    #  constraint: ">=0.51"
    conda:
      channel: conda-forge
      channel_note: "Can also use qcarchive/label/next and constraint >=0.50b10."
      name: qcfractal
      constraint: null
      aux_run_names:
        - postgresql
      aux_run_names_note:
        postgresql: "Easy way to use QCFractal, but you can instead supply your own database."
      skip_win: true
      cmake: null
      cmake_note: "Primarily OTF runtime detected."

  - project: scipy
    use:
      added: 1.6
      required: true
      required_note: "Avoidable if necessary by following directions in runtime error message."
      buildable: false
      buildtime: false
      cms: false
    repository: null
    cmake: null
    conda:
      channel: conda-forge
      name: scipy
      constraint: null
      cmake: null
      cmake_note: "Primarily OTF runtime detected."

  - project: ddx
    use:
      added: 1.7
      required: false
      required_note: "Allows using ddx for domain-decomposition contiuum solvation models."
      buildable: true
      buildtime: false
      cms: true
    repository:
      host: github
      account: ddsolvation
      name: ddX
      commit: v0.4.5
    #cmake:
    #  name:
    #  constraint: ATLEAST 0.4.3
    #  target:
    #  components:
    # ENABLE_ddx
    conda:
      channel: conda-forge
      name: pyddx
      constraint: null
      constraint_note: "v0.4.3 has correct LBP."
      cmake: null
      cmake_note: "Primarily OTF runtime detected. With package present, CMake enabling through ENABLE_ddx is inconsequential."
      skip_win: true

  - project: optking
    use:
      added: 1.7
      required: true
      buildable: true
      buildtime: true
      buildtime_note: "buildtime for cmake checks; otherwise, runtime."
      cms: true
    repository:
      host: github
      account: psi-rking
      name: optking
      commit: 0.2.1
    #cmake:
    #  name: optking
    #  constraint: ATLEAST 0.2.1
    #  target:
    #  components:
    conda:
      channel: conda-forge
      name: optking
      constraint: null
      cmake:
        //CMAKE_INSIST_FIND_PACKAGE_optking: true
        //CMAKE_DISABLE_FIND_PACKAGE_optking: true
      cmake_note: "Primarily OTF runtime detected."

  - project: bse
    use:
      added: 1.8
      required: false
      required_note: "Allows using the basis_set_exchange for requesting basis sets."
      buildable: true
      buildtime: false
      cms: true
    repository:
      host: github
      account: MolSSI-BSE
      name: basis_set_exchange
      commit: v0.9
    #cmake:
    #  name:
    #  constraint: ATLEAST 0.9.0
    #  "ENABLE_bse"
    conda:
      channel: conda-forge
      name: basis_set_exchange
      constraint: null
      cmake:
        ENABLE_bse: true
        //CMAKE_INSIST_FIND_PACKAGE_bse: true
        //CMAKE_DISABLE_FIND_PACKAGE_bse: true
      cmake_note: "Primarily OTF runtime detected. With package present, CMake enabling only relevant for CTest."

  - project: einsums
    use:
      added: 1.9
      required: false
      required_note: "Allow using the Einsums tensor library."
      buildable: true
      buildtime: true
      cms: true
    repository:
      host: github
      account: Einsums
      name: Einsums
      commit: v0.5
    #cmake:
    #  name:
    #  constraint: 0.4
    #  target: Einsums::einsums
    #  components:
    #  ENABLE_Einsums
    conda:
      channel: conda-forge
      name: einsums
      constraint: "=*=mkl*"
      # todo: tie einsums variant to libblas selection, rather than mkl constraint above.
      aux_build_names:
        - range-v3
        - zlib
        - hdf5=1.14.3
      aux_build_names_note:
        "hdf5=1.14.3": "Temporary while 1.14.4 not setting HDF5_VERSION."
      skip_win: true
      cmake:
        ENABLE_Einsums: true
        Einsums_DIR:
          unix: ${CONDA_PREFIX}/share/cmake/Einsums
          win-64: ${CONDA_PREFIX}/Library/share/cmake/Einsums
        //CMAKE_INSIST_FIND_PACKAGE_Einsums: true
        //CMAKE_DISABLE_FIND_PACKAGE_Einsums: true

  - project: gauxc 
    use:
      added: 1.10
      required: false
      required_note: "Allow using the GauXC density functional library for LinK (not DFT)."
      buildable: true
      buildtime: true
      cms: true
    repository:
      host: github
      account: wavefunction91
      name: GauXC
      commit: 6a8f4bf
    #cmake: 
    #  name: gauxc
    #  constraint: null
    #  target: gauxc::gauxc
    #  components:
    #  ENABLE_gauxc
    #  gauxc_ENABLE_GPU 
    conda: null

  - project: h5py 
    use:
      added: 1.10
      required: false
      required_note: optional for extra tests of GauXC interface
      buildable: false
      buildtime: false
      cms: false
      test_required: false
    repository: null
    cmake: null
    conda:
      channel: conda-forge
      name: h5py
      constraint: null
      cmake: null
      cmake_note: "Primarily OTF runtime detected."
<<<<<<< HEAD
      skip_win: true

  - project: pandas
    use:
      added: 1.10
      required: false
      required_note: optional for extra tests
      buildable: false
      buildtime: false
      cms: false
      test_required: false
    repository: null
    cmake: null
    conda:
      channel: conda-forge
      name: pandas
      constraint: null
      cmake: null
      cmake_note: "Primarily OTF runtime detected."
=======
      aux_build_names:
        - hdf5=1.14.3
      aux_build_names_note:
        "hdf5=1.14.3": "Temporary for Einsums while 1.14.4 not setting HDF5_VERSION."
      skip_win: true
>>>>>>> 0df59280
<|MERGE_RESOLUTION|>--- conflicted
+++ resolved
@@ -1479,30 +1479,26 @@
       constraint: null
       cmake: null
       cmake_note: "Primarily OTF runtime detected."
-<<<<<<< HEAD
-      skip_win: true
-
-  - project: pandas
-    use:
-      added: 1.10
-      required: false
-      required_note: optional for extra tests
-      buildable: false
-      buildtime: false
-      cms: false
-      test_required: false
-    repository: null
-    cmake: null
-    conda:
-      channel: conda-forge
-      name: pandas
-      constraint: null
-      cmake: null
-      cmake_note: "Primarily OTF runtime detected."
-=======
       aux_build_names:
         - hdf5=1.14.3
       aux_build_names_note:
         "hdf5=1.14.3": "Temporary for Einsums while 1.14.4 not setting HDF5_VERSION."
       skip_win: true
->>>>>>> 0df59280
+
+  - project: pandas
+    use:
+      added: 1.10
+      required: false
+      required_note: optional for extra tests
+      buildable: false
+      buildtime: false
+      cms: false
+      test_required: false
+    repository: null
+    cmake: null
+    conda:
+      channel: conda-forge
+      name: pandas
+      constraint: null
+      cmake: null
+      cmake_note: "Primarily OTF runtime detected."
--- conflicted
+++ resolved
@@ -1484,7 +1484,6 @@
       cmake_note: "Primarily OTF runtime detected."
       skip_win: true
 
-<<<<<<< HEAD
   - project: pandas
     use:
       added: 1.10
@@ -1502,7 +1501,6 @@
       constraint: null
       cmake: null
       cmake_note: "Primarily OTF runtime detected."
-=======
   - project: qcmanybody
     use:
       added: "1.10"
@@ -1562,4 +1560,3 @@
           win-64: ${CONDA_PREFIX}/Library/share/cmake/OpenOrbitalOptimizer
         //CMAKE_INSIST_FIND_PACKAGE_OpenOrbitalOptimizer: true
         //CMAKE_DISABLE_FIND_PACKAGE_OpenOrbitalOptimizer: true
->>>>>>> 7d505b21

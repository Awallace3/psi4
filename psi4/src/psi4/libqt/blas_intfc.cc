/*
 * @BEGIN LICENSE
 *
 * Psi4: an open-source quantum chemistry software package
 *
 * Copyright (c) 2007-2017 The Psi4 Developers.
 *
 * The copyrights for code used from other parties are included in
 * the corresponding files.
 *
 * This file is part of Psi4.
 *
 * Psi4 is free software; you can redistribute it and/or modify
 * it under the terms of the GNU Lesser General Public License as published by
 * the Free Software Foundation, version 3.
 *
 * Psi4 is distributed in the hope that it will be useful,
 * but WITHOUT ANY WARRANTY; without even the implied warranty of
 * MERCHANTABILITY or FITNESS FOR A PARTICULAR PURPOSE.  See the
 * GNU Lesser General Public License for more details.
 *
 * You should have received a copy of the GNU Lesser General Public License along
 * with Psi4; if not, write to the Free Software Foundation, Inc.,
 * 51 Franklin Street, Fifth Floor, Boston, MA 02110-1301 USA.
 *
 * @END LICENSE
 */

/*! \defgroup QT libqt: The Quantum-Trio Miscellaneous Library */

/*!
 \file
 \ingroup QT
 \brief The PSI3 BLAS1 interface routines

 Interface to the BLAS routines

 C. David Sherrill
 Anna I. Krylov

 May 1998

 NOTE: Refactored by Rob Parrish on 1/24/2010
 This file now contains all relevant BLAS1
 routines, with provisions made for >2^31
 elements (size_t sizes).

 All BLAS2 and BLAS3 routines are now wrapped
 and are in blas_inftc23.cc

*/

#include <cstdio>
#include <limits.h>
#include <cmath>

<<<<<<< HEAD
#include "psi4/psi4-dec.h"
=======
#include "psi4/pragma.h"
>>>>>>> 53db3533
#include "psi4/libqt/blas_intfc_mangle.h"

extern "C" {

extern void F_DSWAP(int *length, double *x, int *incx, double *y, int *inc_y);
extern void F_DAXPY(int *length, double *a, double *x, int *inc_x,
  double *y, int *inc_y);
extern void F_DCOPY(int *length, double *x, int *inc_x,
  double *y, int *inc_y);
extern void F_DGEMM(char *transa, char *transb, int *m, int *n, int *k,
  double *alpha, double *A, int *lda, double *B, int *ldb,
  double *beta, double *C, int *ldc);
extern void F_DSYMM(char* side, char *uplo, int *m, int *n,
  double *alpha, double *A, int *lda, double *B, int *ldb,
  double *beta, double *C, int *ldc);
extern void F_DROT(int *ntot, double *x, int *incx, double *y, int *incy,
  double *cotheta, double *sintheta);
extern void F_DSCAL(int *n, double *alpha, double *vec, int *inc);
extern void F_DGEMV(char *transa, int *m, int *n, double *alpha, double *A,
  int *lda, double *X, int *inc_x, double *beta, double *Y, int *inc_y);
extern void F_DSYMV(char *uplo, int *n, double *alpha, double *A,
  int *lda, double *X, int *inc_x, double *beta, double *Y, int *inc_y);
extern void F_DSPMV(char *uplo, int *n, double *alpha, double *A, double *X,
  int *inc_x, double *beta, double *Y, int *inc_y);
extern double F_DDOT(int *n, double *x, int *incx, double *y, int *incy);
extern double F_DNRM2(int *n, double *x, int *incx);
extern double F_DASUM(int *n, double *x, int *incx);
extern int F_IDAMAX(int *n, double *x, int *incx);

}

namespace psi {

/**
 * Swaps a vector with another vector.
 *
 * @param length Specifies the number of elements in vectors x and y.
 * @param x Array, DIMENSION at least (1 + (n-1)*abs(incx)).
 * @param inc_x Specifies the increment for the elements of x.
 * @param y Array, DIMENSION at least (1 + (n-1)*abs(incy)).
 * @param inc_y Specifies the increment for the elements of y.
 *
 * @ingroup QT
 */
void PSI_API PSI_API C_DSWAP(size_t length, double *x, int inc_x, double *y, int inc_y)
{
    int big_blocks = (int)(length / INT_MAX);
    int small_size = (int)(length % INT_MAX);
    for (int block = 0; block <= big_blocks; block++) {
        double* x_s = &x[block*inc_x*(size_t)INT_MAX];
        double* y_s = &y[block*inc_y*(size_t)INT_MAX];
        signed int length_s = (block == big_blocks) ? small_size : INT_MAX;
        ::F_DSWAP(&length_s, x_s, &inc_x, y_s, &inc_y);
    }
}

/*!
 * This function performs y = a * x + y.
 *
 * Steps every inc_x in x and every inc_y in y (normally both 1).
 *
 * \param length   length of arrays
 * \param a        scalar a to multiply vector x
 * \param x        vector x
 * \param inc_x    how many places to skip to get to next element in x
 * \param y        vector y
 * \param inc_y    how many places to skip to get to next element in y
 *
 * \ingroup QT
 */
<<<<<<< HEAD
PSI_API void C_DAXPY(size_t length, double a, double *x, int inc_x,
=======
void PSI_API C_DAXPY(size_t length, double a, double *x, int inc_x,
>>>>>>> 53db3533
             double *y, int inc_y)
{
    int big_blocks = (int)(length / INT_MAX);
    int small_size = (int)(length % INT_MAX);
    for (int block = 0; block <= big_blocks; block++) {
        double* x_s = &x[block*inc_x*(size_t)INT_MAX];
        double* y_s = &y[block*inc_y*(size_t)INT_MAX];
        signed int length_s = (block == big_blocks) ? small_size : INT_MAX;
        ::F_DAXPY(&length_s, &a, x_s, &inc_x, y_s, &inc_y);
    }
}

/*!
 * This function copies x into y.
 *
 * Steps every inc_x in x and every inc_y in y (normally both 1).
 *
 * \param length  = length of array
 * \param x       = vector x
 * \param inc_x   = how many places to skip to get to next element in x
 * \param y       = vector y
 * \param inc_y   = how many places to skip to get to next element in y
 *
 * \ingroup QT
 */
void PSI_API C_DCOPY(size_t length, double *x, int inc_x,
             double *y, int inc_y)
{
    int big_blocks = (int)(length / INT_MAX);
    int small_size = (int)(length % INT_MAX);
    for (int block = 0; block <= big_blocks; block++) {
        double* x_s = &x[block*inc_x*(size_t)INT_MAX];
        double* y_s = &y[block*inc_y*(size_t)INT_MAX];
        signed int length_s = (block == big_blocks) ? small_size : INT_MAX;
        ::F_DCOPY(&length_s, x_s, &inc_x, y_s, &inc_y);
    }
}


/*!
 * This function scales a vector by a real scalar.
 *
 * \param length length of array
 * \param alpha  scale factor
 * \param vec    vector to scale
 * \param inc    how many places to skip to get to next element in vec
 *
 * \ingroup QT
 */
void PSI_API C_DSCAL(size_t length, double alpha, double *vec, int inc)
{
    int big_blocks = (int)(length / INT_MAX);
    int small_size = (int)(length % INT_MAX);
    for (int block = 0; block <= big_blocks; block++) {
        double* vec_s = &vec[block*inc*(size_t)INT_MAX];
        signed int length_s = (block == big_blocks) ? small_size : INT_MAX;
        ::F_DSCAL(&length_s, &alpha, vec_s, &inc);
    }
}


/*!
 *Calculates a plane Givens rotation for vectors x, y and
 * angle theta.  x = x*cos + y*sin, y = -x*sin + y*cos.
 *
 * \param x      vector x
 * \param y      vector Y
 * \param length length of x,y
 * \param inc_x  how many places to skip to get to the next element of x
 * \param inc_y  how many places to skip to get to the next element of y
 *
 * \ingroup QT
 */
void PSI_API C_DROT(size_t length, double *x, int inc_x, double *y, int inc_y,
            double costheta, double sintheta)
{
    int big_blocks = (int)(length / INT_MAX);
    int small_size = (int)(length % INT_MAX);
    for (int block = 0; block <= big_blocks; block++) {
        double* x_s = &x[block*inc_x*(size_t)INT_MAX];
        double* y_s = &y[block*inc_y*(size_t)INT_MAX];
        signed int length_s = (block == big_blocks) ? small_size : INT_MAX;
        ::F_DROT(&length_s, x_s, &inc_x, y_s, &inc_y, &costheta, &sintheta);
    }

}

/*!
 * This function returns the dot product of two vectors, x and y.
 *
 * \param length Number of elements in x and y.
 * \param x      A pointer to the beginning of the data in x.
 *               Must be of at least length (1+(N-1)*abs(inc_x).
 * \param inc_x  how many places to skip to get to next element in x
 * \param y      A pointer to the beginning of the data in y.
 * \param inc_y  how many places to skip to get to next element in y
 *
 * @returns the dot product
 *
 * \ingroup QT
 */

<<<<<<< HEAD
PSI_API double C_DDOT(size_t length, double *x, int inc_x, double *y, int inc_y)
=======
double PSI_API C_DDOT(size_t length, double *x, int inc_x, double *y, int inc_y)
>>>>>>> 53db3533
{
    if(length == 0) return 0.0;

    double reg = 0.0;

    int big_blocks = (int)(length / INT_MAX);
    int small_size = (int)(length % INT_MAX);
    for (int block = 0; block <= big_blocks; block++) {
        double* x_s = &x[block*inc_x*(size_t)INT_MAX];
        double* y_s = &y[block*inc_y*(size_t)INT_MAX];
        signed int length_s = (block == big_blocks) ? small_size : INT_MAX;
        reg += ::F_DDOT(&length_s, x_s, &inc_x, y_s, &inc_y);
    }

    return reg;
}
/*!
 * This function returns the square of the norm of this vector.
 *
 * \param length Number of elements in x.
 * \param x      A pointer to the beginning of the data in x.
 *               Must be of at least length (1+(N-1)*abs(inc_x).
 * \param inc_x  how many places to skip to get to next element in x
 *
 * @returns the norm squared product
 *
 * \ingroup QT
 */

double PSI_API C_DNRM2(size_t length, double *x, int inc_x)
{
    if(length == 0) return 0.0;

    double reg = 0.0;

    int big_blocks = (int)(length / INT_MAX);
    int small_size = (int)(length % INT_MAX);
    for (int block = 0; block <= big_blocks; block++) {
        double* x_s = &x[block*inc_x*(size_t)INT_MAX];
        signed int length_s = (block == big_blocks) ? small_size : INT_MAX;
        reg += ::F_DNRM2(&length_s, x_s, &inc_x);
    }

    return reg;
}
/*!
 * This function returns the sum of the absolute value of this vector.
 *
 * \param length Number of elements in x.
 * \param x      A pointer to the beginning of the data in x.
 *               Must be of at least length (1+(N-1)*abs(inc_x).
 * \param inc_x  how many places to skip to get to next element in x
 *
 * @returns the sum of the absolute value
 *
 * \ingroup QT
 */

double PSI_API C_DASUM(size_t length, double *x, int inc_x)
{
    if(length == 0) return 0.0;

    double reg = 0.0;

    int big_blocks = (int)(length / INT_MAX);
    int small_size = (int)(length % INT_MAX);
    for (int block = 0; block <= big_blocks; block++) {
        double* x_s = &x[block*inc_x*(size_t)INT_MAX];
        signed int length_s = (block == big_blocks) ? small_size : INT_MAX;
        reg += ::F_DASUM(&length_s, x_s, &inc_x);
    }

    return reg;
}
/*!
 * This function returns the index of the largest absolute value compoment of this vector.
 *
 * \param length Number of elements in x.
 * \param x      A pointer to the beginning of the data in x.
 *               Must be of at least length (1+(N-1)*abs(inc_x).
 * \param inc_x  how many places to skip to get to next element in x
 *
 * @returns the index of the largest absolute value
 *
 * \ingroup QT
 */

size_t C_IDAMAX(size_t length, double *x, int inc_x)
{
    if(length == 0) return 0L;

    size_t reg = 0L;
    size_t reg2 = 0L;

    int big_blocks = (int)(length / INT_MAX);
    int small_size = (int)(length % INT_MAX);
    for (int block = 0; block <= big_blocks; block++) {
        double* x_s = &x[block*inc_x*(size_t)INT_MAX];
        signed int length_s = (block == big_blocks) ? small_size : INT_MAX;
        reg2 = ::F_IDAMAX(&length_s, x_s, &inc_x) + block*inc_x*(size_t)INT_MAX;
        if (std::fabs(x[reg]) > std::fabs(x[reg2]))
            reg = reg2;
    }

    return reg;
}


}<|MERGE_RESOLUTION|>--- conflicted
+++ resolved
@@ -54,11 +54,8 @@
 #include <limits.h>
 #include <cmath>
 
-<<<<<<< HEAD
 #include "psi4/psi4-dec.h"
-=======
 #include "psi4/pragma.h"
->>>>>>> 53db3533
 #include "psi4/libqt/blas_intfc_mangle.h"
 
 extern "C" {
@@ -103,7 +100,7 @@
  *
  * @ingroup QT
  */
-void PSI_API PSI_API C_DSWAP(size_t length, double *x, int inc_x, double *y, int inc_y)
+void PSI_API C_DSWAP(size_t length, double *x, int inc_x, double *y, int inc_y)
 {
     int big_blocks = (int)(length / INT_MAX);
     int small_size = (int)(length % INT_MAX);
@@ -129,11 +126,7 @@
  *
  * \ingroup QT
  */
-<<<<<<< HEAD
-PSI_API void C_DAXPY(size_t length, double a, double *x, int inc_x,
-=======
 void PSI_API C_DAXPY(size_t length, double a, double *x, int inc_x,
->>>>>>> 53db3533
              double *y, int inc_y)
 {
     int big_blocks = (int)(length / INT_MAX);
@@ -236,11 +229,7 @@
  * \ingroup QT
  */
 
-<<<<<<< HEAD
-PSI_API double C_DDOT(size_t length, double *x, int inc_x, double *y, int inc_y)
-=======
 double PSI_API C_DDOT(size_t length, double *x, int inc_x, double *y, int inc_y)
->>>>>>> 53db3533
 {
     if(length == 0) return 0.0;
 

/*
 * @BEGIN LICENSE
 *
 * Psi4: an open-source quantum chemistry software package
 *
 * Copyright (c) 2007-2024 The Psi4 Developers.
 *
 * The copyrights for code used from other parties are included in
 * the corresponding files.
 *
 * This file is part of Psi4.
 *
 * Psi4 is free software; you can redistribute it and/or modify
 * it under the terms of the GNU Lesser General Public License as published by
 * the Free Software Foundation, version 3.
 *
 * Psi4 is distributed in the hope that it will be useful,
 * but WITHOUT ANY WARRANTY; without even the implied warranty of
 * MERCHANTABILITY or FITNESS FOR A PARTICULAR PURPOSE.  See the
 * GNU Lesser General Public License for more details.
 *
 * You should have received a copy of the GNU Lesser General Public License along
 * with Psi4; if not, write to the Free Software Foundation, Inc.,
 * 51 Franklin Street, Fifth Floor, Boston, MA 02110-1301 USA.
 *
 * @END LICENSE
 */

#include "dlpno.h"
#include "sparse.h"

#include "psi4/lib3index/3index.h"
#include "psi4/libdiis/diismanager.h"
#include "psi4/libfock/cubature.h"
#include "psi4/libfock/points.h"
#include "psi4/libmints/basisset.h"
#include "psi4/libmints/integral.h"
#include "psi4/libmints/local.h"
#include "psi4/libmints/matrix.h"
#include "psi4/libmints/mintshelper.h"
#include "psi4/libmints/molecule.h"
#include "psi4/libmints/orthog.h"
#include "psi4/libmints/twobody.h"
#include "psi4/libmints/vector.h"
#include "psi4/libpsi4util/PsiOutStream.h"
#include "psi4/libpsi4util/process.h"
#include "psi4/libqt/qt.h"

#include <algorithm>

#ifdef _OPENMP
#include <omp.h>
#endif

namespace psi {
namespace dlpno {

DLPNOMP2::DLPNOMP2(SharedWavefunction ref_wfn, Options& options) : DLPNOBase(ref_wfn, options) {}
DLPNOMP2::~DLPNOMP2() {}

void DLPNOMP2::compute_pno_overlaps() {
    int n_lmo_pairs = ij_to_i_j_.size();
    int naocc = nalpha_ - nfrzc();

    S_pno_ij_kj_.resize(n_lmo_pairs);
    S_pno_ij_ik_.resize(n_lmo_pairs);

#pragma omp parallel for schedule(dynamic, 1)
    for (int ij = 0; ij < n_lmo_pairs; ++ij) {
        int i, j;
        std::tie(i, j) = ij_to_i_j_[ij];
        int ji = ij_to_ji_[ij];

        if (n_pno_[ij] == 0) continue;
        if (i < j) continue;

        S_pno_ij_kj_[ij] = std::vector<SharedMatrix>(naocc);
        S_pno_ij_ik_[ij] = std::vector<SharedMatrix>(naocc);

        for (int k = 0; k < naocc; ++k) {
            int kj = i_j_to_ij_[k][j];
            if (kj != -1 && i != k && fabs(F_lmo_->get(i, k)) > options_.get_double("F_CUT") && n_pno_[kj] > 0) {
                S_pno_ij_kj_[ij][k] = submatrix_rows_and_cols(*S_pao_, lmopair_to_paos_[ij], lmopair_to_paos_[kj]);
                S_pno_ij_kj_[ij][k] = linalg::triplet(X_pno_[ij], S_pno_ij_kj_[ij][k], X_pno_[kj], true, false, false);
            }

            int ik = i_j_to_ij_[i][k];
            if (ik != -1 && j != k && fabs(F_lmo_->get(k, j)) > options_.get_double("F_CUT") && n_pno_[ik] > 0) {
                S_pno_ij_ik_[ij][k] = submatrix_rows_and_cols(*S_pao_, lmopair_to_paos_[ij], lmopair_to_paos_[ik]);
                S_pno_ij_ik_[ij][k] = linalg::triplet(X_pno_[ij], S_pno_ij_ik_[ij][k], X_pno_[ik], true, false, false);
            }
        }

        if (i > j) {
            S_pno_ij_kj_[ji] = S_pno_ij_ik_[ij];
            S_pno_ij_ik_[ji] = S_pno_ij_kj_[ij];
        }
    }
}

void DLPNOMP2::lmp2_iterations() {
    int n_lmo_pairs = ij_to_i_j_.size();
    int naocc = nalpha_ - nfrzc();

    outfile->Printf("\n  ==> Local MP2 <==\n\n");
    outfile->Printf("    E_CONVERGENCE = %.2e\n", options_.get_double("E_CONVERGENCE"));
    outfile->Printf("    R_CONVERGENCE = %.2e\n\n", options_.get_double("R_CONVERGENCE"));
    outfile->Printf("                     Corr. Energy    Delta E     Max R\n");

    std::vector<SharedMatrix> R_iajb(n_lmo_pairs);

    int iteration = 0, max_iteration = options_.get_int("DLPNO_MAXITER");
    double e_curr = 0.0, e_prev = 0.0, r_curr = 0.0;
    bool e_converged = false, r_converged = false;
    DIISManager diis(options_.get_int("DIIS_MAX_VECS"), "LMP2 DIIS", DIISManager::RemovalPolicy::LargestError, DIISManager::StoragePolicy::InCore);

    while (!(e_converged && r_converged)) {
        // RMS of residual per LMO pair, for assessing convergence
        std::vector<double> R_iajb_rms(n_lmo_pairs, 0.0);

        // Calculate residuals from current amplitudes
#pragma omp parallel for schedule(static, 1)
        for (int ij = 0; ij < n_lmo_pairs; ++ij) {
            int i, j;
            std::tie(i, j) = ij_to_i_j_[ij];

            R_iajb[ij] = std::make_shared<Matrix>("Residual", n_pno_[ij], n_pno_[ij]);

            if (n_pno_[ij] == 0) continue;

            for (int a = 0; a < n_pno_[ij]; ++a) {
                for (int b = 0; b < n_pno_[ij]; ++b) {
                    R_iajb[ij]->set(a, b,
                                    K_iajb_[ij]->get(a, b) +
                                        (e_pno_[ij]->get(a) + e_pno_[ij]->get(b) - F_lmo_->get(i, i) - F_lmo_->get(j, j)) *
                                            T_iajb_[ij]->get(a, b));
                }
            }

            for (int k = 0; k < naocc; ++k) {
                int kj = i_j_to_ij_[k][j];
                int ik = i_j_to_ij_[i][k];

                if (kj != -1 && i != k && fabs(F_lmo_->get(i, k)) > options_.get_double("F_CUT") && n_pno_[kj] > 0) {
                    auto temp =
                        linalg::triplet(S_pno_ij_kj_[ij][k], T_iajb_[kj], S_pno_ij_kj_[ij][k], false, false, true);
                    temp->scale(-1.0 * F_lmo_->get(i, k));
                    R_iajb[ij]->add(temp);
                }
                if (ik != -1 && j != k && fabs(F_lmo_->get(k, j)) > options_.get_double("F_CUT") && n_pno_[ik] > 0) {
                    auto temp =
                        linalg::triplet(S_pno_ij_ik_[ij][k], T_iajb_[ik], S_pno_ij_ik_[ij][k], false, false, true);
                    temp->scale(-1.0 * F_lmo_->get(k, j));
                    R_iajb[ij]->add(temp);
                }
            }

            R_iajb_rms[ij] = R_iajb[ij]->rms();
        }

        // evaluate convergence using current amplitudes and residuals
        e_prev = e_curr;
        e_curr = compute_iteration_energy(R_iajb);
        r_curr = *max_element(R_iajb_rms.begin(), R_iajb_rms.end());

        r_converged = (fabs(r_curr) < options_.get_double("R_CONVERGENCE"));
        e_converged = (fabs(e_curr - e_prev) < options_.get_double("E_CONVERGENCE"));

// use residuals to get next amplitudes
#pragma omp parallel for schedule(static, 1)
        for (int ij = 0; ij < n_lmo_pairs; ++ij) {
            int i, j;
            std::tie(i, j) = ij_to_i_j_[ij];
            for (int a = 0; a < n_pno_[ij]; ++a) {
                for (int b = 0; b < n_pno_[ij]; ++b) {
                    T_iajb_[ij]->add(a, b, -R_iajb[ij]->get(a, b) / ((e_pno_[ij]->get(a) + e_pno_[ij]->get(b)) -
                                                                    (F_lmo_->get(i, i) + F_lmo_->get(j, j))));
                }
            }
        }

        // DIIS extrapolation
        auto T_iajb_flat = flatten_mats(T_iajb_);
        auto R_iajb_flat = flatten_mats(R_iajb);

        if (iteration == 0) {
            diis.set_error_vector_size(R_iajb_flat.get());
            diis.set_vector_size(T_iajb_flat.get());
        }

        diis.add_entry(R_iajb_flat.get(), T_iajb_flat.get());
        diis.extrapolate(T_iajb_flat.get());

        copy_flat_mats(T_iajb_flat, T_iajb_);

#pragma omp parallel for schedule(static, 1)
        for (int ij = 0; ij < n_lmo_pairs; ++ij) {
            Tt_iajb_[ij]->copy(T_iajb_[ij]);
            Tt_iajb_[ij]->scale(2.0);
            Tt_iajb_[ij]->subtract(T_iajb_[ij]->transpose());
        }

        outfile->Printf("  @LMP2 iter %3d: %16.12f %10.3e %10.3e\n", iteration, e_curr, e_curr - e_prev, r_curr);

        iteration++;

        if(iteration > max_iteration) {
            throw PSIEXCEPTION("Maximum DLPNO iterations exceeded.");
        }
    }

    e_lmp2_ = e_curr;

    e_lmp2_os_ = 0.0;
    for (int ij = 0; ij < T_iajb_.size(); ++ij) {
        e_lmp2_os_ += K_iajb_[ij]->vector_dot(T_iajb_[ij]);
    }
    e_lmp2_ss_ = e_curr - e_lmp2_os_;

}

double DLPNOMP2::compute_iteration_energy(const std::vector<SharedMatrix> &R_iajb) {
    double e_mp2 = 0.0;
    for (int ij = 0; ij < Tt_iajb_.size(); ++ij) {
        e_mp2 += K_iajb_[ij]->vector_dot(Tt_iajb_[ij]);
        e_mp2 += R_iajb[ij]->vector_dot(Tt_iajb_[ij]);
    }
    return e_mp2;
}

double DLPNOMP2::compute_energy() {
    timer_on("DLPNO-MP2");

    print_header();

    timer_on("Setup Orbitals");
    setup_orbitals();
    timer_off("Setup Orbitals");

    timer_on("Overlap Ints");
    compute_overlap_ints();
    timer_off("Overlap Ints");

    timer_on("Dipole Ints");
    compute_dipole_ints();
    timer_off("Dipole Ints");

    timer_on("Sparsity");
    prep_sparsity(true, false);
    timer_off("Sparsity");

    timer_on("DF Ints");
    print_integral_sparsity();
<<<<<<< HEAD
    compute_qia();
    compute_metric();
=======
    compute_metric();
    compute_qia();
>>>>>>> 31636e8e
    timer_off("DF Ints");

    timer_on("PNO Transform");
    pno_transform();
    timer_off("PNO Transform");

    timer_on("PNO Overlaps");
    compute_pno_overlaps();
    timer_off("PNO Overlaps");

    timer_on("LMP2");
    lmp2_iterations();
    timer_off("LMP2");

    print_results();

    timer_off("DLPNO-MP2");

    double e_scf = reference_wavefunction_->energy();
    double e_mp2_corr = e_lmp2_ + de_dipole_ + de_pno_total_;
    double e_mp2_corr_os = e_lmp2_os_ + 0.5 * de_dipole_ + de_pno_total_os_;
    double e_mp2_corr_ss = e_lmp2_ss_ + 0.5 * de_dipole_ + de_pno_total_ss_;
    double e_mp2_total = e_scf + e_mp2_corr;

    double sss = options_.get_double("MP2_SS_SCALE");
    double oss = options_.get_double("MP2_OS_SCALE");

    set_scalar_variable("MP2 CORRELATION ENERGY", e_mp2_corr);
    set_scalar_variable("CURRENT CORRELATION ENERGY", e_mp2_corr);
    set_scalar_variable("MP2 TOTAL ENERGY", e_mp2_total);
    set_scalar_variable("CURRENT ENERGY", e_mp2_total);

    set_scalar_variable("MP2 SINGLES ENERGY", 0.0);
    set_scalar_variable("MP2 DOUBLES ENERGY", e_mp2_corr);
    set_scalar_variable("MP2 SAME-SPIN CORRELATION ENERGY", e_mp2_corr_ss);
    set_scalar_variable("MP2 OPPOSITE-SPIN CORRELATION ENERGY", e_mp2_corr_os);
    set_scalar_variable("SCS-MP2 CORRELATION ENERGY", 6.0/5.0 * e_mp2_corr_os +
                                                      1.0/3.0 * e_mp2_corr_ss);
    set_scalar_variable("SCS-MP2 TOTAL ENERGY", e_scf +
                                                6.0/5.0 * e_mp2_corr_os +
                                                1.0/3.0 * e_mp2_corr_ss);
    set_scalar_variable("CUSTOM SCS-MP2 CORRELATION ENERGY", oss * e_mp2_corr_os +
                                                             sss * e_mp2_corr_ss);
    set_scalar_variable("CUSTOM SCS-MP2 TOTAL ENERGY", e_scf +
                                                       oss * e_mp2_corr_os +
                                                       sss * e_mp2_corr_ss);

    return e_mp2_total;
}

void DLPNOMP2::print_header() {
    outfile->Printf("   --------------------------------------------\n");
    outfile->Printf("                     DLPNO-MP2                 \n");
    outfile->Printf("                   by Zach Glick               \n");
    outfile->Printf("   --------------------------------------------\n\n");
    outfile->Printf("  DLPNO convergence set to %s.\n\n", options_.get_str("PNO_CONVERGENCE").c_str());
    outfile->Printf("  Detailed DLPNO thresholds and cutoffs:\n");
    outfile->Printf("    T_CUT_DO     = %6.3e \n", T_CUT_DO_);
    outfile->Printf("    T_CUT_PNO    = %6.3e \n", T_CUT_PNO_);
    outfile->Printf("    T_CUT_DO_ij  = %6.3e \n", options_.get_double("T_CUT_DO_ij"));
    outfile->Printf("    T_CUT_PRE    = %6.3e \n", options_.get_double("T_CUT_PRE"));
    outfile->Printf("    T_CUT_DO_PRE = %6.3e \n", options_.get_double("T_CUT_DO_PRE"));
    outfile->Printf("    T_CUT_MKN    = %6.3e \n", options_.get_double("T_CUT_MKN"));
    outfile->Printf("    T_CUT_CLMO   = %6.3e \n", options_.get_double("T_CUT_CLMO"));
    outfile->Printf("    T_CUT_CPAO   = %6.3e \n", options_.get_double("T_CUT_CPAO"));
    outfile->Printf("    S_CUT        = %6.3e \n", options_.get_double("S_CUT"));
    outfile->Printf("    F_CUT        = %6.3e \n", options_.get_double("F_CUT"));
    outfile->Printf("\n");
}

void DLPNOMP2::print_results() {
    outfile->Printf("  \n");
    outfile->Printf("  Total DLPNO-MP2 Correlation Energy: %16.12f \n", e_lmp2_ + de_pno_total_ + de_dipole_);
    outfile->Printf("    MP2 Correlation Energy:           %16.12f \n", e_lmp2_);
    outfile->Printf("    LMO Truncation Correction:        %16.12f \n", de_dipole_);
    outfile->Printf("    PNO Truncation Correction:        %16.12f \n", de_pno_total_);
}

void DLPNOMP2::print_integral_sparsity() {
    // statistics for number of (MN|K) shell triplets we need to compute

    int nbf = basisset_->nbf();
    int nshell = basisset_->nshell();
    int naux = ribasis_->nbf();
    int naocc = nalpha_ - nfrzc();

    size_t triplets = 0;       // computed (MN|K) triplets with no screening
    size_t triplets_lmo = 0;   // computed (MN|K) triplets with only LMO screening
    size_t triplets_pao = 0;   // computed (MN|K) triplets with only PAO screening
    size_t triplets_both = 0;  // computed (MN|K) triplets with LMO and PAO screening

    for (size_t atom = 0; atom < riatom_to_shells1_.size(); atom++) {
        size_t nshellri_atom = atom_to_rishell_[atom].size();
        triplets += nshell * nshell * nshellri_atom;
        triplets_lmo += riatom_to_shells1_[atom].size() * nshell * nshellri_atom;
        triplets_pao += nshell * riatom_to_shells2_[atom].size() * nshellri_atom;
        triplets_both += riatom_to_shells1_[atom].size() * riatom_to_shells2_[atom].size() * nshellri_atom;
    }
    size_t screened_total = triplets - triplets_both;
    size_t screened_lmo = triplets - triplets_lmo;
    size_t screened_pao = triplets - triplets_pao;

    // statistics for the number of (iu|Q) integrals we're left with after the transformation

    size_t total_integrals = (size_t)naocc * nbf * naux;
    size_t actual_integrals = 0;

    for (size_t atom = 0; atom < riatom_to_shells1_.size(); atom++) {
        actual_integrals +=
            riatom_to_lmos_ext_[atom].size() * riatom_to_paos_ext_[atom].size() * atom_to_ribf_[atom].size();
    }

    // number of doubles * (2^3 bytes / double) * (1 GiB / 2^30 bytes)
    double total_memory = total_integrals * pow(2.0, -27);
    double actual_memory = actual_integrals * pow(2.0, -27);
    double screened_memory = total_memory - actual_memory;

    outfile->Printf("\n");
    outfile->Printf("    Coefficient sparsity in AO -> LMO transform: %6.2f %% \n", screened_lmo * 100.0 / triplets);
    outfile->Printf("    Coefficient sparsity in AO -> PAO transform: %6.2f %% \n", screened_pao * 100.0 / triplets);
    outfile->Printf("    Coefficient sparsity in combined transforms: %6.2f %% \n", screened_total * 100.0 / triplets);
    outfile->Printf("\n");
    outfile->Printf("    Storing transformed LMO/PAO integrals in sparse format.\n");
    outfile->Printf("    Required memory: %.3f GiB (%.2f %% reduction from dense format) \n", actual_memory,
                    screened_memory * 100.0 / total_memory);
}

}  // namespace dlpno
}  // namespace psi<|MERGE_RESOLUTION|>--- conflicted
+++ resolved
@@ -251,13 +251,8 @@
 
     timer_on("DF Ints");
     print_integral_sparsity();
-<<<<<<< HEAD
-    compute_qia();
-    compute_metric();
-=======
     compute_metric();
     compute_qia();
->>>>>>> 31636e8e
     timer_off("DF Ints");
 
     timer_on("PNO Transform");

/*
 * @BEGIN LICENSE
 *
 * Psi4: an open-source quantum chemistry software package
 *
 * Copyright (c) 2007-2024 The Psi4 Developers.
 *
 * The copyrights for code used from other parties are included in
 * the corresponding files.
 *
 * This file is part of Psi4.
 *
 * Psi4 is free software; you can redistribute it and/or modify
 * it under the terms of the GNU Lesser General Public License as published by
 * the Free Software Foundation, version 3.
 *
 * Psi4 is distributed in the hope that it will be useful,
 * but WITHOUT ANY WARRANTY; without even the implied warranty of
 * MERCHANTABILITY or FITNESS FOR A PARTICULAR PURPOSE.  See the
 * GNU Lesser General Public License for more details.
 *
 * You should have received a copy of the GNU Lesser General Public License along
 * with Psi4; if not, write to the Free Software Foundation, Inc.,
 * 51 Franklin Street, Fifth Floor, Boston, MA 02110-1301 USA.
 *
 * @END LICENSE
 */

/*! \file read_calculation_options
    \defgroup PSI4
*/

#include "psi4/physconst.h"
#include "psi4/psi4-dec.h"
#include "psi4/psifiles.h"

#include "psi4/liboptions/liboptions.h"
#include "psi4/libpsi4util/PsiOutStream.h"

// clang-format off

namespace psi {

/**
 * This is called immediately before a module is run.  Any options
 * expected by that module must be added here
 *
 * @param name    - the name of the module.
 * @param options - the liboptions module used in the computations.
 * @param suppress_printing - boolean to specify whether to print to output file [false]
 */
int read_options(const std::string &name, Options &options, bool suppress_printing) {
    //  options.clear();

    // dodoc == "GLOBALS" fake line to make document_options_and_tests.pl generate a GLOBALS doc section

    /*- An array containing the number of doubly-occupied orbitals per irrep
    (in Cotton order) -*/
    options.add("DOCC", new ArrayType());
    /*- An array containing the number of singly-occupied orbitals per irrep
    (in Cotton order).  The value of |globals__docc| should also be set. -*/
    options.add("SOCC", new ArrayType());
    /*- An array containing the number of frozen doubly-occupied orbitals per
    irrep (these are not excited in a correlated wavefunction, nor can they be
    optimized in MCSCF. This trumps |globals__num_frozen_docc| and
    |globals__freeze_core|. -*/
    options.add("FROZEN_DOCC", new ArrayType());
    /*- An array containing the number of frozen unoccupied orbitals per
    irrep (these are not populated in a correlated wavefunction, nor can they be
    optimized in MCSCF.  This trumps |globals__num_frozen_uocc|. -*/
    options.add("FROZEN_UOCC", new ArrayType());
    /*- The number of core orbitals to freeze in later correlated computations.
    This trumps |globals__freeze_core|.  -*/
    options.add_int("NUM_FROZEN_DOCC", 0);
    /*- The number of virtual orbitals to freeze in later correlated computations. -*/
    options.add_int("NUM_FROZEN_UOCC", 0);

    /*- An array giving the number of orbitals per irrep for RAS1 !expert -*/
    options.add("RAS1", new ArrayType());

    /*- An array giving the number of orbitals per irrep for RAS2 !expert -*/
    options.add("RAS2", new ArrayType());

    /*- An array giving the number of orbitals per irrep for RAS3 !expert -*/
    options.add("RAS3", new ArrayType());

    /*- An array giving the number of orbitals per irrep for RAS4 !expert -*/
    options.add("RAS4", new ArrayType());

    /*- An array giving the number of restricted doubly-occupied orbitals per
    irrep (not excited in CI wavefunctions, but orbitals can be optimized
    in MCSCF) -*/
    options.add("RESTRICTED_DOCC", new ArrayType());

    /*- An array giving the number of restricted unoccupied orbitals per
    irrep (not occupied in CI wavefunctions, but orbitals can be optimized
    in MCSCF) -*/
    options.add("RESTRICTED_UOCC", new ArrayType());

    /*- An array giving the number of active orbitals (occupied plus
    unoccupied) per irrep (shorthand to make MCSCF easier to specify than
    using RAS keywords) -*/
    options.add("ACTIVE", new ArrayType());

    /*- Specifies how many core orbitals to freeze in correlated computations.
    ``TRUE`` or ``1`` will default to freezing the previous noble gas shell
    on each atom. In case of positive charges on fragments, an additional
    shell may be unfrozen, to ensure there are valence electrons in each
    fragment. With ``FALSE`` or ``0``, no electrons are frozen (with the
    exception of electrons treated by an ECP). With ``-1``, ``-2``, and ``-3``,
    the user might request strict freezing of the previous first/second/third
    noble gas shell on every atom. In this case, when there are no valence
    electrons, the code raises an exception. More precise control over the
    number of frozen orbitals can be attained by using the keywords
    |globals__num_frozen_docc| (gives the total number of orbitals to freeze,
    program picks the lowest-energy orbitals) or |globals__frozen_docc| (gives
    the number of orbitals to freeze per irreducible representation) or by
    the option ``POLICY`` in combination with appropriate inputs to
    |globals__freeze_core_policy|. At present, ``POLICY`` is an experimental
    option and is subject to change.-*/
    options.add_str("FREEZE_CORE", "FALSE", "FALSE TRUE 1 0 -1 -2 -3 POLICY");

    /*- NOTE: This is an experimental feature and subject to change! Specifies
    a custom frozen-core policy on a per-element basis. Input should be a list
    of integers representing the number of orbitals to freeze for each atomic
    number MINUS one (so H is 0, He is 1, etc). For example, to specify that
    elements H-Be should have 0 frozen orbitals, B-Mg should have 1, and Al
    should have 2, you would provide the input ``[0, 0, 0, 0, 1, 1, 1, 1, 1, 1,
    1, 1, 2]``. Please make sure to fill in the list up to the highest atomic
    number included in any calculations. This option is only used if
    |globals__freeze_core| is set to ``POLICY``. -*/
    options.add("FREEZE_CORE_POLICY", new ArrayType());

    options.add_int("NUM_GPUS", 1);
    /*- Do use pure angular momentum basis functions?
    If not explicitly set, the default comes from the basis set.
    **Cfour Interface:** Keyword translates into |cfour__cfour_spherical|. -*/
    options.add_bool("PUREAM", true);
    /*- The amount of information to print to the output file.  1 prints
    basic information, and higher levels print more information. A value
    of 5 will print very large amounts of debugging information. -*/
    options.add_int("PRINT", 1);
    /*- The amount of information to print to the output file !expert -*/
    options.add_int("DEBUG", 0);
    /*- Some codes (DFT) can dump benchmarking data to separate output files -*/
    options.add_int("BENCH", 0);
    /*- Wavefunction type !expert -*/
    options.add_str("WFN", "SCF");
    /*- Derivative level !expert -*/
    options.add_str("DERTYPE", "NONE", "NONE FIRST SECOND RESPONSE");
    /*- For displacements, symmetry (Schoenflies symbol) of 'parent' (undisplaced)
    reference molecule. Internal use only for finite difference. !expert -*/
    options.add_str("PARENT_SYMMETRY", "");
    /*- Number of columns to print in calls to ``Matrix::print_mat``. !expert -*/
    options.add_int("MAT_NUM_COLUMN_PRINT", 5);
    /*- List of properties to compute -*/
    options.add("PROPERTIES", new ArrayType());
    /*- Either :ref:`a set of 3 coordinates or a string <table:oe_origin>`
    describing the origin about which one-electron properties are computed. -*/
    options.add("PROPERTIES_ORIGIN", new ArrayType());

    /*- Psi4 dies if energy does not converge. !expert -*/
    options.add_bool("DIE_IF_NOT_CONVERGED", true);
    /*- Integral package to use. If compiled with Simint support, change this option to use them; LibInt2 is used
       otherwise. -*/
    options.add_str("INTEGRAL_PACKAGE", "LIBINT2", "LIBINT2 SIMINT");
#ifdef USING_BrianQC
    /*- Whether to enable using the BrianQC GPU module -*/
    options.add_bool("BRIANQC_ENABLE", false);
#endif

    // Note that case-insensitive options are only functional as
    //   globals, not as module-level, and should be defined sparingly

    /*- Base filename for text files written by PSI, such as the
    MOLDEN output file, the Hessian file, the internal coordinate file,
    etc. Use the add_str_i function to make this string case sensitive. -*/
    options.add_str_i("WRITER_FILE_LABEL", "");
    /*- The density fitting basis to use in coupled cluster computations. -*/
    options.add_str("DF_BASIS_CC", "");
    /*- Assume external fields are arranged so that they have symmetry. It is up to the user to know what to do here.
       The code does NOT help you out in any way! !expert -*/
    options.add_bool("EXTERNAL_POTENTIAL_SYMMETRY", false);
    /*- Text to be passed directly into CFOUR input files. May contain
    molecule, options, percent blocks, etc. Access through ``cfour {...}``
    block. -*/
    options.add_str_i("LITERAL_CFOUR", "");
    /*- When several modules can compute the same methods and the default
    routing is not suitable, this targets a module. ``CCENERGY`` covers
    CCHBAR, etc. ``OCC`` covers OCC and DFOCC. -*/
    options.add_str("QC_MODULE", "", "CCENERGY DETCI DFMP2 FNOCC OCC CCT3 BUILTIN MRCC");
    /*- What algorithm to use for the SCF computation. See Table :ref:`SCF
    Convergence & Algorithm <table:conv_scf>` for default algorithm for
    different calculation types. -*/
    options.add_str("SCF_TYPE", "PK", "DIRECT DF MEM_DF DISK_DF PK OUT_OF_CORE CD GTFOCK DFDIRJ DFDIRJ+COSX DFDIRJ+LINK DFDIRJ+SNLINK");
    /*- Algorithm to use for MP2 computation.
    See :ref:`Cross-module Redundancies <table:managedmethods>` for details. -*/
    options.add_str("MP2_TYPE", "DF", "DF CONV CD");
    /*- Algorithm to use for MPn ( $n>2$ ) computation (e.g., MP3 or MP2.5 or MP4(SDQ)).
    See :ref:`Cross-module Redundancies <table:managedmethods>` for details.
    Since v1.4, default for non-orbital-optimized MP2.5 and MP3 is DF. -*/
    options.add_str("MP_TYPE", "CONV", "DF CONV CD");
    // The type of integrals to use in coupled cluster computations. DF activates density fitting for the largest
    // integral files, while CONV results in no approximations being made.
    /*- Algorithm to use for CC or CEPA computation (e.g., CCD, CCSD(T), CEPA(3), ACPF, REMP).
    See :ref:`Cross-module Redundancies <table:managedmethods>` for details. -*/
    options.add_str("CC_TYPE", "CONV", "DF CONV CD");
    /*- Algorithm to use for CI computation (e.g., CID or CISD).
    See :ref:`Cross-module Redundancies <table:managedmethods>` for details. -*/
    options.add_str("CI_TYPE", "CONV", "CONV");
    /*- Write all the MOs to the MOLDEN file (true) or discard the unoccupied MOs (false). -*/
    options.add_bool("MOLDEN_WITH_VIRTUAL", true);

    /*- The type of screening used when computing two-electron integrals. -*/
    options.add_str("SCREENING", "CSAM", "SCHWARZ CSAM DENSITY NONE");

    // CDS-TODO: We should go through and check that the user hasn't done
    // something silly like specify frozen_docc in DETCI but not in TRANSQT.
    // That would create problems.  (This was formerly checked in DETCI
    // itself, but I don't think DETCI will have the info available to check
    // this anymore).  This problem has affected users in the past.
    // Same goes for restricted_docc, restricted_uocc, ras1, ras2, ras3,
    // frozen_uocc.

#ifdef USING_dkh
    /*- Relativistic Hamiltonian type !expert -*/
    options.add_str("RELATIVISTIC", "NO", "NO X2C DKH");
#else
    /*- Relativistic Hamiltonian type !expert -*/
    options.add_str("RELATIVISTIC", "NO", "NO X2C");
#endif
    /*- Auxiliary basis set for solving Dirac equation in X2C and DKH
        calculations. Defaults to decontracted orbital basis. -*/
    options.add_str("BASIS_RELATIVISTIC", "");
    /*- Order of Douglas-Kroll-Hess !expert -*/
    options.add_int("DKH_ORDER", 2);

    /*- Directory to which to write cube files. Default is the input file
    directory. -*/
    options.add_str_i("CUBEPROP_FILEPATH", ".");

    /*- Properties to compute. Valid tasks include:
        ``DENSITY`` - Da, Db, Dt, Ds;
        ``ESP`` - Dt, ESP;
        ``ORBITALS`` - Psi_a_N, Psi_b_N;
        ``BASIS_FUNCTIONS`` - Phi_N;
        ``LOL`` - LOLa, LOLb;
        ``ELF`` - ELFa, ELFb;
        ``FRONTIER_ORBITALS`` - Psi_a_N_HOMO + Psi_a_N_LUMO;
        ``DUAL_DESCRIPTOR`` - DUAL_N_HOMO-M_LUMO.
    -*/
    options.add("CUBEPROP_TASKS", new ArrayType());
    /*- List of orbital indices for which cube files are generated (1-based,
    $+$ for alpha, $-$ for beta). All orbitals computed if empty. -*/
    options.add("CUBEPROP_ORBITALS", new ArrayType());
    /*- List of basis function indices for which cube files are generated
    (1-based). All basis functions computed if empty.-*/
    options.add("CUBEPROP_BASIS_FUNCTIONS", new ArrayType());
    /*- Fraction of density captured by adaptive isocontour values -*/
    options.add_double("CUBEPROP_ISOCONTOUR_THRESHOLD", 0.85);
    /*- CubicScalarGrid basis cutoff. !expert -*/
    options.add_double("CUBIC_BASIS_TOLERANCE", 1.0E-12);
    /*- CubicScalarGrid maximum number of grid points per evaluation block. !expert -*/
    options.add_int("CUBIC_BLOCK_MAX_POINTS", 1000);
    /*- CubicScalarGrid spatial extent in bohr [O_X, O_Y, O_Z]. Defaults to 4.0 bohr each. -*/
    options.add("CUBIC_GRID_OVERAGE", new ArrayType());
    /*- CubicScalarGrid grid spacing in bohr [D_X, D_Y, D_Z]. Defaults to 0.2 bohr each. -*/
    options.add("CUBIC_GRID_SPACING", new ArrayType());
    /*- How many NOONS to print -- used in libscf_solver/uhf.cc and libmints/oeprop.cc -*/
    options.add_str("PRINT_NOONS", "3");

    /// Tensor Hypercontration (THC) Options (libmints/thc_eri.cc)

    /*- Use DF approximation when computing LS-THC factorization? -*/
    options.add_bool("LS_THC_DF", true);
    /*- Number of spherical points in LS-THC grid -*/
    options.add_int("LS_THC_SPHERICAL_POINTS", 50);
    /*- Number of radial points in LS-THC grid -*/
    options.add_int("LS_THC_RADIAL_POINTS", 10);
    /*- Screening criteria for basis function values on LS-THC grids !expert -*/
    options.add_double("LS_THC_BASIS_TOLERANCE", 1.0E-10);
    /*- Grid weights cutoff for LS-THC grids !expert -*/
    options.add_double("LS_THC_WEIGHTS_TOLERANCE", 1.0E-12);
    /*- Pruning scheme for LS-THC grids !expert -*/
    options.add_str("LS_THC_PRUNING_SCHEME", "ROBUST", 
                        "ROBUST TREUTLER NONE FLAT P_GAUSSIAN D_GAUSSIAN P_SLATER D_SLATER LOG_GAUSSIAN LOG_SLATER NONE");
    /*- Tolerance for pseudoinversion of grid point overlap matrix (Parrish 2012 eq. 30) !expert -*/
    options.add_double("LS_THC_S_EPSILON", 1.0E-10);

    /// MBIS Options (libmints/oeprop.cc)

    /*- Maximum Number of MBIS Iterations -*/
    options.add_int("MBIS_MAXITER", 500);
    /*- MBIS Convergence Criteria -*/
    options.add_double("MBIS_D_CONVERGENCE", 1.0e-8);
    /*- MBIS Number of Radial Points -*/
    /*- Additional Radial and/or Spherical Points may be needed for Heavier Atoms (200-300) like Zinc -*/
    options.add_int("MBIS_RADIAL_POINTS", 75);
    /*- MBIS Number of Spherical Points -*/
    options.add_int("MBIS_SPHERICAL_POINTS", 302);
    /*- Pruning scheme for MBIS Grid -*/
    options.add_str("MBIS_PRUNING_SCHEME", "ROBUST",
                    "ROBUST TREUTLER NONE FLAT P_GAUSSIAN D_GAUSSIAN P_SLATER D_SLATER LOG_GAUSSIAN LOG_SLATER NONE");
    /*- Maximum Radial Moment to Calculate -*/
    options.add_int("MAX_RADIAL_MOMENT", 4);

    /*- PCM boolean for pcmsolver module -*/
    options.add_bool("PCM", false);
    /*- PE boolean for polarizable embedding module -*/
    options.add_bool("PE", false);
    /*- DDX boolean for ddx module -*/
    options.add_bool("DDX", false);

    if (name == "PCM" || options.read_globals()) {
        /*- MODULEDESCRIPTION Performs polarizable continuum model (PCM) computations. -*/

        /*- Use total or separate potentials and charges in the PCM-SCF step. !expert -*/
        options.add_str("PCM_SCF_TYPE", "TOTAL", "TOTAL SEPARATE");
        /*- Name of the PCMSolver input file as parsed by pcmsolver.py !expert -*/
        options.add_str_i("PCMSOLVER_PARSED_FNAME", "");
        /*- PCM-CCSD algorithm type. -*/
        options.add_str("PCM_CC_TYPE", "PTE", "PTE");
    }

    if (name == "DDX" || options.read_globals()) {
        /*- MODULEDESCRIPTION Performs continuum solvation model computations using
            the domain-decomposition paradigm. -*/

        /*- Switch available solvation models -*/
        options.add_str("DDX_MODEL", "PCM", "PCM COSMO LPB");

        /*- Radius set for cavity spheres. Ignored if RADII is set. -*/
        options.add_str("DDX_RADII_SET", "UFF", "UFF BONDI");

        /*- Scaling factor for cavity spheres. Ignored if RADII is set. The default depends on
            the radii set chosen. -*/
        options.add_double("DDX_RADII_SCALING", 1.1);

        /*- Custom cavity radii. One per atom, uses the unit of the molecule. -*/
        options.add("DDX_RADII", new ArrayType());

        /*- Solvent to use. Not case sensitive. Ignored if SOLVENT_EPSILON is set. -*/
        options.add_str("DDX_SOLVENT", "");

        /*- Dielectric constant of the solvent to use -*/
        options.add_double("DDX_SOLVENT_EPSILON", 0);

        /*- Optical dielectric constant of the solvent to use for non-equilibrium solvation -*/
        options.add_double("DDX_SOLVENT_EPSILON_OPTICAL", 0);

        /*- Debye-Hückel parameter of the solvent to use. Ignored if DDX_MODEL is not LPB;
            mandatory for LPB. Uses the unit of the molecule (i.e. either ang^{-1} or bohr^{-1}). -*/
        options.add_double("DDX_SOLVENT_KAPPA", 0);

        /*- Maximal degree of modelling spherical harmonics -*/
        options.add_int("DDX_LMAX", 9);

        /*- Number of Lebedev grid points to use.
            (A :ref:`Lebedev Points <table:lebedevorder>` number) -*/
        options.add_int("DDX_N_LEBEDEV", 302);

        /*- Maximal number of iterations used inside DDX -*/
        options.add_int("DDX_MAXITER", 100);

        /*- Number of previous iterates to use in DIIS acceleration inside DDX -*/
        options.add_int("DDX_DIIS_MAX_VECS", 20);

        /*- Tolerance to which DDX linear systems are solved -*/
        options.add_double("DDX_SOLVATION_CONVERGENCE", 1e-8);

        /*- Number of spherical points used to compute the solute electric potential/field
            integrals for DDX calculations (A :ref:`Lebedev Points <table:lebedevorder>` number) -*/
        options.add_int("DDX_SOLUTE_SPHERICAL_POINTS", 110);

        /*- Number of radial points used to compute the integrals for DDX calculations -*/
        options.add_int("DDX_SOLUTE_RADIAL_POINTS", 35);

        /*- Use an in-core version, which uses more memory, but is generally faster -*/
        options.add_bool("DDX_INCORE", false);

        /*- Use the fast multipole method to accelerate the solver -*/
        options.add_bool("DDX_FMM", true);

        /*- Maximal degree of multipole spherical harmonics (far-field FMM interactions).
            Using the same value as |ddx__ddx_lmax| is recommended and done by default. -*/
        options.add_int("DDX_FMM_MULTIPOLE_LMAX", 9);

        /*- Maximal degree of local spherical harmonics (near-field FMM interations). -*/
        options.add_int("DDX_FMM_LOCAL_LMAX", 6);

        /*- Logfile to dump a full trace of the DDX solver history for debugging. !expert -*/
        options.add_str("DDX_LOGFILE", "");

        /*- Regularization parameter for characteristic function of sphere overlap.
            Advanced parameter, which usually does not need to be modified. Valid
            values are within the range [0, 1]. !expert -*/
        options.add_double("DDX_ETA", 0.1);

        /*- Shift for characteristic function of sphere overlap.
            Advanced parameter, which usually does not need to be modified. Valid values
            are within the range [-1, 1] with -100 denoting an automatic selection of the
            best shift. !expert -*/
        options.add_double("DDX_SHIFT", -100.0);
    }

    if (name == "PE" || options.read_globals()) {
        /*- MODULEDESCRIPTION Performs polarizable embedding model (PE) computations. -*/

        /*- Name of the potential file OR contents of potential file to be written anonymously on-the-fly. -*/
        options.add_str_i("POTFILE", "potfile.pot");
        /*- Threshold for induced moments convergence -*/
        options.add_double("INDUCED_CONVERGENCE", 1e-8);
        /*- Maximum number of iterations for induced moments -*/
        options.add_int("MAXITER", 50);
        /*- Make polarizabilities isotropic -*/
        options.add_bool("ISOTROPIC_POL", false);
        /*- Enable Thole damping for induced moments -*/
        options.add_bool("DAMP_INDUCED", false);
        /*- Enable Thole damping for multipole fields -*/
        options.add_bool("DAMP_MULTIPOLE", false);
        /*- Thole damping factor for induced moments -*/
        options.add_double("DAMPING_FACTOR_INDUCED", 2.1304);
        /*- Thole damping factor for multipole fields -*/
        options.add_double("DAMPING_FACTOR_MULTIPOLE", 2.1304);

        /*- Summation scheme for field computations, can be direct or fmm -*/
        options.add_str("SUMMATION_FIELDS", "DIRECT", "DIRECT FMM");
        /*- Expansion order of the multipoles for FMM -*/
        options.add_int("TREE_EXPANSION_ORDER", 5);
        /*- Opening angle theta -*/
        options.add_double("TREE_THETA", 0.5);

        /*- Activate border options for sites in proximity to the QM/MM border -*/
        options.add_bool("BORDER", false);
        /*- border type, either remove or redistribute moments/polarizabilities -*/
        options.add_str("BORDER_TYPE", "REMOVE", "REMOVE REDIST");
        /*- minimum radius from QM atoms to MM sites to be taken into account
        for removal/redistribution -*/
        options.add_double("BORDER_RMIN", 2.2);
        /*- unit of BORDER_RMIN, default is atomic units (AU) -*/
        options.add_str("BORDER_RMIN_UNIT", "AU", "AU AA");
        /*- order from which moments are removed, e.g.,
        if set to 1 (default), only charges are redistributed and
        all higher order moments are removed -*/
        options.add_int("BORDER_REDIST_ORDER", 1);
        /*- number of neighbor sites to redistribute to.
        The default (-1) redistributes to all sites which are not in the border region -*/
        options.add_int("BORDER_N_REDIST", -1);
        /*- redistribute polarizabilities? If false, polarizabilities are removed (default) -*/
        options.add_bool("BORDER_REDIST_POL", false);

        /*- use PE(ECP) repulsive potentials -*/
        options.add_bool("PE_ECP", false);
    }

    if (name == "DETCI" || options.read_globals()) {
        /*- MODULEDESCRIPTION Performs configuration interaction (CI)
        computations of various types, including restricted-active-space
        (RAS) CI, full CI, the CI component of multi-configuration
        self-consistent-field (MCSCF) and complete-active-space
        self-consistent-field (CASSCF) computations, and arbitrary-order
        perturbation theory and arbitrary-order coupled-cluster
        computations for small molecules. -*/

        /*- SUBSECTION General Options -*/

        /*- Wavefunction type.  This should be set automatically from
        the calling Psithon function.  !expert -*/
        options.add_str("WFN", "DETCI", "DETCI CI ZAPTN DETCAS CASSCF RASSCF");

        /*- Reference wavefunction type -*/
        options.add_str("REFERENCE", "RHF", "RHF ROHF");

        /*- Convergence criterion for CI residual vector in the Davidson
        algorithm (RMS error).
        The default is 1e-4 for energies and 1e-7 for gradients. -*/
        options.add_double("R_CONVERGENCE", 1e-4);

        /*- Convergence criterion for energy. See Table :ref:`Post-SCF
        Convergence <table:conv_corl>` for default convergence criteria for
        different calculation types. -*/
        options.add_double("E_CONVERGENCE", 1e-6);

        /*- Maximum number of iterations to diagonalize the Hamiltonian -*/
        options.add_int("CI_MAXITER", 24);

        /*- Do a full CI (FCI)? If TRUE, overrides the value of |detci__ex_level|. -*/
        options.add_bool("FCI", false);

        /*- The CI excitation level -*/
        options.add_int("EX_LEVEL", 2);

        /*- In a RAS CI, this is the additional excitation level for allowing
        electrons out of RAS I into RAS II.  The maximum number of holes in
        RAS I is therefore |detci__ex_level| + VAL_EX_LEVEL. -*/
        options.add_int("VAL_EX_LEVEL", 0);

        /*- number of CI roots to find -*/
        options.add_int("NUM_ROOTS", 1);

        /*- Do stop DETCI after string information is formed
        and before integrals are read? -*/
        options.add_bool("ISTOP", false);

        /*- Do print a summary of the CI blocks? -*/
        options.add_bool("CIBLKS_PRINT", false);

        /*- Number of important determinants to print -*/
        options.add_int("NUM_DETS_PRINT", 20);

        /*- Do freeze core orbitals? -*/
        // CDS-TODO: Need to make DETCI compatible with normal FREEZE_CORE
        options.add_bool("DETCI_FREEZE_CORE", true);

        /*- Do calculate the value of $\langle S^2\rangle$ for each root?
        Only supported for |detci__icore| = 1. -*/
        options.add_bool("CALC_S_SQUARED", false);

        /*- Specifies how to handle buffering of CI vectors.  A value of 0
        makes the program perform I/O one RAS subblock at a time; 1
        uses entire CI vectors at a time; and 2 uses one irrep block
        at a time.  Values of 0 or 2 cause some inefficiency in the I/O
        (requiring multiple reads of the C vector when constructing
        H in the iterative subspace if |detci__diag_method| = SEM), but require
        less core memory. -*/
        options.add_int("ICORE", 1);

        /*- Number of threads for DETCI. !expert -*/
        options.add_int("CI_NUM_THREADS", 1);

        /*- Do print the sigma overlap matrix?  Not generally useful.  !expert -*/
        options.add_bool("SIGMA_OVERLAP", false);

        /*- Array giving the root numbers of the states to average in a
        state-averaged procedure such as SA-CASSCF. Root numbering starts
        from 0. -*/
        options.add("AVG_STATES", new ArrayType());

        /*- Array giving the weights for each state in a state-averaged
        procedure -*/
        // CDS:TODO - Does this work for doubles??
        options.add("AVG_WEIGHTS", new ArrayType());

        /*- The value of the spin quantum number $S$ is given by this option.
        The default is determined by the value of the multiplicity.  This is used
        for two things: (1) determining the phase of the redundant half of the CI
        vector when the $M@@s = 0$ component is used (i.e., |detci__ms0| = ``TRUE``), and (2) making
        sure the guess vector has the desired value of $\langle S^2\rangle$
        (if |detci__calc_s_squared| is ``TRUE`` and |detci__icore| = ``1``). -*/
        options.add_double("S", 0.0);

        /*- Do use the $M@@s = 0$ component of the state? Defaults to TRUE
        if closed-shell and FALSE otherwise. Related to the |detci__s| option. -*/
        options.add_bool("MS0", false);

        /*- An array of length |detci__ex_level| specifying whether each excitation type
        (S,D,T, etc.) is allowed (1 is allowed, 0 is disallowed).  Used to
        specify non-standard CI spaces such as CIST.  !expert -*/
        options.add("EX_ALLOW", new ArrayType());

        /*- Do eliminate determinants not valid for spin-complete spin-flip CI's?
        [see J. S. Sears et al, J. Chem. Phys. 118, 9084-9094 (2003)] !expert -*/
        options.add_bool("SF_RESTRICT", false);

        /*- maximum number of alpha electrons in RAS III -*/
        options.add_int("A_RAS3_MAX", -1);

        /*- maximum number of beta electrons in RAS III -*/
        options.add_int("B_RAS3_MAX", -1);

        /*- maximum number of electrons in RAS III -*/
        options.add_int("RAS3_MAX", -1);

        /*- maximum number of electrons in RAS IV -*/
        options.add_int("RAS4_MAX", -1);

        /*- maximum number of electrons in RAS III + IV -*/
        options.add_int("RAS34_MAX", -1);

        /*- Do allow "mixed" RAS II/RAS III excitations into the CI space?
        If FALSE, then if there are any electrons
        in RAS III, then the number of holes in RAS I cannot exceed the given
        excitation level |detci__ex_level|. !expert -*/
        options.add_bool("MIXED", true);

        /*- Do allow "mixed" excitations involving RAS IV into the CI space.
        Useful to specify a split-virtual
        CISD[TQ] computation.  If FALSE, then if there are any electrons
        in RAS IV, then the number of holes in RAS I cannot exceed the given
        excitation level |detci__ex_level|.  !expert -*/
        options.add_bool("MIXED4", true);

        /*- Do restrict strings with $e-$ in RAS IV?  Useful to reduce the number
        of strings required if MIXED4=true, as in a split-virutal CISD[TQ]
        computation.  If more than one electron is in RAS IV, then the
        holes in RAS I cannot exceed the number of particles in
        RAS III + RAS IV (i.e., |detci__ex_level|), or else the string is discarded.
        !expert -*/
        options.add_bool("R4S", false);

        /*- SUBSECTION Diagonalization Methods -*/

        /*- This specifies which method is to be used in diagonalizing the
        Hamiltonian.  The valid options are: ``RSP``, to form the entire H
        matrix and diagonalize using libciomr to obtain all eigenvalues
        (n.b. requires HUGE memory); ``OLSEN``, to use Olsen's preconditioned
        inverse subspace method (1990); ``MITRUSHENKOV``, to use a 2x2
        Olsen/Davidson method; and ``DAVIDSON`` (or ``SEM``) to use Liu's
        Simultaneous Expansion Method, which is identical to the Davidson method
        if only one root is to be found.
        The ``SEM`` method is the most robust, but it also
        requires $2NM+1$ CI vectors on disk, where $N$ is the maximum number of
        iterations and $M$ is the number of roots. -*/
        options.add_str("DIAG_METHOD", "SEM", "RSP DAVIDSON SEM");

        /*- This specifies the type of preconditioner to use in the selected
        diagonalization method.  The valid options are: ``DAVIDSON`` which
        approximates the Hamiltonian matrix by the diagonal elements;
        ``H0BLOCK_INV`` which uses an exact Hamiltonian of |detci__h0_blocksize| and
        explicitly inverts it; ``GEN_DAVIDSON`` which does a spectral
        decomposition of H0BLOCK; ``ITER_INV`` using an iterative approach
        to obtain the correction vector of H0BLOCK.  The ``H0BLOCK_INV``, ``GEN_DAVIDSON``,
        and ``ITER_INV`` approaches are all formally equivalent but the ``ITER_INV`` is
        less computationally expensive.  Default is ``DAVIDSON``. -*/
        options.add_str("PRECONDITIONER", "DAVIDSON", "LANCZOS DAVIDSON GEN_DAVIDSON H0BLOCK ITER_INV EVANGELISTI");
        // options.add_str("PRECONDITIONER", "DAVIDSON", "LANCZOS DAVIDSON GEN_DAVIDSON H0BLOCK H0BLOCK_INV ITER_INV
        // H0BLOCK_COUPLING EVANGELISTI"); // Failures

        /*- The update or correction vector formula, either ``DAVIDSON`` (default)
        or ``OLSEN``. -*/
        options.add_str("UPDATE", "DAVIDSON", "DAVIDSON OLSEN");

        /*- How to average H diag energies over spin coupling sets.
        ``HD_EXACT`` uses the exact diagonal energies which results in expansion
        vectors which break spin symmetry. ``HD_KAVE`` averages the diagonal
        energies over a spin-coupling set yielding spin pure expansion vectors.
        ``ORB_ENER`` employs the sum of orbital energy approximation giving
        spin pure expansion vectors but usually doubles the number of Davidson
        iterations. ``EVANGELISTI`` uses the sums and differences of orbital
        energies with the SCF reference energy to produce spin pure expansion
        vectors. ``LEININGER`` approximation which subtracts the one-electron
        contribution from the orbital energies, multiplies by 0.5, and adds
        the one-electron contribution back in, producing spin pure expansion
        vectors and developed by Matt Leininger and works as well as
        ``EVANGELISTI``. !expert -*/
        options.add_str("HD_AVG", "EVANGELISTI", "EVANGELISTI HD_EXACT HD_KAVE ORB_ENER LEININGER Z_KAVE");

        /*- This parameter specifies the size of the H0 block of the Hamiltonian
        which is solved exactly.  The n determinants with the lowest SCF
        energy are selected, and a submatrix of the Hamiltonian is formed
        using these determinants.  This submatrix is used to accelerate
        convergence of the CI iterations in the OLSEN and MITRUSHENKOV
        iteration schemes, and also to find a good starting guess for the
        SEM method if |detci__guess_vector| is ``H0_BLOCK``.  Defaults to 1000.
        Note that the program may change the given size for Ms=0 cases
        (|detci__ms0| is TRUE) if it determines that the H0 block includes only
        one member of a pair of determinants related by time reversal symmetry.
        For very small block sizes, this could conceivably eliminate the entire
        H0 block; the program should print warnings if this occurs. !expert -*/
        options.add_int("H0_BLOCKSIZE", 1000);

        /*- size of H0 block for initial guess !expert -*/
        options.add_int("H0_GUESS_SIZE", 1000);

        /*- Do use coupling block in preconditioner? !expert -*/
        options.add_bool("H0_BLOCK_COUPLING", false);

        /*- Parameters which specifies the size of the coupling block
        within the generalized davidson preconditioner. !expert -*/
        options.add_int("H0_BLOCK_COUPLING_SIZE", 0);

        /*- Do use least-squares extrapolation in iterative solution of CI
        vector? -*/
        options.add_bool("LSE", false);

        /*- Number of iterations between least-squares extrapolations -*/
        options.add_int("LSE_COLLAPSE", 3);

        /*- Minimum converged energy for least-squares
        extrapolation to be performed -*/
        options.add_double("LSE_TOLERANCE", 3);

        /*- SUBSECTION Density Matrices -*/

        /*- Do compute one-particle density matrix if not otherwise required? -*/
        options.add_bool("OPDM", false);

        /*- Do compute two-particle density matrix if not otherwise required?
            Warning: This will hold 4 dense active TPDM's in memory !expert -*/
        options.add_bool("TPDM", false);

        /*- Do compute the transition density?  Note: only transition densities
        between roots of the same symmetry will be evaluated.  DETCI
        does not compute states of different irreps within the same
        computation; to do this, lower the symmetry of the computation.-*/
        options.add_bool("TDM", false);

        /*- Do compute the dipole moment? -*/
        options.add_bool("DIPMOM", false);

        /*- Do compute natural orbitals? -*/
        options.add_bool("NAT_ORBS", false);

        /*- SUBSECTION Root Following -*/

        /*- The root to write out the two-particle density matrix for
        (the one-particle density matrices are written for all roots).
        Useful for a state-specific CASSCF or CI optimization on an
        excited state. -*/
        options.add_int("FOLLOW_ROOT", 0);

        /*- In following a particular root (see |detci__follow_root|), sometimes the
        root number changes.  To follow a root of a particular character,
        one can specify a list of determinants and their coefficients,
        and the code will follow the root with the closest overlap.  The
        user specifies arrays containing the absolute alpha string indices
        (A_i below), absolute beta indices (B_i below), and CI coefficients
        (C_i below) to form the desired vector.
        The format is FOLLOW_VECTOR = [ [[A_1, B_1], C_1], [[A_2, B_2], C_2], ...].
        !expert -*/
        options.add("FOLLOW_VECTOR", new ArrayType());

        /*- SUBSECTION Guess Vectors -*/

        /*- What file do we start at for hd/c/s/d CIvects? Should be 350 for normal
        CI calculations and 354 if we are going to do a second monomer. !expert -*/
        options.add_int("CI_FILE_START", 350);

        /*- Guess vector type.  Accepted values are ``UNIT`` for a unit vector
        guess (|detci__num_roots| and |detci__num_init_vecs| must both be 1); ``H0_BLOCK`` to use
        eigenvectors from the H0 BLOCK submatrix (default); ``DFILE`` to use
        NUM_ROOTS previously converged vectors in the D file; !expert -*/
        options.add_str("GUESS_VECTOR", "H0_BLOCK", "UNIT H0_BLOCK DFILE");

        /*- The number of initial vectors to use in the CI iterative procedure.
        Defaults to the number of roots. !expert -*/
        options.add_int("NUM_INIT_VECS", 0);

        /*- Irrep for CI vectors;  -1 = find automatically.
        This option allows the user to look for CI vectors of a different irrep
        than the reference.  This probably only makes sense for Full CI,
        and it would probably not work with unit vector guesses.  Numbering
        starts from zero for the totally-symmetric irrep. !expert -*/
        options.add_int("REFERENCE_SYM", -1);

        /*- Do restart a DETCI iteration that
        terminated prematurely? It assumes that the CI and sigma vectors are on
        disk. -*/
        options.add_bool("RESTART", false);

        /*- Do invoke the FILTER_GUESS options that are used to filter out some
        trial vectors which may not have the appropriate phase convention
        between two determinants?  This is useful to remove, e.g.,
        delta states when a sigma state is desired.  The user
        inputs two determinants (by giving the absolute alpha string
        number and beta string number for each), and also the
        desired phase between these two determinants for guesses
        which are to be kept.  FILTER_GUESS = TRUE turns on the filtering
        routine.  Requires additional keywords |detci__filter_guess_det1|,
        |detci__filter_guess_det2|, and |detci__filter_guess_sign|. !expert -*/
        options.add_bool("FILTER_GUESS", false);

        /*- The required phase (1 or -1) between the two determinants specified
        by |detci__filter_guess_det1| and |detci__filter_guess_det2|. !expert -*/
        options.add_int("FILTER_GUESS_SIGN", 1);

        /*- Array specifying the absolute alpha string number and beta string
        number for the first determinant in the filter procedure.
        (See |detci__filter_guess|).  !expert -*/
        options.add("FILTER_GUESS_DET1", new ArrayType());

        /*- Array specifying the absolute alpha string number and beta string
        number for the second determinant in the filter procedure.
        (See |detci__filter_guess|).  !expert -*/
        options.add("FILTER_GUESS_DET2", new ArrayType());

        /*- If present, the code will try to filter out a particular determinant
        by setting its CI coefficient to zero.  FILTER_ZERO_DET = [alphastr,
        betastr] specifies the absolute alpha and beta string numbers of the
        target determinant. This could be useful for trying to exclude states
        that have a nonzero CI coefficient for the given determinant.  However,
        this option was experimental and may not be effective.  !expert -*/
        options.add("FILTER_ZERO_DET", new ArrayType());

        /*- SUBSECTION File Handling -*/

        /*- Maximum number of Davidson subspace vectors which can
        be held on disk for the CI coefficient and sigma vectors.  (There
        is one H(diag) vector and the number of D vectors is equal to the
        number of roots).  When the number of vectors on disk reaches
        the value of MAX_NUM_VECS, the Davidson subspace will be
        collapsed to |detci__collapse_size| vectors for each root.  This is very
        helpful for saving disk space.  Defaults to |detci__ci_maxiter| * |detci__num_roots|
        + |detci__num_init_vecs|. -*/
        options.add_int("MAX_NUM_VECS", 0);

        /*- Gives the number of vectors to retain when the Davidson subspace is
        collapsed (see |detci__max_num_vecs|).  If greater than one, the
        collapsed subspace retains the best estimate of the CI vector for
        the previous n iterations.   Defaults to 1. -*/
        options.add_int("COLLAPSE_SIZE", 1);

        /*- Do compute the diagonal elements of the Hamiltonian matrix
        on-the-fly? Otherwise, a diagonal element vector is written
        to a separate file on disk. !expert -*/
        options.add_bool("HD_OTF", true);

        /*- Do use the last vector space in the BVEC file to write
        scratch DVEC rather than using a separate DVEC file? (Only
        possible if |detci__num_roots| = 1.) !expert -*/
        options.add_bool("NO_DFILE", false);

        /*- SUBSECTION General-Order Perturbation Theory -*/

        /*- Do compute the MPn series out to
        kth order where k is determined by |detci__max_num_vecs| ?  For open-shell systems
        (|detci__reference| is ROHF, |detci__wfn| is ZAPTN), DETCI will compute the ZAPTn series.
        |detci__guess_vector| must be set to UNIT, |detci__hd_otf| must be set to TRUE, and
        |detci__hd_avg| must be set to orb_ener; these should happen by default for
        MPN = TRUE. -*/
        options.add_bool("MPN", false);

        /*- If 0, save the MPn energy; if 1, save the MP(2n-1) energy (if
        available from |detci__mpn_wigner| = true); if 2, save the MP(2n-2) energy (if
        available from |detci__mpn_wigner| = true). !expert -*/
        options.add_int("MPN_ORDER_SAVE", 0);

        /*- Do employ an orthonormal vector space rather than
          storing the kth order wavefunction? !expert -*/
        options.add_bool("MPN_SCHMIDT", false);

        /*- Do use Wigner formulas in the $E_{text{mp}n}$ series? !expert -*/
        options.add_bool("MPN_WIGNER", true);

        /*- The magnitude of perturbation $z$ in $H = H@@0 + z H@@1$ !expert -*/
        options.add_double("PERTURB_MAGNITUDE", 1.0);

        /*- SUBSECTION General-Order Coupled-Cluster -*/

        /*- Do coupled-cluster computation? -*/
        options.add_bool("CC", false);

        /*- The CC excitation level -*/
        options.add_int("CC_EX_LEVEL", 2);

        /*- The CC valence excitation level -*/
        options.add_int("CC_VAL_EX_LEVEL", 0);

        /*- Do use DIIS extrapolation to accelerate CC convergence? -*/
        options.add_bool("DIIS", true);

        /*- Iteration at which to start using DIIS -*/
        options.add_int("DIIS_START_ITER", 1);

        /*- How often to do a DIIS extrapolation. 1 means do DIIS every
        iteration, 2 is every other iteration, etc. -*/
        options.add_int("DIIS_FREQ", 1);

        /*- Minimum number of error vectors stored for DIIS extrapolation -*/
        options.add_int("DIIS_MIN_VECS", 2);

        /*- Maximum number of error vectors stored for DIIS extrapolation -*/
        options.add_int("DIIS_MAX_VECS", 5);

        /*- Number of important CC amplitudes per excitation level to print.
        CC analog to |detci__num_dets_print|. -*/
        options.add_int("NUM_AMPS_PRINT", 10);

        /*- maximum number of alpha electrons in RAS III, for CC -*/
        options.add_int("CC_A_RAS3_MAX", -1);

        /*- maximum number of beta electrons in RAS III, for CC -*/
        options.add_int("CC_B_RAS3_MAX", -1);

        /*- maximum number of electrons in RAS III, for CC -*/
        options.add_int("CC_RAS3_MAX", -1);

        /*- maximum number of electrons in RAS IV, for CC -*/
        options.add_int("CC_RAS4_MAX", -1);

        /*- maximum number of electrons in RAS III + IV, for CC -*/
        options.add_int("CC_RAS34_MAX", -1);

        /*- Do export a CC vector to disk? -*/
        options.add_bool("CC_VECS_WRITE", false);

        /*- Do import a CC vector from disk? -*/
        options.add_bool("CC_VECS_READ", false);

        /*- Do fix amplitudes involving RAS I or RAS IV?  Useful in mixed
        MP2-CC methods. !expert -*/
        options.add_bool("CC_FIX_EXTERNAL", false);

        /*- Number of external indices before amplitude gets fixed by
        |detci__cc_fix_external|.  Experimental. !expert -*/
        options.add_int("CC_FIX_EXTERNAL_MIN", 1);

        /*- Do use variational energy expression in CC computation?
        Experimental.  !expert -*/
        options.add_bool("CC_VARIATIONAL", false);

        /*- Do ignore block if num holes in RAS I and II is $>$ cc_ex_lvl and if
        any indices correspond to RAS I or IV (i.e., include only all-active
        higher excitations)? !expert -*/
        options.add_bool("CC_MIXED", true);

        /*- Do update T amplitudes with orbital eigenvalues? (Usually would
        do this).  Not doing this is experimental.  !expert -*/
        options.add_bool("CC_UPDATE_EPS", true);

        /*- CC_MACRO = [ [ex_lvl, max_holes_I, max_parts_IV, max_I+IV],
                         [ex_lvl, max_holes_I, max_parts_IV, max_I+IV], ... ]
        Optional additional restrictions on allowed excitations in
        coupled-cluster computations, based on macroconfiguration selection.
        For each sub-array, [ex_lvl, max_holes_I, max_parts_IV, max_I+IV],
        eliminate cluster amplitudes in which: [the excitation level
        (holes in I + II) is equal to ex_lvl] AND [there are more than
        max_holes_I holes in RAS I, there are more than max_parts_IV
        particles in RAS IV, OR there are more than max_I+IV quasiparticles
        in RAS I + RAS IV].  !expert -*/
        options.add("CC_MACRO", new ArrayType());

        /*- SUBSECTION Alternative Algorithms -*/

        /*- Do store strings specifically for FCI? (Defaults to TRUE for FCI.)
            !expert -*/
        options.add_bool("FCI_STRINGS", false);

        /*- Do string replacements on the fly in DETCI? Can
        save a gigantic amount of memory (especially for truncated CI's) but
        is somewhat flaky and hasn't been tested for a while.  It may work
        only works for certain classes of RAS calculations.  The current
        code is very slow with this option turned on. !expert -*/
        options.add_bool("REPL_OTF", false);

        /*- Do use some routines based on the papers of Bendazzoli et al.
        to calculate sigma?  Seems to be slower and not worthwhile; may disappear
        eventually.  Works only for full CI and I don't remember if I could see
        how their clever scheme might be extended to RAS in general. !expert -*/
        options.add_bool("BENDAZZOLI", false);

        /*- SUBSECTION MCSCF -*/

        /*- Convergence criterion for the RMS of the orbital gradient -*/
        options.add_double("MCSCF_R_CONVERGENCE", 1e-5);

        /*- Convergence criterion for energy. See Table :ref:`Post-SCF
        Convergence <table:conv_corl>` for default convergence criteria for
        different calculation types. -*/
        options.add_double("MCSCF_E_CONVERGENCE", 1e-7);

        /*- Maximum number MCSCF of iterations -*/
        options.add_int("MCSCF_MAXITER", 30);

        /*- Maximum value in the rotation matrix. If a value is greater than this number
        all values are scaled. -*/
        options.add_double("MCSCF_MAX_ROT", 0.5);

        /*- Method to handle the two-electron integrals -*/
        options.add_str("MCSCF_TYPE", "CONV", "DF CONV AO");

        /*- Initial MCSCF starting guess, MP2 natural orbitals only available for DF-RHF reference -*/
        options.add_str("MCSCF_GUESS", "SCF", "MP2 SCF");

        /*- Apply a list of 2x2 rotation matrices to the orbitals in the form of
        [irrep, orbital1, orbital2, theta] where an angle of 0 would do nothing and an angle
        of 90 would switch the two orbitals. -*/
        options.add("MCSCF_ROTATE", new ArrayType());

        /*- Convergence algorithm to utilize. Two-Step, Augmented Hessian. Defaults
        to TS for RASSCF. -*/
        options.add_str("MCSCF_ALGORITHM", "TS", "TS AH");

        /*- Start second-order (AH or OS) orbital-orbital MCSCF based on RMS of orbital gradient -*/
        options.add_double("MCSCF_SO_START_GRAD", 1e-4);

        /*- Start second-order (AH or OS) orbital-orbital MCSCF based on energy convergence -*/
        options.add_double("MCSCF_SO_START_E", 1e-4);

        /*- Iteration to turn on DIIS for TS convergence -*/
        options.add_int("MCSCF_DIIS_START", 3);

        /*- How often to do a DIIS extrapolation for TS convergence -*/
        options.add_int("MCSCF_DIIS_FREQ", 1);

        /*- Maximum number of DIIS vectors for TS convergence -*/
        options.add_int("MCSCF_DIIS_MAX_VECS", 8);

        /*- DIIS error vector type either, the AO orbital gradient or the orbital rotation update matrix -*/
        options.add_str("MCSCF_DIIS_ERROR_TYPE", "GRAD", "GRAD UPDATE");

        /*- Auxiliary basis set for MCSCF density fitted ERI computations.
        This only effects the "Q" matrix in Helgaker's language.
        :ref:`Defaults <apdx:basisFamily>` to a JKFIT basis. -*/
        options.add_str("DF_BASIS_MCSCF", "");

        /*- Cleanup the CI info at the end of a run? -*/
        options.add_bool("MCSCF_CI_CLEANUP", true);

        /*- Cleanup the DPD MCSCF object at the end of a run? -*/
        options.add_bool("MCSCF_DPD_CLEANUP", true);
    }

    if (name == "SAPT" || options.read_globals()) {
        /*- MODULEDESCRIPTION Performs symmetry adapted perturbation theory (SAPT)
        analysis to quantitatively analyze non-covalent interactions. -*/

        /*- SUBSECTION SAPT(HF) -*/

        /*- The level of theory for SAPT -*/
        options.add_str("SAPT_LEVEL", "SAPT0", "SAPT0 SAPT2 SAPT2+ SAPT2+3");

        /*- Whether or not to perform exchange scaling for SAPT exchange components.
        Default is false, i.e. no scaling. If set to true, performs scaling with
        $Exch10 / Exch10(S^2)$. If set to a value $\alpha$, performs scaling with
        $(Exch10 / Exch10(S^2))^{\alpha}$. -*/
        options.add_str("EXCH_SCALE_ALPHA", "FALSE", "");
        /*- For SAPT0 only, compute only first-order electrostatics and exchange.
        The integrals are computed before any terms, so all integrals will
        be computed even if they are not needed for the requested term !expert -*/
        options.add_bool("SAPT0_E10", false);
        /*- For SAPT0 only, compute only second-order induction
        The integrals are computed before any terms, so all integrals will
        be computed even if they are not needed for the requested term !expert -*/
        options.add_bool("SAPT0_E20IND", false);
        /*- For SAPT0 only, compute only second-order induction
        The integrals are computed before any terms, so all integrals will
        be computed even if they are not needed for the requested term !expert -*/
        options.add_bool("SAPT0_E20DISP", false);

        /*- Convergence criterion for residual of the CPHF/CPKS coefficients
          in the SAPT $E@@{ind,resp}^{(20)}$ term. This applies to
          wavefunction-based SAPT or SAPT(DFT). See |fisapt__cphf_r_convergence| for 
          fragment-partitioned or intramolecular SAPT. -*/
        options.add_double("CPHF_R_CONVERGENCE", 1e-8);

        /*- Solve the CPHF equations to compute coupled induction and
            exchange-induction. These are not available for ROHF, and
            the option is automatically false in this case. In all other cases,
            coupled induction is strongly recommended. Only turn it off if the
            induction energy is not going to be used.
            !expert -*/
        options.add_bool("COUPLED_INDUCTION", true);

        /*- For SAPT0 or SAPT(DFT), compute the non-approximated second-order exchange-induction term. !expert -*/
        options.add_bool("DO_IND_EXCH_SINF", false);

        /*- For SAPT0 or SAPT(DFT), compute the non-approximated second-order exchange-dispersion term. !expert -*/
        options.add_bool("DO_DISP_EXCH_SINF", false);

        /*- For SAPT2+3, compute the non-approximated third-order exchange-induction term. !expert -*/
        options.add_bool("DO_IND30_EXCH_SINF", false);

        /*- Do use asynchronous disk I/O in the solution of the CPHF equations?
        Use may speed up the computation slightly at the cost of spawning an
        additional thread. -*/
        options.add_bool("AIO_CPHF", false);

        /*- Do use asynchronous disk I/O in the formation of the DF integrals?
        Use may speed up the computation slightly at the cost of spawning an
        additional thread. -*/
        options.add_bool("AIO_DF_INTS", false);

        /*- Maximum number of CPHF iterations -*/
        options.add_int("MAXITER", 50);
        /*- Do CCD dispersion correction in SAPT2+, SAPT2+(3) or SAPT2+3? !expert -*/
        options.add_bool("DO_CCD_DISP", false);
        /*- Do MBPT dispersion correction in SAPT2+, SAPT2+(3) or SAPT2+3, if also doing CCD? !expert -*/
        options.add_bool("DO_MBPT_DISP", true);
        /*- E converge value for CCD -*/
        options.add_double("CCD_E_CONVERGENCE", 1E-8);
        /*- Convergence tolerance for CCD amplitudes -*/
        options.add_double("CCD_T_CONVERGENCE", 1E-8);
        /*- Maximum number of vectors used in CCD-DIIS -*/
        options.add_int("MAX_CCD_DIISVECS", 10);
        /*- Minimum number of vectors used in CCD-DIIS -*/
        options.add_int("MIN_CCD_DIISVECS", 4);
        /*- Max CCD iterations -*/
        options.add_int("CCD_MAXITER", 50);
        /*- Do compute third-order corrections? !expert -*/
        options.add_bool("DO_THIRD_ORDER", false);
        /*- Do natural orbitals to speed up evaluation of the triples
        contribution to dispersion by truncating the virtual orbital space?
        Recommended true for all SAPT computations. -*/
        options.add_bool("NAT_ORBS_T3", true);
        /*- Do use MP2 natural orbital approximations for the $v^4$ block of
        two-electron integrals in the evaluation of second-order T2 amplitudes?
        Recommended true for all SAPT computations. -*/
        options.add_bool("NAT_ORBS_T2", true);
        /*- Do use MP2 natural orbital approximations for the $v^4$ block of
        two-electron integrals in the evaluation of CCD T2 amplitudes?
        Recommended true for all SAPT computations. -*/
        options.add_bool("NAT_ORBS_V4", true);

        /*- Minimum occupation (eigenvalues of the MP2 OPDM) below which virtual
        natural orbitals are discarded for in each of the above three truncations
        -*/
        options.add_double("OCC_TOLERANCE", 1.0E-6);
        /*- Schwarz screening threshold.
        Minimum absolute value below which all three-index DF integrals
        and those contributing to four-index integrals are neglected. The
        default is conservative, but there isn't much to be gained from
        loosening it, especially for higher-order SAPT. -*/
        options.add_double("INTS_TOLERANCE", 1.0E-12);
        /*- Memory safety -*/
        options.add_double("SAPT_MEM_SAFETY", 0.9);
        /*- Do force SAPT2 and higher to die if it thinks there isn't enough
        memory?  Turning this off is ill-advised. -*/
        options.add_bool("SAPT_MEM_CHECK", true);
        /*- Primary basis set, describes the monomer molecular orbitals -*/
        options.add_str("BASIS", "");
        /*- Auxiliary basis set for SAPT density fitting computations.
        :ref:`Defaults <apdx:basisFamily>` to a RI basis. -*/
        options.add_str("DF_BASIS_SAPT", "");
        /*- Auxiliary basis set for SAPT Elst10 and Exch10 density fitting
        computations, may be important if heavier elements are involved.
        :ref:`Defaults <apdx:basisFamily>` to a JKFIT basis.
        Previous to v1.6, defaulted to |sapt__df_basis_sapt|. See :ref:`fitting notes <sec:saptfitA>` . -*/
        options.add_str("DF_BASIS_ELST", "");
        /*- Maximum error allowed (Max error norm in Delta tensor)
        in the approximate energy denominators employed for most of the
        $E@@{disp}^{(20)}$ and $E@@{exch-disp}^{(20)}$ evaluation. -*/
        options.add_double("DENOMINATOR_DELTA", 1.0E-6);
        /*- Denominator algorithm for PT methods. Laplace transformations
        are slightly more efficient. -*/
        options.add_str("DENOMINATOR_ALGORITHM", "LAPLACE", "LAPLACE CHOLESKY");
        /*- The scope of core orbitals to freeze in evaluation of SAPT
        $E@@{disp}^{(20)}$ and $E@@{exch-disp}^{(20)}$ terms. Recommended true
        for all SAPT computations -*/
        options.add_str("FREEZE_CORE", "FALSE", "FALSE TRUE");
        /*- The amount of information to print to the output file for the sapt
        module. For 0, only the header and final results are printed. For 1,
        (recommended for large calculations) some intermediate quantities are also
        printed. -*/
        options.add_int("PRINT", 1);
        /*- Proportion of memory available for the DF-MP2 three-index integral
            buffers used to evaluate dispersion. !expert -*/
        options.add_double("SAPT_MEM_FACTOR", 0.9);

        /*- SUBSECTION SAPT(DFT) -*/

<<<<<<< HEAD
        /*- Monomer A GRAC shift in Hartree. Set to -99 to automatically
           compute prior to SAPT(DFT)  -*/
        options.add_double("SAPT_DFT_GRAC_SHIFT_A", 0.0);
        /*- Monomer B GRAC shift in Hartree. Set to -99 to automatically
           compute prior to SAPT(DFT) -*/
        options.add_double("SAPT_DFT_GRAC_SHIFT_B", 0.0);
        /*- SAPT_DFT_GRAC_CONVERGENCE_TIER will specify how hard psi4 should
          try to converge the cation for a GRAC shift before failing the
          calculation completely -*/
        options.add_str("SAPT_DFT_GRAC_CONVERGENCE_TIER", "SINGLE", "SINGLE ITERATIVE");
=======
        /*- Monomer A GRAC shift in Hartree. To automatically compute prior to
        SAPT(DFT), do NOT set this option and set |sapt__sapt_dft_grac_compute|
        to "SINGLE" or "ITERATIVE" as described below. */
        options.add_double("SAPT_DFT_GRAC_SHIFT_A", 0.0);
        /*- Monomer B GRAC shift in Hartree. To automatically compute prior to
        SAPT(DFT), do NOT set this option and set |sapt__sapt_dft_grac_compute|
        to "SINGLE" or "ITERATIVE" as described below. */
        options.add_double("SAPT_DFT_GRAC_SHIFT_B", 0.0);
        /*- SAPT_DFT_GRAC_COMPUTE will enable automatically computing GRAC
         shifts prior to running SAPT(DFT). Note that the user must not specify
         a value for SAPT_DFT_GRAC_SHIFT_A or SAPT_DFT_GRAC_SHIFT_B to trigger
         this GRAC computation. "SINGLE" will try only once to converge the
         cation for computing a GRAC shift. "ITERATIVE" will adjust local Psi4
         options ("LEVEL_SHIFT", "LEVEL_SHIFT_CUTOFF") to attempt to converge
         the neutral/cation calculations. "ITERATIVE" will try 3 times to
         converge the cation before failing the SAPT(DFT) computation. -*/
        options.add_str("SAPT_DFT_GRAC_COMPUTE", "NONE", "NONE SINGLE ITERATIVE");
>>>>>>> 8d2d4e61
        /*- Compute the Delta-HF correction? -*/
        options.add_bool("SAPT_DFT_DO_DHF", true);
        /*- Enables the hybrid xc kernel in dispersion? !expert -*/
        options.add_bool("SAPT_DFT_DO_HYBRID", true);
        /*- Compute the Delta-DFT correction? -*/
        options.add_bool("SAPT_DFT_DO_DDFT", false);
        /*- Do SAPT(DFT) Dispersion? Might turn off if using Delte-DFT correction and SAPT_DFT_D4_IE -*/
        options.add_bool("SAPT_DFT_DO_DISP", true);
        /*- Compute -D4 dispersion in SAPT(DFT) for SAPT(DFT)-D4? !expert -*/
        options.add_bool("SAPT_DFT_D4_IE", false);
        /*- Scheme for approximating exchange-dispersion for SAPT-DFT.
        Previous to Nov 2022, default was ``FIXED`` with Hesselmann value.
        ``NONE`` Use unscaled ``Exch-Disp2,u`` .
        ``FIXED`` Use a fixed factor |sapt__sapt_dft_exch_disp_fixed_scale| to scale ``Exch-Disp2,u`` .
        ``DISP`` Use the ratio of ``Disp2,r`` and ``Disp2,u`` to scale ``Exch-Disp2,u`` . -*/
        options.add_str("SAPT_DFT_EXCH_DISP_SCALE_SCHEME", "FIXED", "NONE FIXED DISP");
        /*- Exch-disp scaling factor for FIXED scheme for |sapt__sapt_dft_exch_disp_scale_scheme|.
        Default value of 0.770 suggested in Y. Xie, D. G. A. Smith and C. D. Sherrill, 2022 (submitted).
        Previous to Nov 2022, default value was 0.686 suggested by Hesselmann and Korona, J. Chem. Phys. 141, 094107 (2014). !expert -*/
        options.add_double("SAPT_DFT_EXCH_DISP_FIXED_SCALE", 0.770);
        /*- Underlying funcitonal to use for SAPT(DFT) !expert -*/
        options.add_str("SAPT_DFT_FUNCTIONAL", "PBE0", "");
        /*- Number of points in the Legendre FDDS Dispersion time integration !expert -*/
        options.add_int("SAPT_FDDS_DISP_NUM_POINTS", 10);
        /*- Lambda shift in the space morphing for the FDDS Dispersion time integration !expert -*/
        options.add_double("SAPT_FDDS_DISP_LEG_LAMBDA", 0.3);
        /*- Minimum rho cutoff for the in the LDA response for FDDS !expert -*/
        options.add_double("SAPT_FDDS_V2_RHO_CUTOFF", 1.e-6);
        /*- Which MP2 Exch-Disp module to use? !expert -*/
        options.add_str("SAPT_DFT_MP2_DISP_ALG", "SAPT", "FISAPT SAPT");
        /*- Interior option to clean up printing !expert -*/
        options.add_bool("SAPT_QUIET", false);
    }

    if (name == "FISAPT" || options.read_globals()) {
        // ==> FISAPT Options <== //

        // => Overall Options <= //

        /*- Memory safety factor for heavy FISAPT operations !expert -*/
        options.add_double("FISAPT_MEM_SAFETY_FACTOR", 0.9);
        /*- Convergence criterion for residual of the CPHF coefficients in the SAPT
        $E@@{ind,resp}^{(20)}$ term. -*/
        options.add_double("CPHF_R_CONVERGENCE", 1E-8);
        /*- Maximum number of iterations for CPHF -*/
        options.add_int("MAXITER", 50);
        /*- Schwarz screening threshold. Mininum absolute value below which TEI are neglected. -*/
        options.add_double("INTS_TOLERANCE", 0.0);

        // => ISAPT Zero-th Order Wavefunction Options <= //

        /*- Specification algorithm for link bonds in ISAPT -*/
        options.add_str("FISAPT_LINK_SELECTION", "AUTOMATIC", "AUTOMATIC MANUAL");
        /*- Amount of fragment charge completeness to distinguish link bonds -*/
        options.add_double("FISAPT_CHARGE_COMPLETENESS", 0.8);
        /*- Manual link bond specification [[Atom1, Atom2], ...] -*/
        options.add("FISAPT_MANUAL_LINKS", new ArrayType());
        /*- Where do sigma links go (to C, AB, or split into IHOs)? -*/
        options.add_str("FISAPT_LINK_ASSIGNMENT", "C", "C AB SAO0 SAO1 SAO2 SIAO0 SIAO1 SIAO2");
        /*- Orthogonalization of link orbitals for FISAPT_LINK_ASSIGNMENT=SAOx/SIAOx 
            Link A orthogonalized to A in whole (interacting) molecule or in the (noninteracting) fragment? -*/
        options.add_str("FISAPT_LINK_ORTHO", "FRAGMENT", "FRAGMENT WHOLE NONE");
        /*- Calculate separate exchange corrections for parallel and perpendicular spin coupling of link orbitals? 
            When false, only the averaged out exchange corrections are computed. -*/
        options.add_bool("FISAPT_EXCH_PARPERP", false);
        /*- Generate cube files for unsplit link orbitals (IBOs)? -*/
        options.add_bool("FISAPT_CUBE_LINKIBOS", false);
        /*- Generate cube files for split link orbitals (IHOs)? -*/
        options.add_bool("FISAPT_CUBE_LINKIHOS", false);
        /*- Generate cube files for fragment density matrices? -*/
        options.add_bool("FISAPT_CUBE_DENSMAT", false);

        // => F-SAPT Options <= //

        /*- Do an F-SAPT analysis? -*/
        options.add_bool("FISAPT_DO_FSAPT", true);
        /*- Do F-SAPT Dispersion? -*/
        options.add_bool("FISAPT_DO_FSAPT_DISP", true);
        /*- Filepath to drop F-SAPT data within input file directory -*/
        options.add_str_i("FISAPT_FSAPT_FILEPATH", "fsapt/");
        /*- Do F-SAPT exchange scaling? (ratio of S^\infty to S^2) -*/
        options.add_bool("FISAPT_FSAPT_EXCH_SCALE", true);
        /*- Do F-SAPT induction scaling? (ratio of HF induction to F-SAPT induction) -*/
        options.add_bool("FISAPT_FSAPT_IND_SCALE", true);
        /*- Do F-SAPT coupled response? (not recommended) -*/
        options.add_bool("FISAPT_FSAPT_IND_RESPONSE", false);
        /*- Do sSAPT0 exchange-scaling with F-SAPT -*/
        options.add_bool("SSAPT0_SCALE", false);
        /*- Filepath to drop sSAPT0 exchange-scaling F-SAPT data within input file directory -*/
        options.add_str_i("FISAPT_FSSAPT_FILEPATH", "s-fsapt/");

        // => CubicScalarGrid options <= //

        /*- CubicScalarGrid spatial extent in bohr [O_X, O_Y, O_Z]. Defaults to 4.0 bohr each. -*/
        options.add("CUBIC_GRID_OVERAGE", new ArrayType());
        /*- CubicScalarGrid grid spacing in bohr [D_X, D_Y, D_Z]. Defaults to 0.2 bohr each. -*/
        options.add("CUBIC_GRID_SPACING", new ArrayType());
        /*- CubicScalarGrid basis cutoff. !expert -*/
        options.add_double("CUBIC_BASIS_TOLERANCE", 1.0E-12);
        /*- CubicScalarGrid maximum number of grid points per evaluation block. !expert -*/
        options.add_int("CUBIC_BLOCK_MAX_POINTS", 1000);

        // => Scalar Field Plotting Options <= //

        /*- Plot a scalar-field analysis -*/
        options.add_bool("FISAPT_DO_PLOT", false);
        /*- Filepath to drop scalar data within input file directory -*/
        options.add_str_i("FISAPT_PLOT_FILEPATH", "plot/");

        // => Localization Tech <= //

        /*- Relative convergence in orbital localization -*/
        options.add_double("LOCAL_CONVERGENCE", 1.0E-12);
        /*- Maximum iterations in localization -*/
        options.add_int("LOCAL_MAXITER", 1000);
        /*- Use ghost atoms in Pipek-Mezey or IBO metric !expert -*/
        options.add_bool("LOCAL_USE_GHOSTS", false);
        /*- Condition number to use in IBO metric inversions !expert -*/
        options.add_double("LOCAL_IBO_CONDITION", 1.0E-7);
        /*- IBO localization metric power -*/
        options.add_int("LOCAL_IBO_POWER", 4);
        /*- MinAO Basis for IBO !expert -*/
        options.add_str("MINAO_BASIS", "CC-PVTZ-MINAO");
        /*- IBO Stars procedure -*/
        options.add_bool("LOCAL_IBO_USE_STARS", false);
        /*- IBO Charge metric for classification as Pi -*/
        options.add_double("LOCAL_IBO_STARS_COMPLETENESS", 0.90);
        /*- IBO Centers for Pi Degeneracy -*/
        options.add("LOCAL_IBO_STARS", new ArrayType());
    }
    if (name == "DCT" || options.read_globals()) {
        /*-MODULEDESCRIPTION Performs density cumulant (functional) theory
        computations -*/

        /*- Reference wavefunction type -*/
        options.add_str("REFERENCE", "RHF", "UHF RHF ROHF");
        /*- Algorithm to use for the density cumulant and orbital updates in the DCT energy computation.
        Two-step algorithm is usually more efficient for small
        systems, but for large systems simultaneous algorithm (default) is recommended.
        If convergence problems are encountered (especially
        for highly symmetric systems) QC algorithm can be used. -*/
        options.add_str("ALGORITHM", "SIMULTANEOUS", "TWOSTEP SIMULTANEOUS QC");
        /*- Algorithm to use for the solution of DC-06 response equations in computation of analytic gradients and
         * properties-*/
        options.add_str("RESPONSE_ALGORITHM", "TWOSTEP", "TWOSTEP SIMULTANEOUS");
        /*- Controls the type of the quadratically-convergent algorithm (effective for ALGORITHM = QC).
        If set to TWOSTEP the Newton-Raphson equations are only solved for the orbital updates,
        the cumulant is updated using the standard Jacobi algorithm. If set to SIMULTANEOUS both cumulant
        and orbitals are updated in a single Newton-Raphson step. -*/
        options.add_str("QC_TYPE", "SIMULTANEOUS", "TWOSTEP SIMULTANEOUS");
        /*- Convergence criterion for the RMS of the residual vector in density cumulant updates, as well as
        the solution of the density cumulant and orbital response equations. In the orbital updates controls
        the RMS of the SCF error vector -*/
        options.add_double("R_CONVERGENCE", 1e-10);
        /*- Convergence criterion for energy. See Table :ref:`Post-SCF
        Convergence <table:conv_corl>` for default convergence criteria for
        different calculation types. -*/
        options.add_double("E_CONVERGENCE", 1e-10);
        /*- Convergence criterion for the density cumulant and orbital guess for the
        variationally orbital-optimized DFT methods. Currently only available for ALGORITHM = SIMULTANEOUS. -*/
        options.add_double("GUESS_R_CONVERGENCE", 1e-3);
        /*- Maximum number of macro- or micro-iterations for both energy and response equations -*/
        options.add_int("MAXITER", 40);
        /*- Value of RMS of the density cumulant residual and SCF error vector below which DIIS extrapolation starts.
        Same keyword controls the DIIS extrapolation for the solution of the response equations. -*/
        options.add_double("DIIS_START_CONVERGENCE", 1e-3);
        /*- Maximum number of error vectors stored for DIIS extrapolation !expert-*/
        options.add_int("DIIS_MAX_VECS", 6);
        /*- Minimum number of error vectors stored for DIIS extrapolation !expert-*/
        options.add_int("DIIS_MIN_VECS", 3);
        /*- Controls whether to avoid the AO->MO transformation of the
        two-electron integrals for the four-virtual case ($\langle VV||
        VV \rangle$) by computing the corresponding terms in the AO
        basis. AO_BASIS = DISK algorithm reduces the memory requirements
        and can significantly reduce the cost of the energy computation
        if SIMULTANEOUS algorithm is used. For the TWOSTEP algorithm,
        however, AO_BASIS = DISK option is not recommended due to extra
        I/O. -*/
        options.add_str("AO_BASIS", "DISK", "NONE DISK");
        /*- The amount (percentage) of damping to apply to the orbital update procedure:
        0 will result in a full update, 100 will completely stall the
        update. A value around 20 (which corresponds to 20\% of the previous
        iteration's density being mixed into the current iteration)
        can help in cases where oscillatory convergence is observed. !expert-*/
        options.add_double("DAMPING_PERCENTAGE", 0.0);
        /*- The shift applied to the denominator in the density cumulant update iterations !expert-*/
        options.add_double("TIKHONOW_OMEGA", 0.0);
        /*- The shift applied to the denominator in the orbital update iterations !expert-*/
        options.add_double("ORBITAL_LEVEL_SHIFT", 0.0);
        /*- Controls how to cache quantities within the DPD library !expert-*/
        options.add_int("CACHELEVEL", 2);
        /*- Schwarz screening threshold. Mininum absolute value below which TEI are neglected. !expert -*/
        options.add_double("INTS_TOLERANCE", 1e-14);
        /*- Whether to read the orbitals from a previous computation, or to compute
            an MP2 guess. !expert -*/
        options.add_str("DCT_GUESS", "MP2", "CC BCC MP2 DCT");
        /*- Whether to perform a guess DC-06 or DC-12 computation for ODC-06 or ODC-12 methods, respectively.
            Currently only available for ALGORITHM = SIMULTANEOUS. -*/
        options.add_bool("ODC_GUESS", false);
        /*- Controls whether to relax the guess orbitals by taking the guess density cumulant
        and performing orbital update on the first macroiteration (for ALOGRITHM = TWOSTEP only) !expert-*/
        options.add_bool("RELAX_GUESS_ORBITALS", false);
        /*- Controls whether to include the coupling terms in the DCT electronic Hessian (for ALOGRITHM = QC
        with QC_TYPE = SIMULTANEOUS only) -*/
        options.add_bool("QC_COUPLING", false);
        /*- Performs stability analysis of the DCT energy !expert-*/
        options.add_bool("STABILITY_CHECK", false);
        /*- The value of the rms of the residual in Schmidt orthogonalization which is used as a threshold
            for augmenting the vector subspace in stability check !expert-*/
        options.add_double("STABILITY_AUGMENT_SPACE_TOL", 0.1);
        /*- Controls the convergence of the Davidson's diagonalization in stability check !expert-*/
        options.add_double("STABILITY_CONVERGENCE", 1e-4);
        /*- The number of vectors that can be added simultaneously into the subspace for Davidson's diagonalization in
           stability check !expert-*/
        options.add_int("STABILITY_ADD_VECTORS", 20);
        /*- The number of guess vectors used for Davidson's diagonalization in stability check !expert-*/
        options.add_int("STABILITY_N_GUESS_VECTORS", 20);
        /*- The number of Hessian eigenvalues computed during the stability check !expert-*/
        options.add_int("STABILITY_N_EIGENVALUES", 3);
        /*- The maximum size of the subspace for the stability check. The program will terminate if this parameter is
           exceeded and the convergence (STABILITY_CONVERGENCE) is not satisfied !expert-*/
        options.add_int("STABILITY_MAX_SPACE_SIZE", 200);
        /*- Chooses appropriate DCT method -*/
        options.add_str("DCT_FUNCTIONAL", "ODC-12", "DC-06 DC-12 ODC-06 ODC-12 ODC-13 CEPA0");
        /*- Whether to compute three-particle energy correction or not -*/
        options.add_str("THREE_PARTICLE", "NONE", "NONE PERTURBATIVE");
        /*- Level shift applied to the diagonal of the density-weighted Fock operator. While this shift can improve
           convergence, it does change the DCT energy. !expert-*/
        options.add_double("ENERGY_LEVEL_SHIFT", 0.0);
        /*- What algorithm to use for the DCT computation -*/
        options.add_str("DCT_TYPE", "CONV", "CONV DF");
        /*- Auxiliary basis set for DCT density fitting computations.
        :ref:`Defaults <apdx:basisFamily>` to a RI basis. -*/
        options.add_str("DF_BASIS_DCT", "");
        /*- Compute a (relaxed) one-particle density matrix? Can be set manually. Set internally for
         property and gradient computations. -*/
        options.add_bool("OPDM", false);
    }
    if (name == "GDMA" || options.read_globals()) {
        /*- MODULEDESCRIPTION Performs distributed multipole analysis (DMA), using
        Anthony Stone's GDMA program. See :ref:`GDMA <sec:gdma>` for more details. -*/

        /*- The order of multipole expansion on each site.  Currently limited to the same
            order for all sites; for more advanced usage a user-provided GDMA data file
            should be provided. -*/
        options.add_int("GDMA_LIMIT", 2);
        /*- The radii to be used, overriding the defaults.  Specified as an array
            [ n1, r1, n2, r2, ... ] where n1,n2,n3... are atom type strings and
            r1,r2,r3 are radii in Angstrom. -*/
        options.add("GDMA_RADIUS", new ArrayType());
        /*- The origin (in Angstrom, expressed as an [x, y, z] array) about which the total multipoles
            will be computed during DMA.  Useful for determining single site expansions at an arbitrary point. -*/
        options.add("GDMA_ORIGIN", new ArrayType());
        /*- Whether to print DMA results in atomic units or SI. -*/
        options.add_str("GDMA_MULTIPOLE_UNITS", "AU SI", "AU");
        /*- The value to switch between the older standard DMA and the new grid-based approach.
            Pairs of primitives whose exponents sum is above this value will be treated using
            standard DMA.  Set to 0 to force all pairs to be treated with standard DMA. -*/
        options.add_double("GDMA_SWITCH", 4.0);
    }

    if (name == "MINTS" || options.read_globals()) {
        /*- MODULEDESCRIPTION Called at the beginning of SCF computations,
        whenever disk-based molecular integrals are required. -*/

        /*- Primary basis set. :ref:`Available basis sets <apdx:basisElement>` -*/
        options.add_str("BASIS", "");
        /*- Omega scaling for Erf and Erfc.-*/
        options.add_double("OMEGA_ERF", 0.20);
    }
    if (name == "SCF" || options.read_globals()) {
        /*- MODULEDESCRIPTION Performs self consistent field (Hartree-Fock and
        Density Functional Theory) computations.  These are the starting
        points for most computations, so this code is called in most cases. -*/

        /*- SUBSECTION General Wavefunction Info -*/

        /*- Wavefunction type !expert -*/
        options.add_str("WFN", "SCF", "SCF");
        /*- Reference wavefunction type.
        **Cfour Interface:** Keyword translates into |cfour__cfour_reference|. -*/
        options.add_str("REFERENCE", "RHF", "RHF ROHF UHF CUHF RKS UKS");
        /*- Primary basis set -*/
        options.add_str("BASIS", "");
        /*- Auxiliary basis set for SCF density fitting computations.
        :ref:`Defaults <apdx:basisFamily>` to a JKFIT basis. -*/
        options.add_str("DF_BASIS_SCF", "");
        /*- Maximum numbers of batches to read PK supermatrix. !expert -*/
        options.add_int("PK_MAX_BUCKETS", 500);
        /*- All densities are considered non symmetric, debug only. !expert -*/
        options.add_bool("PK_ALL_NONSYM", false);
        /*- Max memory per buf for PK algo REORDER, for debug and tuning -*/
        options.add_int("MAX_MEM_BUF", 0);
        /*- Tolerance for Cholesky decomposition of the ERI tensor -*/
        options.add_double("CHOLESKY_TOLERANCE", 1e-4);
        /*- Do a density fitting SCF calculation to converge the
            orbitals before switching to the use of exact integrals in
            a |globals__scf_type| ``DIRECT`` calculation -*/
        options.add_bool("DF_SCF_GUESS", true);
        /*- For certain |globals__scf_type| algorithms that have internal sub-algorithms
            depending on available memory or other hardware constraints, allow the best
            sub-algorithm for the molecule and conditions (``AUTO`` ; usual mode) or
            forcibly select a sub-algorithm (usually only for debugging or profiling).
            Presently, ``SCF_SUBTYPE=DF``, ``SCF_SUBTYPE=MEM_DF``, and ``SCF_SUBTYPE=DISK_DF`` 
	        can have ``INCORE`` and ``OUT_OF_CORE`` selected; and ``SCF_TYPE=PK``  can have ``INCORE``,
	        ``OUT_OF_CORE``, ``YOSHIMINE_OUT_OF_CORE``, and ``REORDER_OUT_OF_CORE`` selected. !expert -*/
	    options.add_str("SCF_SUBTYPE", "AUTO", "AUTO INCORE OUT_OF_CORE YOSHIMINE_OUT_OF_CORE REORDER_OUT_OF_CORE");
        /*- Keep JK object for later use? -*/
        options.add_bool("SAVE_JK", false);
        /*- Memory safety factor for allocating JK -*/
        options.add_double("SCF_MEM_SAFETY_FACTOR", 0.75);
        /*- SO orthogonalization: automatic, symmetric, or canonical? -*/
        options.add_str("S_ORTHOGONALIZATION", "AUTO", "AUTO SYMMETRIC CANONICAL PARTIALCHOLESKY");
        /*- Minimum S matrix eigenvalue to allow before linear dependencies are removed. -*/
        options.add_double("S_TOLERANCE", 1E-7);
        /*- Tolerance for partial Cholesky decomposition of overlap matrix. -*/
        options.add_double("S_CHOLESKY_TOLERANCE", 1E-8);
        /*- Screening threshold for the chosen screening method (SCHWARZ, CSAM, DENSITY)
          Absolute value below which TEI are neglected. -*/
        options.add_double("INTS_TOLERANCE", 1E-12);
        /*- The type of guess orbitals. See :ref:`sec:scfguess` for what the options mean and
         what the defaults are. -*/
        options.add_str("GUESS", "AUTO", "AUTO CORE GWH SAD SADNO SAP SAPGAU HUCKEL MODHUCKEL READ");
        /*- The potential basis set used for the SAPGAU guess -*/
        options.add_str("SAPGAU_BASIS", "sap_helfem_large");
        /*- Mix the HOMO/LUMO in UHF or UKS to break alpha/beta spatial symmetry.
        Useful to produce broken-symmetry unrestricted solutions.
        Notice that this procedure is defined only for calculations in C1 symmetry. -*/
        options.add_bool("GUESS_MIX", false);
        /*- Do write a MOLDEN output file?  If so, the filename will end in
        .molden, and the prefix is determined by |globals__writer_file_label|
        (if set), or else by the name of the output file plus the name of
        the current molecule. -*/
        options.add_bool("MOLDEN_WRITE", false);
        /*- If true, then repeat the specified guess procedure for the orbitals every time -
        even during a geometry optimization. -*/
        options.add_bool("GUESS_PERSIST", false);
        /*- File name (case sensitive) to which to serialize Wavefunction orbital data. -*/
        options.add_str_i("ORBITALS_WRITE", "");

        /*- Do print the molecular orbitals? -*/
        options.add_bool("PRINT_MOS", false);
        /*- Do print the basis set? -*/
        options.add_bool("PRINT_BASIS", false);
        /*- Do perform a QCHF computation?  -*/
        options.add_bool("QCHF", false);

        /*- SCF Properties to calculate after an energy evaluation. Note, this
        keyword is not used for property evaluations. -*/
        options.add("SCF_PROPERTIES", new ArrayType());

        /*- SUBSECTION Convergence Control/Stabilization -*/

        /*- Maximum number of iterations.
        **Cfour Interface:** Keyword translates into |cfour__cfour_scf_maxcyc|. -*/
        options.add_int("MAXITER", 100);
        /*- Fail if we reach maxiter without converging? -*/
        options.add_bool("FAIL_ON_MAXITER", true);
        /*- Convergence criterion for SCF energy. See Table :ref:`SCF
        Convergence & Algorithm <table:conv_scf>` for default convergence
        criteria for different calculation types. -*/
        options.add_double("E_CONVERGENCE", 1e-6);
        /*- Convergence criterion for SCF density, defined as the RMS
        or maximum absolute value of the orbital gradient.  See Table
        :ref:`SCF Convergence & Algorithm <table:conv_scf>` for
        default convergence criteria for different calculation types.
        **Cfour Interface:** Keyword translates into
        |cfour__cfour_scf_conv|. -*/
        options.add_double("D_CONVERGENCE", 1e-6);
        /*- The amount (percentage) of damping to apply to the early density updates.
            0 will result in a full update, 100 will completely stall the update.  A
            value around 20 (which corresponds to 20\% of the previous iteration's
            density being mixed into the current density)
            could help to solve problems with oscillatory convergence. -*/
        options.add_double("DAMPING_PERCENTAGE", 0.0);
        /*- The density convergence threshold after which damping is no longer performed, if it is enabled.
            It is recommended to leave damping on until convergence, which is the default.
        **Cfour Interface:** Keyword translates into |cfour__cfour_scf_damping|. -*/
        options.add_double("DAMPING_CONVERGENCE", 1.0E-18);
        /*- Accelerate convergence by performing a preliminary SCF with
        this small basis set followed by projection into the full target
        basis. A value of ``TRUE`` turns on projection using the
        :ref:`Defaults <apdx:basisFamily>` small basis set 3-21G, pcseg-0, or def2-SV(P). -*/
        options.add_str("BASIS_GUESS", "FALSE", "");
        /*- When |scf__basis_guess| is active, run the preliminary scf in
        density-fitted mode with this as fitting basis for the small basis
        set. A value of ``TRUE`` turns on density fitting with the
        default basis, otherwise the specified basis is used. -*/
        options.add_str("DF_BASIS_GUESS", "FALSE", "");
        /*- Use RMS error instead of the more robust absolute error? -*/
        options.add_bool("DIIS_RMS_ERROR", true);
        /*- The minimum iteration to start storing DIIS vectors and performing ADIIS/EDIIS. -*/
        options.add_int("DIIS_START", 1);
        /*- Minimum number of error vectors stored for DIIS extrapolation. Will be removed in v1.7. -*/
        options.add_int("DIIS_MIN_VECS", 2);
        /*- Maximum number of error vectors stored for DIIS extrapolation -*/
        options.add_int("DIIS_MAX_VECS", 10);
        /*- Do use DIIS extrapolation to accelerate convergence? -*/
        options.add_bool("DIIS", true);
        /*- Do use a level shift? -*/
        options.add_double("LEVEL_SHIFT", 0.0);
        /*- DIIS error at which to stop applying the level shift -*/
        options.add_double("LEVEL_SHIFT_CUTOFF", 1e-2);
        /*- The iteration to start MOM on (or 0 for no MOM) -*/
        options.add_int("MOM_START", 0);
        /*- The absolute indices of orbitals to excite from in MOM (+/- for alpha/beta) -*/
        options.add("MOM_OCC", new ArrayType());
        /*- The absolute indices of orbitals to excite to in MOM (+/- for alpha/beta) -*/
        options.add("MOM_VIR", new ArrayType());
        /*- Convergence threshold (max 2-norm) for numerical solvers (instability analysis and CPHF/CPKS). -*/
        options.add_double("SOLVER_CONVERGENCE", 1.0E-6);
        /*- Maximum iterations for numerical solvers (instability analysis and CPHF/CPKS).  -*/
        options.add_int("SOLVER_MAXITER", 100);
        /*- Number of guess vectors per root for instability analysis. -*/
        options.add_int("SOLVER_N_GUESS", 1);
        /*- Number of roots to converge for all irreps during instability analysis. (Overridden by SOLVER_ROOTS_PER_IRREP.) -*/
        options.add_int("SOLVER_N_ROOT", 1);
        /*- Number of roots to converge, per irrep, during instability analysis. (Overrides SOLVER_N_ROOT.) -*/
        options.add("SOLVER_ROOTS_PER_IRREP", new ArrayType());
        /*- Do use second-order SCF convergence methods? -*/
        options.add_bool("SOSCF", false);
        /*- When to start second-order SCF iterations based on gradient RMS. -*/
        options.add_double("SOSCF_START_CONVERGENCE", 1.0E-2);
        /*- Minimum number of second-order microiterations to perform. -*/
        options.add_int("SOSCF_MIN_ITER", 1);
        /*- Maximum number of second-order microiterations to perform. -*/
        options.add_int("SOSCF_MAX_ITER", 5);
        /*- Second order convergence threshold. Cease microiterating at this value. -*/
        options.add_double("SOSCF_CONV", 5.0E-3);
        /*- Do we print the SOSCF microiterations?. -*/
        options.add_bool("SOSCF_PRINT", false);
        /*- Whether to perform stability analysis after convergence.  NONE prevents analysis being
            performed. CHECK will print out the analysis of the wavefunction stability at the end of
            the computation.  FOLLOW will perform the analysis and, if a totally symmetric instability
            is found, will attempt to follow the eigenvector and re-run the computations to find a stable
            solution. -*/
        options.add_str("STABILITY_ANALYSIS", "NONE", "NONE CHECK FOLLOW");
        /*- When using |scf__stability_analysis| ``FOLLOW``, how much to scale the step along the eigenvector
            by. A full step of $pi/2$ corresponds to a value of 1.0. !expert -*/
        options.add_double("FOLLOW_STEP_SCALE", 0.5);
        /*- When using STABILITY_ANALYSIS = FOLLOW, the increment to modify |scf__follow_step_scale| value
            if we end up in the same SCF solution. !expert -*/
        options.add_double("FOLLOW_STEP_INCREMENT", 0.2);
        /*- When using |scf__stability_analysis| ``FOLLOW``, maximum number of orbital optimization attempts
            to make the wavefunction stable. !expert -*/
        options.add_int("MAX_ATTEMPTS", 1);
        /*- Use a method to accelerate initial SCF convergence? Use ``NONE`` for DIIS alone (if enabled) and ``EDIIS`` or ``ADIIS``
            to have both the chosen accelerator and DIIS (if enabled). For restricted-open references, ``EDIIS`` and ``ADIIS`` have no effect. -*/
        options.add_str("SCF_INITIAL_ACCELERATOR", "ADIIS", "NONE EDIIS ADIIS");
        /*- SCF error at which to start the linear interpolation between DIIS steps and steps of the initial SCF accelerator.
            Value taken from Garza and Scuseria, DOI: 10.1063/1.4740249 -*/
        options.add_double("SCF_INITIAL_START_DIIS_TRANSITION", 1.0E-1);
        /*- SCF error at which to complete the linear interpolation between DIIS steps and steps of the initial SCF accelerator
            Value taken from Garza and Scuseria, DOI: 10.1063/1.4740249 -*/
        options.add_double("SCF_INITIAL_FINISH_DIIS_TRANSITION", 1.0E-4);
        /*- Do perform incremental Fock build? -*/
        options.add_bool("INCFOCK", false);
        /*- Frequency with which to compute the full Fock matrix if using |scf__incfock| . 
        N means rebuild every N SCF iterations to avoid accumulating error from the incremental procedure. -*/
        options.add_int("INCFOCK_FULL_FOCK_EVERY", 5);
        /*- The density threshold at which to stop building the Fock matrix incrementally -*/
        options.add_double("INCFOCK_CONVERGENCE", 1.0e-5);

        /*- The screening tolerance used for ERI/Density sparsity in the LinK algorithm -*/
        options.add_double("LINK_INTS_TOLERANCE", 1.0e-12);

        /*- SUBSECTION Fractional Occupation UHF/UKS -*/

        /*- The iteration to start fractionally occupying orbitals (or 0 for no fractional occupation) -*/
        options.add_int("FRAC_START", 0);
        /*- The absolute indices of occupied orbitals to fractionally occupy (+/- for alpha/beta) -*/
        options.add("FRAC_OCC", new ArrayType());
        /*- The occupations of the orbital indices specified above ($0.0\le {\rm occ} \le 1.0$) -*/
        options.add("FRAC_VAL", new ArrayType());
        /*- Do use DIIS extrapolation to accelerate convergence in frac? -*/
        options.add_bool("FRAC_DIIS", true);
        /*- Do renormalize C matrices prior to writing to checkpoint? -*/
        options.add_bool("FRAC_RENORMALIZE", true);
        /*- Do recompute guess from stored orbitals? -*/
        options.add_bool("FRAC_LOAD", false);

        /*- SUBSECTION Environmental Effects -*/

        /*- Do perturb the Hamiltonian? -*/
        options.add_bool("PERTURB_H", false);
        /*- Size of the perturbation (applies only to dipole perturbations).  Deprecated - use PERTURB_DIPOLE instead
           -*/
        options.add_double("PERTURB_MAGNITUDE", 0.0);
        /*- An array of length three describing the magnitude (atomic units) of the dipole field in the {x,y,z}
           directions -*/
        options.add("PERTURB_DIPOLE", new ArrayType());
        /*- The operator used to perturb the Hamiltonian, if requested.  DIPOLE_X, DIPOLE_Y and DIPOLE_Z will be
            removed in favor of the DIPOLE option in the future -*/
        options.add_str("PERTURB_WITH", "DIPOLE", "DIPOLE DIPOLE_X DIPOLE_Y DIPOLE_Z EMBPOT SPHERE DX");
        /*- An ExternalPotential (built by Python or nullptr/None) -*/
        options.add_bool("EXTERN", false);

        /*- Radius (bohr) of a hard-sphere external potential -*/
        options.add_double("RADIUS", 10.0);  // bohr
        /*- Thickness (bohr) of a hard-sphere external potential -*/
        options.add_double("THICKNESS", 20.0);  // bohr
        /*- Number of radial grid points for spherical potential integration -*/
        options.add_int("R_POINTS", 100);
        /*- Number of colatitude grid points for spherical potential integration -*/
        options.add_int("THETA_POINTS", 360);
        /*- Number of azimuthal grid points for spherical potential integration -*/
        options.add_int("PHI_POINTS", 360);
        /*- Read an external potential from the .dx file? -*/
        options.add_bool("ONEPOT_GRID_READ", false);

        /*- SUBSECTION Parallel Runtime -*/

        /*- The dimension sizes of the processor grid !expert -*/
        options.add("PROCESS_GRID", new ArrayType());
        /*- The tile size for the distributed matrices !expert -*/
        options.add_int("TILE_SZ", 512);
        /*- The dimension sizes of the distributed matrix !expert -*/
        options.add("DISTRIBUTED_MATRIX", new ArrayType());
        /*- Do run in parallel? !expert -*/
        options.add_bool("PARALLEL", false);

        /*- SUBSECTION Misc. -*/

        /*- Are going to do SAPT? If so, what part? !expert -*/
        options.add_str("SAPT", "FALSE",
                        "FALSE 2-DIMER 2-MONOMER_A 2-MONOMER_B 3-TRIMER 3-DIMER_AB 3-DIMER_BC 3-DIMER_AC 3-MONOMER_A "
                        "3-MONOMER_B 3-MONOMER_C");

        /*- SUBSECTION DFSCF Algorithm -*/

        /*- Number of threads for integrals (may be turned down if memory is an issue). 0 is blank -*/
        options.add_int("DF_INTS_NUM_THREADS", 0);
        /*- IO caching for CP corrections, etc. Previous to v1.10, changing this selected Disk_DF over Mem_DF.
	That is, setting this forced DiskDFJK when SCF_TYPE=DF. Starting with v1.10, changing this affects 
 	|globals__scf_type| = ``CD`` or ``DISK_DF`` but does not force ``DISK_DF`` when given ``DF``. !expert -*/
        options.add_str("DF_INTS_IO", "NONE", "NONE SAVE LOAD");
        /*- Fitting Condition, i.e. eigenvalue threshold for RI basis. Analogous to S_TOLERANCE !expert -*/
        options.add_double("DF_FITTING_CONDITION", 1.0E-10);
        /*- FastDF Fitting Metric -*/
        options.add_str("DF_METRIC", "COULOMB", "COULOMB EWALD OVERLAP");
        /*- FastDF SR Ewald metric range separation parameter -*/
        options.add_double("DF_THETA", 1.0);
        /*- FastDF geometric fitting domain selection algorithm -*/
        options.add_str("DF_DOMAINS", "DIATOMIC", "DIATOMIC SPHERES");
        /*- Bump function min radius -*/
        options.add_double("DF_BUMP_R0", 0.0);
        /*- Bump function max radius -*/
        options.add_double("DF_BUMP_R1", 0.0);

        /*- SUBSECTION COSX Algorithm -*/

        /*- Number of spherical points in initial COSX grid. -*/
        options.add_int("COSX_SPHERICAL_POINTS_INITIAL", 50);
        /*- Number of radial points in initial COSX grid. -*/
        options.add_int("COSX_RADIAL_POINTS_INITIAL", 25);
        /*- Number of spherical points in final COSX grid. -*/
        options.add_int("COSX_SPHERICAL_POINTS_FINAL", 110);
        /*- Number of radial points in final COSX grid. -*/
        options.add_int("COSX_RADIAL_POINTS_FINAL", 35);
        /*- Screening criteria for integrals and intermediates in COSX -*/
        options.add_double("COSX_INTS_TOLERANCE", 1.0E-11);
        /*- Controls SCF iteration behavior for the larger (i.e., final) COSX grid.
        -1 fully converges the SCF on the final grid if possible, ending early if |scf__maxiter| total SCF iterations are reached (failure).
        0 disables the final COSX grid entirely.
        n runs up to n iterations on the final COSX grid, ending early if SCF convergence is reached (success) or if |scf__maxiter| total SCF iterations are reached (failure). -*/
        options.add_int("COSX_MAXITER_FINAL", 1);
        /*- Screening criteria for shell-pair densities in COSX !expert -*/
        options.add_double("COSX_DENSITY_TOLERANCE", 1.0E-10);
        /*- Screening criteria for basis function values on COSX grids !expert -*/
        options.add_double("COSX_BASIS_TOLERANCE", 1.0E-10);
        /*- Pruning scheme for COSX grids !expert -*/
        options.add_str("COSX_PRUNING_SCHEME", "ROBUST", 
                        "ROBUST TREUTLER NONE FLAT P_GAUSSIAN D_GAUSSIAN P_SLATER D_SLATER LOG_GAUSSIAN LOG_SLATER NONE");
        /*- Do reduce numerical COSX errors with overlap fitting? !expert -*/
        options.add_bool("COSX_OVERLAP_FITTING", true);

        /*- SUBSECTION snLinK Algorithm -*/

        /*- Number of spherical points in snLinK grid. -*/
        options.add_int("SNLINK_SPHERICAL_POINTS", 302);
        /*- Number of radial points in snLinK grid. -*/
        options.add_int("SNLINK_RADIAL_POINTS", 70);
        /*- Radial Scheme for snLinK grid. 
        MURA is default here as it matches the GauXC default option -*/
        options.add_str("SNLINK_RADIAL_SCHEME", "MURA", "MURA TREUTLER EM");
        /*- Use GPU for GauXC? -*/
        options.add_bool("SNLINK_USE_GPU", false);
        /*- Proportion (in %) of available GPU memory to allocate to snLinK. !expert-*/
        options.add_bool("SNLINK_GPU_MEM", 90);
        /*- Screening criteria for integrals and intermediates in snLinK -*/
        options.add_double("SNLINK_INTS_TOLERANCE", 1.0E-11);
        /*- Screening criteria for shell-pair densities in snLinK !expert -*/
        options.add_double("SNLINK_DENSITY_TOLERANCE", 1.0E-10);
        /*- Screening criteria for basis function values on snLinK grids !expert -*/
        options.add_double("SNLINK_BASIS_TOLERANCE", 1.0E-10);
        /*- Force snLinK to use cartesian coordinates !expert -*/
        options.add_bool("SNLINK_FORCE_CARTESIAN", false);
        /*- Pruning scheme for snLinK grids !expert -*/
        options.add_str("SNLINK_PRUNING_SCHEME", "ROBUST", "ROBUST TREUTLER NONE");
        /*- Maximum number of grid points per grid block for GauXC !expert -*/ 
        options.add_int("SNLINK_GRID_BATCH_SIZE", 2048);
        /*- Load Balancer kernel for snLinK !expert -*/
        options.add_str("SNLINK_LOAD_BALANCER_KERNEL", "DEFAULT", "DEFAULT REPLICATED REPLICATED-PETITE REPLICATED-FILLIN");
        /*- Molecular Weights kernel for snLinK !expert -*/
        options.add_str("SNLINK_MOL_WEIGHTS_KERNEL", "DEFAULT", "DEFAULT");
        /*- Integrator execution kernel for snLinK !expert 
        GauXC also has SHELLBATCHED, but it is incompatible with Psi4 due to not 
        being yet implemented with sn-LinK. -*/
        options.add_str("SNLINK_INTEGRATOR_KERNEL", "DEFAULT", "DEFAULT INCORE");
        /*- Integrator reduction kernel for snLinK !expert 
        GauXC also has NCCL, but it is incompatible with Psi4 due to requiring MPI. -*/
        options.add_str("SNLINK_REDUCTION_KERNEL", "DEFAULT", "DEFAULT BASICMPI");
        /*- Integrator local work driver kernel for snLinK !expert 
        GauXC also has SCHEME1-CUTLASS, but it is disabled in Psi4 for now 
        due to compile-time issues and requiring very modern CUDA CCs (>=80) -*/
        options.add_str("SNLINK_LWD_KERNEL", "DEFAULT", "DEFAULT REFERENCE SCHEME1 SCHEME1-MAGMA"); 
        /*- Overwrite sn-LinK grid options with debug grid matching GauXC's Ultrafine grid spec !expert -*/
        options.add_bool("SNLINK_USE_DEBUG_GRID", false);

        /*- SUBSECTION SAD Guess Algorithm -*/

        /*- The amount of SAD information to print to the output !expert -*/
        options.add_int("SAD_PRINT", 0);
        /*- Convergence criterion for SCF energy in the SAD guess, analogous to |scf__e_convergence|. -*/
        options.add_double("SAD_E_CONVERGENCE", 1E-5);
        /*- Convergence criterion for SCF density in the SAD guess, analogous to |scf__d_convergence|. -*/
        options.add_double("SAD_D_CONVERGENCE", 1E-5);
        /*- Density fitting basis used in SAD !expert -*/
        options.add_str("DF_BASIS_SAD", "SAD-FIT");
        /*- Maximum number of atomic SCF iterations within SAD !expert -*/
        options.add_int("SAD_MAXITER", 50);
        /*- SCF type used for atomic calculations in SAD guess !expert -*/
        options.add_str("SAD_SCF_TYPE", "DF", "DIRECT DF MEM_DF DISK_DF PK OUT_OF_CORE CD GTFOCK");
        /*- Do force an even distribution of occupations across the last partially occupied orbital shell? !expert -*/
        options.add_bool("SAD_FRAC_OCC", true);
        /*- Do use spin-averaged occupations instead of atomic ground spin state in fractional SAD? !expert -*/
        options.add_bool("SAD_SPIN_AVERAGE", true);
        /*- SAD guess density decomposition threshold !expert -*/
        options.add_double("SAD_CHOL_TOLERANCE", 1E-7);

        /*- SUBSECTION DFT -*/

        /*- The DFT Range-separation parameter -*/
        options.add_double("DFT_OMEGA", 0.0);
        /*- The DFT Exact-exchange parameter -*/
        options.add_double("DFT_ALPHA", 0.0);
        /*- The DFT Correlation Range-separation parameter -*/
        options.add_double("DFT_OMEGA_C", 0.0);
        /*- The DFT Correlation hybrid parameter -*/
        options.add_double("DFT_ALPHA_C", 0.0);
        /*- Minima spin-summed density cutoff for the second derivative. Defaults to the density tolerance. -*/
        options.add_double("DFT_V2_RHO_CUTOFF", -1.0);
        /*- The gradient regularized asymptotic correction shift value -*/
        options.add_double("DFT_GRAC_SHIFT", 0.0);
        /*- The gradient regularized asymptotic correction alpha value -*/
        options.add_double("DFT_GRAC_ALPHA", 0.5);
        /*- The gradient regularized asymptotic correction beta value -*/
        options.add_double("DFT_GRAC_BETA", 40.0);
        /*- The gradient regularized asymptotic correction functional exch form. !expert -*/
        options.add_str("DFT_GRAC_X_FUNC", "XC_GGA_X_LB");
        /*- The gradient regularized asymptotic correction functional corr form. !expert -*/
        options.add_str("DFT_GRAC_C_FUNC", "XC_LDA_C_VWN");
        /*- Number of spherical points (A :ref:`Lebedev Points <table:lebedevorder>` number). -*/
        options.add_int("DFT_SPHERICAL_POINTS", 302);
        /*- Number of radial points. -*/
        options.add_int("DFT_RADIAL_POINTS", 75);
        /*- Spherical Scheme. -*/
        options.add_str("DFT_SPHERICAL_SCHEME", "LEBEDEV", "LEBEDEV");
        /*- Radial Scheme. -*/
        options.add_str("DFT_RADIAL_SCHEME", "TREUTLER", "TREUTLER BECKE MULTIEXP EM MURA");
        /*- Nuclear Scheme. -*/
        options.add_str("DFT_NUCLEAR_SCHEME", "TREUTLER", "TREUTLER BECKE NAIVE STRATMANN SBECKE");
        /*- Factor for effective BS radius in radial grid. -*/
        options.add_double("DFT_BS_RADIUS_ALPHA", 1.0);
        /*- DFT basis cutoff. -*/
        options.add_double("DFT_BASIS_TOLERANCE", 1.0E-12);
        /*- grid weight cutoff. Disable with -1.0. !expert -*/
        options.add_double("DFT_WEIGHTS_TOLERANCE", 1.0E-15);
        /*- density cutoff for LibXC. A negative value turns the feature off and LibXC defaults are used. !expert -*/
        options.add_double("DFT_DENSITY_TOLERANCE", -1.0);
        /*- The DFT grid specification, such as SG1.!expert -*/
        options.add_str("DFT_GRID_NAME", "", "SG0 SG1");
        /*- Select approach for pruning. Options ``ROBUST`` and ``TREUTLER`` prune based on regions (proximity to nucleus) while
        ``FLAT`` ``P_GAUSSIAN`` ``D_GAUSSIAN`` ``P_SLATER`` ``D_SLATER`` ``LOG_GAUSSIAN`` ``LOG_SLATER`` prune based on decaying functions (experts only!).
        The recommended scheme is ``ROBUST``. -*/
        options.add_str("DFT_PRUNING_SCHEME", "NONE",
                        "ROBUST TREUTLER NONE FLAT P_GAUSSIAN D_GAUSSIAN P_SLATER D_SLATER LOG_GAUSSIAN LOG_SLATER NONE");
        /*- Spread alpha for logarithmic pruning. !expert -*/
        options.add_double("DFT_PRUNING_ALPHA", 1.0);
        /*- The maximum number of grid points per evaluation block. !expert -*/
        options.add_int("DFT_BLOCK_MAX_POINTS", 256);
        /*- The minimum number of grid points per evaluation block. !expert -*/
        options.add_int("DFT_BLOCK_MIN_POINTS", 100);
        /*- The maximum radius to terminate subdivision of an octree block [au]. !expert -*/
        options.add_double("DFT_BLOCK_MAX_RADIUS", 3.0);
        /*- Remove points from the quadrature grid that exceed the spatial extend of the basis functions. !expert -*/
        options.add_bool("DFT_REMOVE_DISTANT_POINTS",true);
        /*- The blocking scheme for DFT. !expert -*/
        options.add_str("DFT_BLOCK_SCHEME", "OCTREE", "NAIVE OCTREE ATOMIC");
        /*- Parameters defining the dispersion correction. See Table
        :ref:`-D Functionals <table:dft_disp>` for default values and Table
        :ref:`Dispersion Corrections <table:dashd>` for the order in which
        parameters are to be specified in this array option.
        Unused for functionals constructed by user. -*/
        options.add("DFT_DISPERSION_PARAMETERS", new ArrayType());
        /*- Parameters defining the -NL/-V dispersion correction. First b, then C -*/
        options.add("NL_DISPERSION_PARAMETERS", new ArrayType());
        /*- Number of spherical points (A :ref:`Lebedev Points <table:lebedevorder>` number) for VV10 NL integration.
           -*/
        options.add_int("DFT_VV10_SPHERICAL_POINTS", 146);
        /*- Number of radial points for VV10 NL integration. -*/
        options.add_int("DFT_VV10_RADIAL_POINTS", 50);
        /*- Rho cutoff for VV10 NL integration. !expert -*/
        options.add_double("DFT_VV10_RHO_CUTOFF", 1.e-8);
        /*- Define VV10 parameter b -*/
        options.add_double("DFT_VV10_B", 0.0);
        /*- Define VV10 parameter C -*/
        options.add_double("DFT_VV10_C", 0.0);
        /*- post-scf VV10 correction -*/
        options.add_bool("DFT_VV10_POSTSCF", false);
        /*- The convergence on the orbital localization procedure -*/
        options.add_double("LOCAL_CONVERGENCE", 1E-12);
        /*- The maxiter on the orbital localization procedure -*/
        options.add_int("LOCAL_MAXITER", 200);
        /*- The number of NOONs to print in a UHF calc -*/
        options.add_str("UHF_NOONS", "3");
        /*- Save the UHF NOs -*/
        options.add_bool("SAVE_UHF_NOS", false);

        /*- SUBSECTION TDSCF -*/
        /*- Number of roots (excited states) we should seek to converge. This
        can be either an integer (total number of states to seek) or a list
        (number of states per irrep). The latter is only valid if the system has
        symmetry. Furthermore, the total number of states will be redistributed
        among irreps when symmetry is used.-*/
        options.add("TDSCF_STATES", new ArrayType());
        /*- Controls inclusion of triplet states, which is only valid for restricted references. Valid options:
            - none : No triplets computed (default)
            - also : lowest-energy triplets and singlets included, in 50-50
              ratio. Note that singlets are privileged, i.e. if seeking to
              converge 5 states in total, 3 will be singlets and 2 will be
              triplets.
            - only : Only triplet states computed
             -*/
        options.add_str("TDSCF_TRIPLETS", "NONE", "NONE ALSO ONLY");
        /*- Run with Tamm-Dancoff approximation (TDA), uses random-phase approximation (RPA) when false -*/
        options.add_bool("TDSCF_TDA", false);
        /*- Convergence threshold for the norm of the residual vector. If unset,
        default based on |scf__d_convergence|. -*/
        options.add_double("TDSCF_R_CONVERGENCE", 1E-4);
        /*- Guess type, only 'denominators' currently supported -*/
        options.add_str("TDSCF_GUESS", "DENOMINATORS");
        /*- Maximum number of TDSCF solver iterations -*/
        options.add_int("TDSCF_MAXITER", 60);
        /*- Verbosity level in TDSCF -*/
        options.add_int("TDSCF_PRINT", 1);
        /*- Cutoff for printing excitations and de-excitations contributing to each excited state -*/
        options.add_double("TDSCF_COEFF_CUTOFF", 0.1);
        /*- Which transition dipole moments to print out:
            - E_TDM_LEN : electric transition dipole moments, length representation
            - E_TDM_VEL : electric transition dipole moments, velocity representation
            - M_TDM : magnetic transition dipole moments -*/
        options.add("TDSCF_TDM_PRINT", new ArrayType());

        /*- combine omega exchange and Hartree--Fock exchange into
              one matrix for efficiency?
              Disabled until fixed.-*/
            //NOTE: Re-enable with below doc string:
            // Default is True for MemDFJK
            //   (itself the default for |globals__scf_type| DF),
            // False otherwise as not yet implemented. -*/
        options.add_bool("WCOMBINE", false);
    }
    if (name == "CPHF" || options.read_globals()) {
        /*- The amount of information printed
            to the output file -*/
        options.add_int("PRINT", 1);
        /*- The amount of debug information printed
            to the output file -*/
        options.add_int("DEBUG", 0);
        /*- What app to test?
          -*/
        options.add_str("MODULE", "RCPHF", "RCPHF");
        /*- Do explicit hamiltonian only? -*/
        options.add_bool("EXPLICIT_HAMILTONIAN", false);
        /*- Which tasks to run CPHF For
         *  Valid choices:
         *  -Polarizability
         * -*/
        options.add("CPHF_TASKS", new ArrayType());
        /*- Memory safety factor for allocating JK
        -*/
        options.add_double("CPHF_MEM_SAFETY_FACTOR", 0.75);
        /*- SCF Type
         -*/
        options.add_str("SCF_TYPE", "DIRECT", "DIRECT DF PK OUT_OF_CORE PS INDEPENDENT GTFOCK DFDIRJ+SNLINK DFDIRJ+LINK DFDIRJ+COSX");
        /*- Auxiliary basis for SCF
         -*/
        options.add_str("DF_BASIS_SCF", "");
        /*- Solver maximum iterations  -*/
        options.add_int("SOLVER_MAXITER", 100);
        /*- Solver convergence threshold (max 2-norm). -*/
        options.add_double("SOLVER_CONVERGENCE", 1.0E-6);
        /*- DL Solver number of guesses  -*/
        options.add_int("SOLVER_N_GUESS", 1);
        /*- Solver precondition type
         -*/
        options.add_str("SOLVER_PRECONDITION", "JACOBI", "SUBSPACE JACOBI NONE");
    }
    if (name == "CCTRANSORT" || options.read_globals()) {
        /*- MODULEDESCRIPTION Transforms and sorts integrals for CC codes. Called before (non-density-fitted) MP2 and
           coupled cluster computations. -*/
        /*- Wavefunction type !expert -*/
        options.add_str("WFN", "");
        /*- Reference wavefunction type -*/
        options.add_str("REFERENCE", "RHF");
        /*- The algorithm to use for the $\left\langle VV||VV \right\rangle$ terms -*/
        options.add_str("AO_BASIS", "NONE", "NONE DISK DIRECT");
        /*- Delete the SO two-electron integrals after the transformation? -*/
        options.add_bool("DELETE_TEI", true);
        /*- Caching level for libdpd -*/
        options.add_int("CACHELEVEL", 2);
        /*- Force conversion of ROHF MOs to semicanonical MOs to run UHF-based energies -*/
        options.add_bool("SEMICANONICAL", false);
        /*- Use cctransort module NOTE: Turning this option off requires separate
           installation of  ccsort and transqt2 modules, see http://github.com/psi4/psi4pasture -*/
        options.add_bool("RUN_CCTRANSORT", true);
    }
    if (name == "CCTRIPLES" || options.read_globals()) {
        /*- MODULEDESCRIPTION Computes the triples component of CCSD(T) energies (and gradients, if necessary). -*/
        /*- Wavefunction type !expert -*/
        options.add_str("WFN", "SCF");
        /*- Reference wavefunction type -*/
        options.add_str("REFERENCE", "RHF");
        /*- Number of threads -*/
        options.add_int("CC_NUM_THREADS", 1);
        /*- Convert ROHF MOs to semicanonical MOs -*/
        options.add_bool("SEMICANONICAL", true);
    }
    if (name == "CCDENSITY" || options.read_globals()) {
        /*- MODULEDESCRIPTION Computes the coupled cluster density matrices. Called whenever CC properties and/or
            gradients are required. -*/
        /*- Wavefunction type !expert -*/
        options.add_str("WFN", "SCF");
        /*- Reference wavefunction type -*/
        options.add_str("REFERENCE", "RHF");
        /*- Schwarz screening threshold. Mininum absolute value below which TEI are neglected. -*/
        options.add_double("INTS_TOLERANCE", 1e-14);
        /*- The amount of caching of data to perform -*/
        options.add_int("CACHELEVEL", 2);
        /*- The algorithm to use for the $\left\langle VV||VV\right \rangle$ terms -*/
        options.add_str("AO_BASIS", "NONE", "NONE DISK DIRECT");
        /*- The type of gauge to use for properties -*/
        options.add_str("GAUGE", "LENGTH");
        /*- Do relax the one-particle density matrix? -*/
        options.add_bool("OPDM_RELAX", false);
        /*- Do require $\bar{H}$ and $R$ to be connected? !expert -*/
        options.add_bool("XI_CONNECT", false);
        /*- The number of electronic states to computed, per irreducible
        representation -*/
        options.add("ROOTS_PER_IRREP", new ArrayType());
        /*- Compute non-relaxed properties for all excited states. -*/
        options.add_bool("PROP_ALL", true);
        /*- The symmetry of states -*/
        options.add_int("PROP_SYM", 1);
        /*- Root number (within its irrep) for computing properties -*/
        options.add_int("PROP_ROOT", 1);
        /*- Do compute Xi? -*/
        options.add_bool("XI", false);
        /*- Do use zeta?  -*/
        options.add_bool("ZETA", false);
        /*- For internal use only! Compute the one-particle density matrix, but not the two-particle density matrix. !expert -*/
        options.add_bool("OPDM_ONLY", false);
        /*- Do write natural orbitals (molden) -*/
        options.add_bool("WRITE_NOS", false);
        /*- Reproducing energies from densities ? -*/
        options.add_int("DEBUG", 0);
    }
    if (name == "CCLAMBDA" || options.read_globals()) {
        /*- MODULEDESCRIPTION Solves for the Lagrange multipliers, which are needed whenever coupled cluster properties
            or gradients are requested. -*/
        /*- Wavefunction type !expert -*/
        options.add_str("WFN", "SCF");
        /*- Convergence criterion for wavefunction (change) in CC lambda-amplitude equations. -*/
        options.add_double("R_CONVERGENCE", 1e-7);
        /*- Do restart the coupled-cluster iterations from old $\lambda@@1$ and $\lambda@@2$
        amplitudes? -*/
        options.add_bool("RESTART", false);
        /*- Caching level for libdpd governing the storage of amplitudes,
        integrals, and intermediates in the CC procedure. A value of 0 retains
        no quantities in cache, while a level of 6 attempts to store all
        quantities in cache.  For particularly large calculations, a value of
        0 may help with certain types of memory problems.  The default is 2,
        which means that all four-index quantities with up to two virtual-orbital
        indices (e.g., $\left\langle ij | ab \right\rangle$ integrals) may be held in the cache. -*/
        options.add_int("CACHELEVEL", 2);
        /*- Do Sekino-Bartlett size-extensive model-III? -*/
        options.add_bool("SEKINO", false);
        /*- Do use DIIS extrapolation to accelerate convergence? -*/
        options.add_bool("DIIS", true);
        /*- The algorithm to use for the $\left\langle VV||VV \right\rangle$ terms -*/
        options.add_str("AO_BASIS", "NONE", "NONE DISK DIRECT");
        /*- Type of ABCD algorithm will be used -*/
        options.add_str("ABCD", "NEW");
        /*- Number of important CC amplitudes per excitation level to print.
        CC analog to |detci__num_dets_print|. -*/
        options.add_int("NUM_AMPS_PRINT", 10);
        /*- Type of job being performed !expert -*/
        options.add_str("JOBTYPE", "");
        /*- Do simulate the effects of local correlation techniques? -*/
        options.add_bool("LOCAL", false);
        /*- Desired treatment of "weak pairs" in the local-CCSD method. The value of ``NONE`` (unique available option)
        treats weak pairs in the same manner as strong pairs. -*/
        options.add_str("LOCAL_WEAKP", "NONE");
        /*- Value (always between one and zero) for the Broughton-Pulay completeness
        check used to contruct orbital domains for local-CC calculations. See
        J. Broughton and P. Pulay, J. Comp. Chem. 14, 736-740 (1993) and C. Hampel
        and H.-J. Werner, J. Chem. Phys. 104, 6286-6297 (1996). -*/
        options.add_double("LOCAL_CUTOFF", 0.02);
        /*- Type of local-CCSD scheme to be simulated. ``WERNER`` (unique available option) selects the method
        developed by H.-J. Werner and co-workers. -*/
        options.add_str("LOCAL_METHOD", "WERNER");
        /*- Do apply local filtering to single de-excitation ($\lambda 1$ amplitudes? -*/
        options.add_bool("LOCAL_FILTER_SINGLES", true);
        /*- Cutoff value for local-coupled-perturbed-Hartree-Fock -*/
        options.add_double("LOCAL_CPHF_CUTOFF", 0.10);
        /*- Definition of local pair domains -*/
        options.add_str("LOCAL_PAIRDEF", "");
        /*- The number of electronic states to computed, per irreducible
        representation -*/
        options.add("ROOTS_PER_IRREP", new ArrayType());
        /*- Compute unrelaxed properties for all excited states. -*/
        options.add_bool("PROP_ALL", true);
        /*- The symmetry of states -*/
        options.add_int("PROP_SYM", 1);
        /*- Root number (within its irrep) for computing properties -*/
        options.add_int("PROP_ROOT", 1);
        /*- Maximum number of iterations -*/
        options.add_int("MAXITER", 50);
        /*- Do use zeta?  -*/
        options.add_bool("ZETA", false);
    }
    if (name == "ADC" || options.read_globals()) {
        /*- MODULEDESCRIPTION Performs Algebraic-Diagrammatic Construction (ADC) propagator computations for excited
           states. -*/
        /*- Reference wavefunction type -*/
        options.add_str("REFERENCE", "RHF", "RHF UHF");
        /*- The number of poles / excited states to obtain per irrep vector -*/
        options.add("ROOTS_PER_IRREP", new ArrayType());
        /*- Tolerance for extracted or printed amplitudes. This option is only available for the adcc backend. -*/
        options.add_double("CUTOFF_AMPS_PRINT", 0.01);
        /*- Convergence threshold for ADC matrix diagonalisation. Negative values keep the
         *   adcc default (1e-6) -*/
        options.add_double("R_CONVERGENCE", -1);
        /*- Number of guess vectors to generate and use. Negative values keep
         *  the adcc default (currently 2 * ROOTS_PER_IRREP). This option is only available for the adcc backend. -*/
        options.add_int("NUM_GUESSES", -1);
        /*- Number of orbitals to place in the core. This option is only available for the adcc backend.  -*/
        options.add_int("NUM_CORE_ORBITALS", 0);
        /*- The kind of states to compute. -*/
        options.add_str("KIND", "SINGLET", "SINGLET TRIPLET SPIN_FLIP ANY");
        /*- Maximum number of iterations -*/
        options.add_int("MAXITER", 50);
        /*- Maximum number of subspace vectors. A negative value uses
         *  the adcc default (roughly between 20 and 5 * N_GUESSES). This option is only available for the adcc backend. -*/
        options.add_int("MAX_NUM_VECS", -1);
        /*- Specifies the choice of representation of the electric dipole operator.
         *  Acceptable values are ``LENGTH`` (default) and ``VELOCITY``. -*/
        options.add_str("GAUGE", "LENGTH", "LENGTH VELOCITY");
    }
    if (name == "CCHBAR" || options.read_globals()) {
        /*- MODULEDESCRIPTION Assembles the coupled cluster effective Hamiltonian. Called whenever CC
            properties and/or gradients are required. -*/
        /*- Wavefunction type !expert -*/
        options.add_str("WFN", "SCF");
        /*- Reference wavefunction type for EOM computations -*/
        options.add_str("EOM_REFERENCE", "RHF");
        /*- Do compute the T amplitude equation matrix elements? -*/
        options.add_bool("T_AMPS", false);
        /*- Caching level for libdpd governing the storage of amplitudes,
        integrals, and intermediates in the CC procedure. A value of 0 retains
        no quantities in cache, while a level of 6 attempts to store all
        quantities in cache.  For particularly large calculations, a value of
        0 may help with certain types of memory problems.  The default is 2,
        which means that all four-index quantities with up to two virtual-orbital
        indices (e.g., $\langle ij | ab \rangle$ integrals) may be held in the cache. -*/
        options.add_int("CACHELEVEL", 2);
        /*- Do use the minimal-disk algorithm for Wabei? It's VERY slow! -*/
        options.add_bool("WABEI_LOWDISK", false);
    }
    if (name == "CCEOM" || options.read_globals()) {
        /*- MODULEDESCRIPTION Performs equation-of-motion (EOM) coupled cluster excited state computations. -*/
        /*- Wavefunction type !expert -*/
        options.add_str("WFN", "EOM_CCSD", "EOM_CCSD EOM_CC2 EOM_CC3");
        /*- Reference wavefunction type -*/
        options.add_str("REFERENCE", "RHF", "RHF ROHF UHF");
        /*- Reference wavefunction type for EOM computations -*/
        options.add_str("EOM_REFERENCE", "RHF", "RHF ROHF UHF");
        /*- Do use full effective Hamiltonian matrix? -*/
        options.add_bool("FULL_MATRIX", false);
        /*- Caching level for libdpd governing the storage of amplitudes,
        integrals, and intermediates in the CC procedure. A value of 0 retains
        no quantities in cache, while a level of 6 attempts to store all
        quantities in cache.  For particularly large calculations, a value of
        0 may help with certain types of memory problems.  The default is 2,
        which means that all four-index quantities with up to two virtual-orbital
        indices (e.g., $\left\langle ij | ab \right\rangle$ integrals) may be held in the cache. -*/
        options.add_int("CACHELEVEL", 2);
        /*- The criterion used to retain/release cached data -*/
        options.add_str("CACHETYPE", "LRU", "LOW LRU");
        /*- Number of threads -*/
        options.add_int("CC_NUM_THREADS", 1);
        /*- Type of ABCD algorithm will be used -*/
        options.add_str("ABCD", "NEW", "NEW OLD");
        /*- Do build W intermediates required for eom_cc3 in core memory? -*/
        options.add_bool("T3_WS_INCORE", false);
        /*- Do simulate the effects of local correlation techniques? -*/
        options.add_bool("LOCAL", false);
        /*- Value (always between one and zero) for the Broughton-Pulay completeness
       check used to contruct orbital domains for local-CC calculations. See
       J. Broughton and P. Pulay, J. Comp. Chem. 14, 736-740 (1993) and C. Hampel
       and H.-J. Werner, J. Chem. Phys. 104, 6286-6297 (1996). -*/
        options.add_double("LOCAL_CUTOFF", 0.02);
        /*- Type of local-CCSD scheme to be simulated. ``WERNER`` selects the method
        developed by H.-J. Werner and co-workers, and ``AOBASIS`` selects the method
        developed by G.E. Scuseria and co-workers (currently inoperative). -*/
        options.add_str("LOCAL_METHOD", "WERNER", "WERNER AOBASIS");
        /*- Desired treatment of "weak pairs" in the local-CCSD method. A value of
        ``NEGLECT`` ignores weak pairs entirely. A value of ``NONE`` treats weak pairs in
        the same manner as strong pairs. A value of MP2 uses second-order perturbation
        theory to correct the local-CCSD energy computed with weak pairs ignored. -*/
        options.add_str("LOCAL_WEAKP", "NONE", "NONE MP2 NEGLECT");
        /*- Preconditioner will be used in local CC computations -*/
        options.add_str("LOCAL_PRECONDITIONER", "HBAR", "HBAR FOCK");
        /*- -*/
        options.add_bool("LOCAL_DO_SINGLES", true);
        /*- Do apply local filtering to singles amplitudes? -*/
        options.add_bool("LOCAL_FILTER_SINGLES", true);
        /*- Do use new triples? -*/
        options.add_bool("NEW_TRIPLES", true);
        /*- Number of excited states per irreducible representation for EOM-CC
        and CC-LR calculations. Irreps denote the final state symmetry, not the
        symmetry of the transition. -*/
        options.add("ROOTS_PER_IRREP", new ArrayType());
        /*- Maximum number of iterations -*/
        options.add_int("MAXITER", 80);
        /*- Symmetry of the state to compute properties. Defaults to last irrep
        for which states are requested. -*/
        options.add_int("PROP_SYM", 1);
        /*- Root number (within its irrep) for computing properties. Defaults to
        highest root requested. -*/
        options.add_int("PROP_ROOT", 0);
        /*- Do turn on root following for CC3 -*/
        options.add_bool("CC3_FOLLOW_ROOT", false);
        /*- Do form a triplet state from RHF reference? -*/
        options.add_bool("RHF_TRIPLETS", false);
        /*- The depth into the occupied and valence spaces from which one-electron
        excitations are seeded into the Davidson guess to the CIS (the default of 2
        includes all single excitations between HOMO-1, HOMO, LUMO, and LUMO+1). This
        CIS is in turn the Davidson guess to the EOM-CC. Expand to capture more exotic
        excited states in the EOM-CC calculation !expert -*/
        options.add_int("EXCITATION_RANGE", 2);
        /*- Do print information on the iterative solution to the single-excitation
        EOM-CC problem used as a guess to full EOM-CC? -*/
        options.add_bool("SINGLES_PRINT", false);
        /*- SS vectors stored per root -*/
        options.add_int("SS_VECS_PER_ROOT", 5);
        /*- Vectors stored per root -*/
        options.add_int("VECS_PER_ROOT", 12);
        /*- Vectors stored in CC3 computations -*/
        options.add_int("VECS_CC3", 10);
        /*- When collapsing Davidson subspace, whether to also include the
        previous approximate solution (for each root)? This doubles the
        number of resulting vectors but generally improves convergence. -*/
        options.add_bool("COLLAPSE_WITH_LAST", true);
        /*- Has the same effect as "COLLAPSE_WITH_LAST" but only in
        CC3 computations and after the initial solution of EOM CCSD.
        May help efficiency, but hazardous when solving for higher roots. -*/
        options.add_bool("COLLAPSE_WITH_LAST_CC3", false);
        /*- Complex tolerance applied in CCEOM computations -*/
        options.add_double("COMPLEX_TOLERANCE", 1E-12);
        /*- Convergence criterion for norm of the residual vector in the Davidson algorithm for CC-EOM. -*/
        options.add_double("R_CONVERGENCE", 1E-6);
        /*- Convergence criterion for norm of the residual vector in the Davidson algorithm for the CIS guess to CC-EOM.
           -*/
        options.add_double("SS_R_CONVERGENCE", 1E-6);
        /*- Convergence criterion for excitation energy (change) in the
        Davidson algorithm for CC-EOM. See Table :ref:`Post-SCF Convergence
        <table:conv_corl>` for default convergence criteria for different
        calculation types. -*/
        options.add_double("E_CONVERGENCE", 1E-6);
        /*- Convergence criterion for excitation energy (change) in the Davidson algorithm for the CIS guess to CC-EOM.
           -*/
        options.add_double("SS_E_CONVERGENCE", 1E-6);
        /*- Number of important CC amplitudes to print -*/
        options.add_int("NUM_AMPS_PRINT", 5);
        /*- Minimum absolute value above which a guess vector to a root is added
        to the Davidson algorithm in the EOM-CC iterative procedure. -*/
        options.add_double("SCHMIDT_ADD_RESIDUAL_TOLERANCE", 1E-3);
        /*- Do skip diagonalization of Hbar SS block? -*/
        options.add_bool("SS_SKIP_DIAG", false);
        /*- Do restart from on-disk? -*/
        options.add_bool("RESTART_EOM_CC3", false);
        /*- Specifies a set of single-excitation guess vectors for the EOM-CC
        procedure.  If EOM_GUESS = ``SINGLES``, the guess will be taken from
        the singles-singles block of the similarity-transformed Hamiltonian,
        Hbar.  If EOM_GUESS = ``DISK``, guess vectors from a previous computation
        will be read from disk.  If EOM_GUESS = ``INPUT``, guess vectors will be
        specified in user input.  The latter method is not currently available. -*/
        options.add_str("EOM_GUESS", "SINGLES", "SINGLES DISK INPUT");
        /*- Convert ROHF MOs to semicanonical MOs -*/
        options.add_bool("SEMICANONICAL", true);
        /*- Report overlaps with old excited-state wave functions, if
           available, and store current wave functions for later use. -*/
        options.add_bool("OVERLAP_CHECK", false);
    }
    if (name == "CCRESPONSE" || options.read_globals()) {
        /*- MODULEDESCRIPTION Performs coupled cluster response property computations. -*/
        /*- Wavefunction type !expert -*/
        options.add_str("WFN", "SCF");
        /*- Reference wavefunction type -*/
        options.add_str("REFERENCE", "RHF");
        /*- Caching level for libdpd -*/
        options.add_int("CACHELEVEL", 2);
        /*- Specifies the choice of representation of the electric dipole operator.
        For polarizability, this keyword is ignored and ``LENGTH`` gauge is computed.
        For optical rotation and raman optical activity, this keyword is active, and
        acceptable values are ``LENGTH`` for the usual length-gauge representation,
        ``VELOCITY``(default) for the modified velocity-gauge representation in which the
        static-limit optical rotation tensor is subtracted from the frequency-
        dependent tensor, or ``BOTH``. Note that, for optical rotation and raman optical
        activity calculations, only the choices of ``VELOCITY`` or ``BOTH`` will yield
        origin-independent results. -*/
        options.add_str("GAUGE", "VELOCITY", "LENGTH VELOCITY BOTH");
        /*- Maximum number of iterations to converge perturbed amplitude equations -*/
        options.add_int("MAXITER", 50);
        /*- Convergence criterion for wavefunction (change) in perturbed CC equations. -*/
        options.add_double("R_CONVERGENCE", 1e-7);
        /*- Do use DIIS extrapolation to accelerate convergence? -*/
        options.add_bool("DIIS", 1);
        /*- The response property desired.  Acceptable values are ``POLARIZABILITY``
        (default) for dipole polarizabilities, ``ROTATION`` for specific rotations,
        ``ROA`` for Raman Optical Activity (``ROA_TENSOR`` for each displacement),
        and ``ALL`` for all of the above. -*/
        options.add_str("PROPERTY", "POLARIZABILITY", "POLARIZABILITY ROTATION ROA ROA_TENSOR ALL");
        /*- Type of ABCD algorithm will be used -*/
        options.add_str("ABCD", "NEW");
        /*- Do restart from on-disk amplitudes? -*/
        options.add_bool("RESTART", 1);
        /*- Do simulate local correlation? -*/
        options.add_bool("LOCAL", 0);
        /*- Value (always between one and zero) for the Broughton-Pulay completeness
        check used to contruct orbital domains for local-CC calculations. See
        J. Broughton and P. Pulay, J. Comp. Chem. 14, 736-740 (1993) and C. Hampel
        and H.-J. Werner, J. Chem. Phys. 104, 6286-6297 (1996). -*/
        options.add_double("LOCAL_CUTOFF", 0.01);
        /*- Type of local-CCSD scheme to be simulated. ``WERNER`` (unique available option) selects the method
        developed by H.-J. Werner and co-workers. -*/
        options.add_str("LOCAL_METHOD", "WERNER");
        /*- Desired treatment of "weak pairs" in the local-CCSD method. The value of ``NONE`` (unique available option)
        treats weak pairs in the same manner as strong pairs. -*/
        options.add_str("LOCAL_WEAKP", "NONE");
        /*- Do apply local filtering to single excitation amplitudes? -*/
        options.add_bool("LOCAL_FILTER_SINGLES", false);
        /*- Cutoff value for local-coupled-perturbed-Hartree-Fock -*/
        options.add_double("LOCAL_CPHF_CUTOFF", 0.10);
        /*- Definition of local pair domains -*/
        options.add_str("LOCAL_PAIRDEF", "NONE");
        /*- Do analyze X2 amplitudes -*/
        options.add_bool("ANALYZE", 0);
        /*- Number of important CC amplitudes per excitation level to print.
        CC analog to |detci__num_dets_print|. -*/
        options.add_int("NUM_AMPS_PRINT", 5);
        /*- Do Sekino-Bartlett size-extensive model-III? -*/
        options.add_bool("SEKINO", 0);
        /*- Do Bartlett size-extensive linear model? -*/
        options.add_bool("LINEAR", 0);
        /*- Array that specifies the desired frequencies of the incident
        radiation field in CCLR calculations.  If only one element is
        given, the units will be assumed to be atomic units.  If more
        than one element is given, then the units must be specified as the final
        element of the array.  Acceptable units are ``HZ``, ``NM``, ``EV``, and ``AU``. -*/
        options.add("OMEGA", new ArrayType());
    }
    //  if(name == "RESPONSE"|| options.read_globals()){
    //     /*- MODULEDESCRIPTION Performs SCF linear response computations. -*/
    //    /*- Reference wavefunction type -*/
    //    options.add_str("REFERENCE", "RHF");
    //    /*- Array that specifies the desired frequencies of the incident
    //    radiation field in CCLR calculations.  If only one element is
    //    given, the units will be assumed to be atomic units.  If more
    //    than one element is given, then the units must be specified as the final
    //    element of the array.  Acceptable units are ``HZ``, ``NM``, ``EV``, and ``AU``. -*/
    //    options.add("OMEGA", new ArrayType());
    //    /*- Array that specifies the desired frequencies of the incident
    //    radiation field in CCLR calculations.  If only one element is
    //    given, the units will be assumed to be atomic units.  If more
    //    than one element is given, then the units must be specified as the final
    //    element of the array.  Acceptable units are HZ, NM, EV, and AU. -*/
    //    /*- The response property desired.  Acceptable values are POLARIZABILITY
    //    (default) for dipole-polarizabilities, ROTATION for specific rotations,
    //    ROA for Raman Optical Activity, and ALL for all of the above.
    //    -*/
    //    options.add_str("PROPERTY","POLARIZABILITY","POLARIZABILITY ROTATION ROA ALL");
    //  }
    if (name == "MCSCF" || options.read_globals()) {
        /*- MODULEDESCRIPTION Performs RHF/UHF/ROHF/TCSCF and more general MCSCF computations. Called
            as the starting point for multireference coupled cluster computations. -*/
        /*- Reference wavefunction type -*/
        options.add_str("REFERENCE", "RHF", "RHF ROHF UHF TWOCON MCSCF GENERAL");
        /*- Level shift to aid convergence -*/
        options.add_double("LEVEL_SHIFT", 0.0);
        /*- Convergence criterion for energy. -*/
        options.add_double("E_CONVERGENCE", 1e-6);
        /*- Convergence criterion for density, as measured by the orbital gradient. -*/
        options.add_double("D_CONVERGENCE", 1e-6);
        /*- Maximum number of iterations -*/
        options.add_int("MAXITER", 100);
        /*- Maximum number of error vectors stored for DIIS extrapolation -*/
        options.add_int("DIIS_MAX_VECS", 7);
        /*- Which solution of the SCF equations to find, where 1 is the SCF ground state-*/
        options.add_int("FOLLOW_ROOT", 1);
        /*- Iteration at which to begin using the averaged Fock matrix-*/
        options.add_int("FAVG_START", 5);
        /*- -*/
        options.add_int("TURN_ON_ACTV", 0);
        /*- For orbital rotations after convergence, the angle (in degrees) by which to rotate. !expert -*/
        options.add_double("ROTATE_MO_ANGLE", 0.0);
        /*- For orbital rotations after convergence, irrep (1-based, Cotton order) of the orbitals to rotate. !expert
           -*/
        options.add_int("ROTATE_MO_IRREP", 1);
        /*- For orbital rotations after convergence, number of the first orbital (1-based) to rotate. !expert -*/
        options.add_int("ROTATE_MO_P", 1);
        /*- For orbital rotations after convergence, number of the second orbital (1-based) to rotate. !expert -*/
        options.add_int("ROTATE_MO_Q", 2);
        /*- Do use DIIS extrapolation to accelerate convergence of the CI coefficients? -*/
        options.add_bool("CI_DIIS", false);
        /*- Do use DIIS extrapolation to accelerate convergence of the SCF energy (MO coefficients only)? -*/
        options.add_bool("DIIS", true);
        /*- Do read in from file the MOs from a previous computation? -*/
        options.add_bool("MO_READ", true);
        /*- Do use the average Fock matrix during the SCF optimization? -*/
        options.add_bool("FAVG", false);
        /*- Do canonicalize the active orbitals such that the average Fock matrix is diagonal? -*/
        options.add_bool("CANONICALIZE_ACTIVE_FAVG", false);
        /*- Do canonicalize the inactive (DOCC and Virtual) orbitals such that the average Fock matrix is diagonal? -*/
        options.add_bool("CANONICALIZE_INACTIVE_FAVG", false);
        /*- Do consider internal rotations? -*/
        options.add_bool("INTERNAL_ROTATIONS", true);
        /*- Do attempt to force a two configuration solution by starting with CI coefficents of $\pm \sqrt{\frac{1}{2}}$
           ? -*/
        options.add_bool("FORCE_TWOCON", false);
        /*- The number of singly occupied orbitals, per irrep -*/
        options.add("SOCC", new ArrayType());
        /*- The number of doubly occupied orbitals, per irrep -*/
        options.add("DOCC", new ArrayType());
        /*- The symmetry of the SCF wavefunction.-*/
        options.add_str("WFN_SYM", "1",
                        "A AG AU AP APP A1 A2 B BG BU B1 B2 B3 B1G B2G B3G B1U B2U B3U 0 1 2 3 4 5 6 7 8");
    }
    if (name == "CCENERGY" || options.read_globals()) {
        /*- MODULEDESCRIPTION Computes coupled cluster energies. Called as part of any coupled cluster computation. -*/

        /*- Wavefunction type !expert -*/
        options.add_str("WFN", "NONE",
                        "CCSD CCSD_T CCSD_AT EOM_CCSD BCCD BCCD_T CC2 CC3 EOM_CC2 EOM_CC3 CCSD_MVD");
        /*- Reference wavefunction type -*/
        options.add_str("REFERENCE", "RHF", "RHF ROHF UHF");
        /*- Do use new triples? -*/
        options.add_bool("NEW_TRIPLES", 1);
        /*- Do analyze T2 amplitudes -*/
        options.add_bool("ANALYZE", 0);
        /*- Maximum number of iterations to solve the CC equations -*/
        options.add_int("MAXITER", 50);
        /*- Convergence criterion for energy. See Table :ref:`Post-SCF
        Convergence <table:conv_corl>` for default convergence criteria for
        different calculation types. -*/
        options.add_double("E_CONVERGENCE", 1e-6);
        /*- Convergence criterion for wavefunction (change) in CC amplitude equations. -*/
        options.add_double("R_CONVERGENCE", 1e-7);
        /*- Do restart the coupled-cluster iterations from old $t@@1$ and $t@@2$
        amplitudes?  For geometry optimizations, Brueckner
        calculations, etc. the iterative solution of the CC amplitude
        equations may benefit considerably by reusing old vectors as initial
        guesses.  Assuming that the MO phases remain the same between
        updates, the CC codes will, by default, re-use old vectors, unless
        the user sets RESTART = false. -*/
        options.add_bool("RESTART", 1);
        /*- Do restart the coupled-cluster iterations even if MO phases are screwed up? !expert -*/
        options.add_bool("FORCE_RESTART", 0);
        //#warning CCEnergy ao_basis keyword type was changed.
        /*- The algorithm to use for the $\left\langle VV||VV\right\rangle$ terms
        If AO_BASIS is ``NONE``, the MO-basis integrals will be used;
        if AO_BASIS is ``DISK``, the AO-basis integrals stored on disk will
        be used; if AO_BASIS is ``DIRECT``, the AO-basis integrals will be computed
        on the fly as necessary.  NB: The ``DIRECT`` option is not fully
        implemented and should only be used by experts.  Default is NONE.
        Note: The developers recommend use of this keyword only as a last
        resort because it significantly slows the calculation. The current
        algorithms for handling the MO-basis four-virtual-index integrals have
        been significantly improved and are preferable to the AO-based approach.
        !expert -*/
        options.add_str("AO_BASIS", "NONE", "NONE DISK DIRECT");
        /*- Caching level for libdpd governing the storage of amplitudes,
        integrals, and intermediates in the CC procedure. A value of 0 retains
        no quantities in cache, while a level of 6 attempts to store all
        quantities in cache.  For particularly large calculations, a value of
        0 may help with certain types of memory problems.  The default is 2,
        which means that all four-index quantities with up to two virtual-orbital
        indices (e.g., $\langle ij | ab \rangle$ integrals) may be held in the cache. -*/
        options.add_int("CACHELEVEL", 2);
        /*- Selects the priority type for maintaining the automatic memory
        cache used by the libdpd codes. A value of ``LOW`` selects a "low priority"
        scheme in which the deletion of items from the cache is based on
        pre-programmed priorities. A value of LRU selects a "least recently used"
        scheme in which the oldest item in the cache will be the first one deleted. -*/
        options.add_str("CACHETYPE", "LOW", "LOW LRU");
        /*- Number of threads -*/
        options.add_int("CC_NUM_THREADS", 1);
        /*- Do use DIIS extrapolation to accelerate convergence? -*/
        options.add_bool("DIIS", true);
        /*- -*/
        options.add_bool("T2_COUPLED", false);
        /*- The response property desired.  Acceptable values are ``POLARIZABILITY``
        (default) for dipole-polarizabilities, ``ROTATION`` for specific rotations,
        ``ROA`` for Raman Optical Activity, and ``ALL`` for all of the above. -*/
        options.add_str("PROPERTY", "POLARIZABILITY", "POLARIZABILITY ROTATION MAGNETIZABILITY ROA ALL");
        /*- Type of ABCD algorithm will be used -*/
        options.add_str("ABCD", "NEW", "NEW OLD");
        /*- Do simulate the effects of local correlation techniques? -*/
        options.add_bool("LOCAL", 0);
        /*- Value (always between one and zero) for the Broughton-Pulay completeness
        check used to contruct orbital domains for local-CC calculations. See
        J. Broughton and P. Pulay, J. Comp. Chem. 14, 736-740 (1993) and C. Hampel
        and H.-J. Werner, J. Chem. Phys. 104, 6286-6297 (1996). -*/
        options.add_double("LOCAL_CUTOFF", 0.02);
        /*- Type of local-CCSD scheme to be simulated. ``WERNER`` selects the method
        developed by H.-J. Werner and co-workers, and ``AOBASIS`` selects the method
        developed by G.E. Scuseria and co-workers (currently inoperative). -*/
        options.add_str("LOCAL_METHOD", "WERNER", "WERNER AOBASIS");
        /*- Desired treatment of "weak pairs" in the local-CCSD method. A value of
        ``NEGLECT`` ignores weak pairs entirely. A value of ``NONE`` treats weak pairs in
        the same manner as strong pairs. A value of MP2 uses second-order perturbation
        theory to correct the local-CCSD energy computed with weak pairs ignored. -*/
        options.add_str("LOCAL_WEAKP", "NONE", "NONE NEGLECT MP2");
        // options.add_int("LOCAL_FILTER_SINGLES", 1);
        /*- Cutoff value for local-coupled-perturbed-Hartree-Fock -*/
        options.add_double("LOCAL_CPHF_CUTOFF", 0.10);
        /*- Definition of local pair domains, default is BP, Boughton-Pulay. -*/
        options.add_str("LOCAL_PAIRDEF", "BP", "BP RESPONSE");
        /*- Number of important $t@@1$ and $t@@2$ amplitudes to print -*/
        options.add_int("NUM_AMPS_PRINT", 10);
        /*- Convergence criterion for Brueckner orbitals. The convergence is
        determined based on the largest $T_1$ amplitude.  Default adjusts
        depending on |ccenergy__e_convergence|. -*/
        options.add_double("BRUECKNER_ORBS_R_CONVERGENCE", 1e-5);
        /*- Do print the MP2 amplitudes which are the starting guesses for RHF and UHF reference functions? -*/
        options.add_bool("MP2_AMPS_PRINT", 0);
        /*- Do print MP2 and CCSD pair energies for RHF references? -*/
        options.add_bool("PAIR_ENERGIES_PRINT", 0);
        /*- Do build W intermediates required for cc3 in core memory? -*/
        options.add_bool("T3_WS_INCORE", 0);
        /*- Do SCS-MP2 with parameters optimized for nucleic acids? -*/
        options.add_bool("SCSN_MP2", 0);
        /*- Do spin-component-scaled MP2 (SCS-MP2)? -*/
        options.add_bool("SCS_MP2", 0);
        /*- Do spin-component-scaled CCSD -*/
        options.add_bool("SCS_CCSD", 0);
        /*- MP2 opposite-spin scaling value -*/
        options.add_double("MP2_OS_SCALE", 1.20);
        /*- MP2 same-spin scaling value -*/
        options.add_double("MP2_SS_SCALE", 1.0 / 3.0);
        /*- Coupled-cluster opposite-spin scaling value -*/
        options.add_double("CC_OS_SCALE", 1.27);
        /*- Coupled-cluster same-spin scaling value -*/
        options.add_double("CC_SS_SCALE", 1.13);
        /*- Convert ROHF MOs to semicanonical MOs -*/
        options.add_bool("SEMICANONICAL", true);
        /*- Maximum number of iterations for Brueckner CCD. -*/
        options.add_int("BCCD_MAXITER", 50);
    }
    if (name == "DFMP2" || options.read_globals()) {
        /*- MODULEDESCRIPTION Performs density-fitted MP2 computations for RHF/UHF/ROHF reference wavefunctions. -*/

        /*- A helpful option, used only in debugging the MADNESS version !expert-*/
        options.add_int("MADMP2_SLEEP", 0);
        /*- Primary basis set -*/
        options.add_str("BASIS", "NONE");
        /*- Auxiliary basis set for MP2 density fitting computations.
        :ref:`Defaults <apdx:basisFamily>` to a RI basis. -*/
        options.add_str("DF_BASIS_MP2", "");
        /*- OS Scale -*/
        options.add_double("MP2_OS_SCALE", 6.0 / 5.0);
        /*- SS Scale  -*/
        options.add_double("MP2_SS_SCALE", 1.0 / 3.0);
        /*- \% of memory for DF-MP2 three-index buffers -*/
        options.add_double("DFMP2_MEM_FACTOR", 0.9);
        /*- Schwarz screening threshold. Mininum absolute value below which TEI are neglected. -*/
        options.add_double("INTS_TOLERANCE", 0.0);
        /*- Minimum error in the 2-norm of the P(2) matrix for corrections to Lia and P. -*/
        options.add_double("DFMP2_P2_TOLERANCE", 0.0);
        /*- Minimum error in the 2-norm of the P matrix for skeleton-core Fock matrix derivatives. -*/
        options.add_double("DFMP2_P_TOLERANCE", 0.0);
        /*- Number of threads to compute integrals with. 0 is wild card -*/
        options.add_int("DF_INTS_NUM_THREADS", 0);
        /*- IO caching for CP corrections, etc !expert -*/
        options.add_str("DF_INTS_IO", "NONE", "NONE SAVE LOAD");
        /*- Do relax the one-particle density matrix? -*/
        options.add_bool("OPDM_RELAX", true);
        /*- Do compute one-particle density matrix? -*/
        options.add_bool("ONEPDM", false);
    }
    if (name == "DFEP2" || options.read_globals()) {
        /*- MODULEDESCRIPTION Performs density-fitted EP2 computations for RHF reference wavefunctions. -*/

        /*- Auxiliary basis set for EP2 density fitting computations.
        :ref:`Defaults <apdx:basisFamily>` to a RI basis. -*/
        options.add_str("DF_BASIS_EP2", "");
        /*- Number of Ionization Potentials to compute, starting with the HOMO. -*/
        options.add_int("EP2_NUM_IP", 3);
        /*- Number of Electron Affinities to compute, starting with the LUMO. -*/
        options.add_int("EP2_NUM_EA", 0);
        /*- Explicitly pick orbitals to use in the EP2 method, overrides |dfep2__EP2_NUM_IP| and |dfep2__ep2_num_ea|
           options. Input array should be [[orb1, orb2], [], ...] for each irrep. -*/
        options.add("EP2_ORBITALS", new ArrayType());
        /*- What is the maximum number of iterations? -*/
        options.add_double("EP2_CONVERGENCE", 5.e-5);
        /*- What is the maximum number of iterations? -*/
        options.add_int("EP2_MAXITER", 20);
    }
    if (name == "DLPNO" || options.read_globals()) {
        /*- MODULEDESCRIPTION Performs DLPNO-MP2 computations for RHF reference wavefunctions. -*/

        /*- SUBSECTION General Options -*/

        /*- Auxiliary basis set for MP2 density fitting computations.
        :ref:`Defaults <apdx:basisFamily>` to a RI basis. -*/
        options.add_str("DF_BASIS_MP2", "");
        /*- General convergence criteria for DLPNO methods -*/
        options.add_str("PNO_CONVERGENCE", "NORMAL", "LOOSE NORMAL TIGHT");
        /*- Convergence criteria for the Foster-Boys orbital localization -*/
        options.add_double("LOCAL_CONVERGENCE", 1.0E-12);
        /*- Maximum iterations in Foster-Boys localization -*/
        options.add_int("LOCAL_MAXITER", 1000);
        /*- Energy convergence criteria for local MP2 iterations -*/
        options.add_double("E_CONVERGENCE", 1e-6);
        /*- Residual convergence criteria for local MP2 iterations -*/
        options.add_double("R_CONVERGENCE", 1e-6);
        /*- Orbital localizer -*/
        options.add_str("DLPNO_LOCAL_ORBITALS", "BOYS", "BOYS PIPEK_MEZEY");
        /*- Maximum number of iterations to determine the MP2 amplitudes. -*/
        options.add_int("DLPNO_MAXITER", 50);

        /*- SUBSECTION Expert Options -*/

        /*- Which DLPNO Algorithm to run (not set by user) !expert -*/
        options.add_str("DLPNO_ALGORITHM", "MP2", "MP2");
        /*- Occupation number threshold for removing PNOs !expert -*/
        options.add_double("T_CUT_PNO", 1e-8);
        /*- DOI threshold for including PAO (u) in domain of LMO (i) !expert -*/
        options.add_double("T_CUT_DO", 1e-2);
        /*- DOI threshold for treating LMOs (i,j) as interacting !expert -*/
        options.add_double("T_CUT_DO_ij", 1e-5);
        /*- Pair energy threshold (dipole approximation) for treating LMOs (i, j) as interacting !expert -*/
        options.add_double("T_CUT_PRE", 1e-6); 
        /*- DOI threshold for including PAO (u) in domain of LMO (i) during pre-screening !expert -*/
        options.add_double("T_CUT_DO_PRE", 3e-2);
        /*- Mulliken charge threshold for including aux BFs on atom (a) in domain of LMO (i) !expert -*/
        options.add_double("T_CUT_MKN", 1e-3);
        /*- Basis set coefficient threshold for including basis function (m) in domain of LMO (i) !expert -*/
        options.add_double("T_CUT_CLMO", 1e-2);
        /*- Basis set coefficient threshold for including basis function (n) in domain of PAO (u) !expert -*/
        options.add_double("T_CUT_CPAO", 1e-3);
        /*- Overlap matrix threshold for removing linear dependencies !expert -*/
        options.add_double("S_CUT", 1e-8);
        /*- Fock matrix threshold for treating ampltudes as coupled during local MP2 iterations !expert -*/
        options.add_double("F_CUT", 1e-5);

        /*- SUBSECTION DOI Grid Options -*/

        /*- Number of spherical points in DOI grid !expert -*/
        options.add_int("DOI_SPHERICAL_POINTS", 50);
        /*- Number of radial points in DOI grid !expert -*/
        options.add_int("DOI_RADIAL_POINTS", 25);
        /*- Screening criteria for basis function values on DOI grids !expert -*/
        options.add_double("DOI_BASIS_TOLERANCE", 1.0E-10);
        /*- Pruning scheme for DOI grids !expert -*/
        options.add_str("DOI_PRUNING_SCHEME", "ROBUST", "ROBUST TREUTLER NONE FLAT P_GAUSSIAN D_GAUSSIAN P_SLATER D_SLATER LOG_GAUSSIAN LOG_SLATER NONE");
    }
    if (name == "PSIMRCC" || options.read_globals()) {
        /*- MODULEDESCRIPTION Performs multireference coupled cluster computations.  This theory
           should be used only by advanced users with a good working knowledge of multireference
           techniques. -*/

        /*- The multiplicity, $M@@S(M@@S+1)$, of the target state.  Must be specified if different from the reference
           $M@@s$. -*/
        options.add_int("CORR_MULTP", 1);
        /*- The molecular charge of the target state -*/
        options.add_int("CORR_CHARGE", 0);
        /*- The amount (percentage) of damping to apply to the amplitude updates.
            0 will result in a full update, 100 will completely stall the update. A
            value around 20 (which corresponds to 20\% of the amplitudes from the
            previous iteration being mixed into the current iteration)
            can help in cases where oscillatory convergence is observed. -*/
        options.add_double("DAMPING_PERCENTAGE", 0.0);
        /*- Maximum number of error vectors stored for DIIS extrapolation -*/
        options.add_int("DIIS_MAX_VECS", 7);
        /*- Number of threads -*/
        options.add_int("CC_NUM_THREADS", 1);
        /*- Which root of the effective hamiltonian is the target state? -*/
        options.add_int("FOLLOW_ROOT", 1);
        /*- Convergence criterion for energy. See Table :ref:`Post-SCF
        Convergence <table:conv_corl>` for default convergence criteria for
        different calculation types. -*/
        options.add_double("E_CONVERGENCE", 1e-6);
        /*- Convergence criterion for amplitudes (residuals). -*/
        options.add_double("R_CONVERGENCE", 1e-9);
        /*- Maximum number of iterations to determine the amplitudes -*/
        options.add_int("MAXITER", 100);
        /*- The number of DIIS vectors needed before extrapolation is performed -*/
        options.add_int("DIIS_START", 2);
        /*- The shift to apply to the denominators, {\it c.f.} Taube and Bartlett, JCP, 130, 144112 (2009) -*/
        options.add_double("TIKHONOW_OMEGA", 0.0);  // Omega = TIKHONOW_OMEGA / 1000
        /*- The cycle after which Tikhonow regularization is stopped.
        Set to zero to allow regularization in all iterations -*/
        options.add_int("TIKHONOW_MAX", 5);
        /*- Do use DIIS extrapolation to accelerate convergence for iterative triples excitations? -*/
        options.add_bool("TRIPLES_DIIS", false);
        /*- Do lock onto a singlet root? -*/
        options.add_bool("LOCK_SINGLET", false);
        /*- Do start from a MP2 guess? -*/
        options.add_bool("MP2_GUESS", true);
        /*- Do use the averaged Fock matrix over all references in (T) computations? -*/
        options.add_bool("FAVG_CCSD_T", false);
        /*- Do include the fourth-order contributions to the effective Hamiltonian? -*/
        options.add_bool("HEFF4", true);
        /*- Do include the off-diagonal corrections in (T) computations? -*/
        options.add_bool("OFFDIAGONAL_CCSD_T", true);
        /*- Do include the diagonal corrections in (T) computations? -*/
        options.add_bool("DIAGONAL_CCSD_T", true);
        /*- Do diagonalize the effective Hamiltonian? -*/
        options.add_bool("DIAGONALIZE_HEFF", false);
        /*- Do use symmetry to map equivalent determinants onto each other, for efficiency? -*/
        options.add_bool("USE_SPIN_SYM", true);
        /*- Do zero the internal amplitudes, i.e., those that map reference determinants onto each other? -*/
        options.add_bool("ZERO_INTERNAL_AMPS", true);
        /*- Do include the terms that couple the reference determinants? -*/
        options.add_bool("COUPLING_TERMS", true);
        /*- Do print the effective Hamiltonian? -*/
        options.add_bool("HEFF_PRINT", false);
        /*- Removed in 1.4. Will raise an error in 1.5. -*/
        options.add_bool("PERTURB_CBS", false);
        /*- Removed in 1.4. Will raise an error in 1.5. -*/
        options.add_bool("PERTURB_CBS_COUPLING", true);
        /*- Do use Tikhonow regularization in (T) computations? !expert -*/
        options.add_bool("TIKHONOW_TRIPLES", false);
        /*- The type of perturbation theory computation to perform -*/
        options.add_str("PT_ENERGY", "SECOND_ORDER",
                        "SECOND_ORDER SCS_SECOND_ORDER PSEUDO_SECOND_ORDER SCS_PSEUDO_SECOND_ORDER");
        /*- The type of correlated wavefunction -*/
        options.add_str("CORR_WFN", "CCSD", "PT2 CCSD MP2-CCSD CCSD_T");
        /*- The type of CCSD(T) computation to perform -*/
        options.add_str("CORR_CCSD_T", "STANDARD", "STANDARD PITTNER");
        /*- The ansatz to use for MRCC computations -*/
        options.add_str("CORR_ANSATZ", "MK", "SR MK BW APBW");
        /*- The order of coupling terms to include in MRCCSDT computations -*/
        options.add_str("COUPLING", "CUBIC", "NONE LINEAR QUADRATIC CUBIC");
        /*- The symmetry of the target wavefunction, specified either by Sch\ |o_dots|\ nflies symbol,
            or irrep number (in Cotton ordering) -*/
        options.add_str("WFN_SYM", "1",
                        "A AG AU AP APP A1 A2 B BG BU B1 B2 B3 B1G B2G B3G B1U B2U B3U 0 1 2 3 4 5 6 7 8");
        /*- The type of algorithm to use for (T) computations -*/
        options.add_str("TRIPLES_ALGORITHM", "RESTRICTED", "SPIN_ADAPTED RESTRICTED UNRESTRICTED");
        /*- How to perform MP2_CCSD computations -*/
        options.add_str("MP2_CCSD_METHOD", "II", "I IA II");
        /*- Whether to use spin symmetry to map equivalent configurations onto each other, for efficiency !expert -*/
        options.add_bool("USE_SPIN_SYMMETRY", true);
        // /*- The number of frozen occupied orbitals per irrep -*/
        // options.add("FROZEN_DOCC", new ArrayType());
        // /*- The number of doubly occupied orbitals per irrep -*/
        // options.add("RESTRICTED_DOCC", new ArrayType());
        // /*- The number of active orbitals per irrep -*/
        // options.add("ACTIVE", new ArrayType());
        // /*- The number of frozen virtual orbitals per irrep -*/
        // options.add("FROZEN_UOCC", new ArrayType());
        /*- -*/
        options.add_int("SMALL_CUTOFF", 0);
        /*- Do disregard updating single excitation amplitudes? -*/
        options.add_bool("NO_SINGLES", false);
    }
    if (name == "OPTKING" || options.read_globals()) {
        /*- MODULEDESCRIPTION Performs geometry optimizations and vibrational frequency analyses. -*/

        /*- SUBSECTION Optimization Algorithm -*/

        /*- Maximum number of geometry optimization steps -*/
        options.add_int("GEOM_MAXITER", 50);
        /*- Print all optking parameters. -*/
        options.add_bool("PRINT_OPT_PARAMS", false);
        /*- Specifies minimum search, transition-state search, or IRC following -*/
        options.add_str("OPT_TYPE", "MIN", "MIN TS IRC");
        /*- Geometry optimization step type, either Newton-Raphson or Rational Function Optimization -*/
        options.add_str("STEP_TYPE", "RFO", "RFO RS_I_RFO P_RFO NR SD LINESEARCH");
        /*- Geometry optimization coordinates to use.
            REDUNDANT and INTERNAL are synonyms and the default.
            CARTESIAN uses only cartesian coordinates.
            BOTH uses both redundant and cartesian coordinates.
            CUSTOM is not fully implemented yet - expected optking 0.3.1  -*/
        options.add_str("OPT_COORDINATES", "INTERNAL", "REDUNDANT INTERNAL CARTESIAN BOTH CUSTOM");
        /*- A string formatted as a dicitonary containing a set of coordinates. Coordinates can be
            appended to Optking's coordinate set or used on their own - expected optking 0.3.1. -*/
        options.add_str("CUSTOM_COORDS", "");
        /*- Do follow the initial RFO vector after the first step? -*/
        options.add_bool("RFO_FOLLOW_ROOT", false);
        /*- Root for RFO to follow, 0 being lowest (for a minimum) -*/
        options.add_int("RFO_ROOT", 0);
        /*- Starting level for dynamic optimization (0=nondynamic, higher=>more conservative) -*/
        options.add_int("DYNAMIC_LEVEL", 0);
        /*- IRC step size in bohr(amu)\ $^{1/2}$. -*/
        options.add_double("IRC_STEP_SIZE", 0.2);
        /*- IRC mapping direction -*/
        options.add_str("IRC_DIRECTION", "FORWARD", "FORWARD BACKWARD");
        /*- Maximum number of IRC points to collect before stopping. -*/
        options.add_int("IRC_POINTS", 20);
        /*- Initial maximum step size in bohr or radian along an internal coordinate -*/
        options.add_double("INTRAFRAG_STEP_LIMIT", 0.5);
        /*- Lower bound for dynamic trust radius [au] -*/
        options.add_double("INTRAFRAG_STEP_LIMIT_MIN", 0.001);
        /*- Upper bound for dynamic trust radius [au] -*/
        options.add_double("INTRAFRAG_STEP_LIMIT_MAX", 1.0);
        /*- Maximum step size in bohr or radian along an interfragment coordinate -*/
        options.add_double("INTERFRAG_STEP_LIMIT", 0.5);
        /*- Reduce step size as necessary to ensure back-transformation of internal
            coordinate step to cartesian coordinates. -*/
        options.add_bool("ENSURE_BT_CONVERGENCE", false);
        /*= Do stupid, linear scaling of internal coordinates to step limit (not RS-RFO) -*/
        options.add_bool("SIMPLE_STEP_SCALING", false);
        /*- Set number of consecutive backward steps allowed in optimization -*/
        options.add_int("CONSECUTIVE_BACKSTEPS", 0);
        /*- Eigenvectors of RFO matrix whose final column is smaller than this are ignored. -*/
        options.add_double("RFO_NORMALIZATION_MAX", 100);
        /*- Denominator check for hessian update. -*/
        options.add_double("H_UPDATE_DEN_TOL", 1e-7);
        /*- Absolute maximum value of RS-RFO. -*/
        options.add_double("RSRFO_ALPHA_MAX", 1e8);
        /*- Specify distances between atoms to be frozen (unchanged) -*/
        options.add_str("FROZEN_DISTANCE", "");
        /*- Specify angles between atoms to be frozen (unchanged) -*/
        options.add_str("FROZEN_BEND", "");
        /*- Specify dihedral angles between atoms to be frozen (unchanged) -*/
        options.add_str("FROZEN_DIHEDRAL", "");
        /*- Specify out-of-plane angles between atoms to be frozen (unchanged) -*/
        options.add_str("FROZEN_OOFP", "");
        /*- Specify atom and X, XY, XYZ, ... to be frozen (unchanged) -*/
        options.add_str("FROZEN_CARTESIAN", "");
        /*- Specify range for distances between atoms to be constrained to (eq. value specified)
            analogous to the previous FIXED_DISTANCE -*/
        options.add_str("RANGED_DISTANCE", "");
        /*- Specify range for angles between atoms to be constrained to (eq. value specified)
            analogous to the previous FIXED_BEND -*/
        options.add_str("RANGED_BEND", "");
        /*- Specify range for the dihedral angles between atoms to be constrained to (eq. value specified)
            analogous to the previous FIXED_DIHEDRAL -*/
        options.add_str("RANGED_DIHEDRAL", "");
        /*- Specify range for the out-of-plane angles between atoms to be constrained to (eq. value specified)
            analogous to the old FIXED_<COORD> keyword-*/
        options.add_str("RANGED_OOFP", "");
        /*- Freeze ALL dihedral angles -*/
        options.add_bool("FREEZE_ALL_DIHEDRALS", false);
        /*- Unfreeze a subset of dihedrals - meant for use with freeze_all_dihedrals -*/
        options.add_str("UNFREEZE_DIHEDRALS", "");

        /*- Specify formula for external forces for the distance between atoms -*/
        options.add_str("EXT_FORCE_DISTANCE", "");
        /*- Specify formula for external forces for angles between atoms -*/
        options.add_str("EXT_FORCE_BEND", "");
        /*- Specify formula for external forces for dihedral angles between atoms -*/
        options.add_str("EXT_FORCE_DIHEDRAL", "");
        /*- Specify formula for external forces for out-of-plane angles between atoms -*/
        options.add_str("EXT_FORCE_OOFP", "");
        /*- Symmetry formula for external forces for cartesian coordinates on atoms . -*/
        options.add_str("EXT_FORCE_CARTESIAN", "");
        /*- Tolerance for symmetrizing cartesian geometry between steps -*/
        options.add_double("CARTESIAN_SYM_TOLERANCE", 1e-7);

        /*- SUBSECTION Convergence Control -*/

        /*- Set of optimization criteria. Specification of any MAX_*_G_CONVERGENCE
        or RMS_*_G_CONVERGENCE options will append to overwrite the criteria set here
        unless |optking__flexible_g_convergence| is also on.      See Table :ref:`Geometry Convergence
        <table:optkingconv>` for details. -*/
        options.add_str("G_CONVERGENCE", "QCHEM", "QCHEM MOLPRO GAU GAU_LOOSE GAU_TIGHT INTERFRAG_TIGHT GAU_VERYTIGHT TURBOMOLE CFOUR NWCHEM_LOOSE");
        /*- Convergence criterion for geometry optmization: maximum force
        (internal coordinates, atomic units). -*/
        options.add_double("MAX_FORCE_G_CONVERGENCE", 3.0e-4);
        /*- Convergence criterion for geometry optmization: rms force
        (internal coordinates, atomic units). -*/
        options.add_double("RMS_FORCE_G_CONVERGENCE", 3.0e-4);
        /*- Convergence criterion for geometry optmization: maximum energy change. -*/
        options.add_double("MAX_ENERGY_G_CONVERGENCE", 1.0e-6);
        /*- Convergence criterion for geometry optmization: maximum displacement
        (internal coordinates, atomic units). -*/
        options.add_double("MAX_DISP_G_CONVERGENCE", 1.2e-3);
        /*- Convergence criterion for geometry optmization: rms displacement
        (internal coordinates, atomic units). -*/
        options.add_double("RMS_DISP_G_CONVERGENCE", 1.2e-3);
        /*- Even if a user-defined threshold is set, allow for normal, flexible convergence criteria -*/
        options.add_bool("FLEXIBLE_G_CONVERGENCE", false);

        /*- SUBSECTION Hessian Update -*/

        /*- Hessian update scheme -*/
        options.add_str("HESS_UPDATE", "BFGS", "NONE BFGS MS POWELL BOFILL");
        /*- Number of previous steps to use in Hessian update, 0 uses all -*/
        options.add_int("HESS_UPDATE_USE_LAST", 4);
        /*- Do limit the magnitude of changes caused by the Hessian update? -*/
        options.add_bool("HESS_UPDATE_LIMIT", true);
        /*- If |optking__hess_update_limit| is true, changes to the Hessian
        from the update are limited to the larger of
        |optking__hess_update_limit_scale| * (the previous value) and
        HESS_UPDATE_LIMIT_MAX [au]. -*/
        options.add_double("HESS_UPDATE_LIMIT_MAX", 1.00);
        /*- If |optking__hess_update_limit| is true, changes to the Hessian
        from the update are limited to the larger of HESS_UPDATE_LIMIT_SCALE
        * (the previous value) and |optking__hess_update_limit_max| [au]. -*/
        options.add_double("HESS_UPDATE_LIMIT_SCALE", 0.50);
        /*- Do read Cartesian Hessian?  Only for experts - use
        |optking__full_hess_every| instead. -*/
        options.add_bool("CART_HESS_READ", false);
        /* - Specify file for Cartesian Hessian (or JSON Schema-like file) to get Hessians from
        Only for experts - use |optking__full_hess_every| instead. Requires |optking__CART_HESS_READ | - */
        options.add_str("HESSIAN_FILE", "");
        /*- Frequency with which to compute the full Hessian in the course
        of a geometry optimization. 0 means to compute the initial Hessian only, 1
        means recompute every step, and N means recompute every N steps. The
        default (-1) is to never compute the full Hessian. -*/
        options.add_int("FULL_HESS_EVERY", -1);
        /*- Model Hessian to guess intrafragment force constants -*/
        options.add_str("INTRAFRAG_HESS", "SCHLEGEL", "FISCHER SCHLEGEL SIMPLE LINDH LINDH_SIMPLE");

        /*- SUBSECTION Fragment/Internal Coordinate Control -*/

        /*- For multi-fragment molecules, treat as single bonded molecule
        or via interfragment coordinates. A primary difference is that in ``MULTI`` mode,
        the interfragment coordinates are not redundant. -*/
        options.add_str("FRAG_MODE", "SINGLE", "SINGLE MULTI");
        /*- Which atoms define the reference points for interfragment coordinates? -*/
        options.add("FRAG_REF_ATOMS", new ArrayType());
        /*- Do freeze all fragments rigid? -*/
        options.add_bool("FREEZE_INTRAFRAG", false);
        /*- Do freeze all interfragment modes? -*/
        options.add_bool("FREEZE_INTERFRAG", false);
        /*- When interfragment coordinates are present, use as reference points either
        principal axes or fixed linear combinations of atoms. -*/
        options.add_str("INTERFRAG_MODE", "FIXED", "FIXED PRINCIPAL_AXES");
        /*- Use 1/R for the interfragment stretching coordinate instead of R -*/
        options.add_bool("INTERFRAG_DIST_INV", false);
        /*- Dictionary to define a dimer. Contains "Natoms per frag", "A Frag", "A Ref Atoms", "B Frag", and "B Ref Atoms" -*/
        options.add_str("INTERFRAG_COORDS", "");
        /*- Specify atoms to use for reference points in interfragment coordinates -*/
        options.add("FRAG_REF_ATOMS", new ArrayType());

        /*- Do add bond coordinates at nearby atoms for non-bonded systems? -*/
        options.add_bool("ADD_AUXILIARY_BONDS", true);
        /*- Re-estimate the Hessian at every step, i.e., ignore the currently stored Hessian. -*/
        options.add_bool("H_GUESS_EVERY", false);
        /*- This factor times standard covalent distance is used to add extra stretch coordinates. -*/
        options.add_double("AUXILIARY_BOND_FACTOR", 2.5);
        /*- Model Hessian to guess interfragment force constants -*/
        options.add_str("INTERFRAG_HESS", "DEFAULT", "DEFAULT FISCHER_LIKE");
        /*- When determining connectivity, a bond is assigned if interatomic distance
        is less than (this number) * sum of covalent radii. -*/
        options.add_double("COVALENT_CONNECT", 1.3);
        /*- When connecting disparate fragments when frag_mode = SIMPLE, a "bond"
        is assigned if interatomic distance is less than (this number) * sum of covalent radii. The
        value is then increased until all the fragments are connected (directly or indirectly). -*/
        options.add_double("INTERFRAGMENT_CONNECT", 1.8);
        /*- Tolerance for whether to reject a set of generated reference atoms due to collinearity -*/
        options.add_double("INTERFRAG_COLLINEAR_TOL", 0.01);

        /*- For now, this is a general maximum distance for the definition of H-bonds -*/
        options.add_double("H_BOND_CONNECT", 4.3);
        /*- Do only generate the internal coordinates and then stop? -*/
        options.add_bool("INTCOS_GENERATE_EXIT", false);
        /*- SUBSECTION Misc. -*/

        /*- Do test B matrix? -*/
        options.add_bool("TEST_B", false);
        /*- Do test derivative B matrix? -*/
        options.add_bool("TEST_DERIVATIVE_B", false);

        /*- Write the optimization history / state to disc -*/
        options.add_bool("WRITE_OPT_RESULT", false);
        /*- Save OptKing's internal classes for possible restart upon error -*/
        options.add_bool("SAVE_OPTIMIZATION", false);
        /*- Restart the optimization from optking's written history -*/
        options.add_double("OPT_RESTART", 0);
        /*- Write Optimization Trajectory -*/
        options.add_bool("WRITE_TRAJECTORY", false);
        /*- Should an xyz trajectory file be kept (useful for visualization)? -*/
        options.add_bool("PRINT_TRAJECTORY_XYZ_FILE", false);
        /*- Write the full history to disk. Produces a non validated OptimizationResult. -*/
        options.add_bool("WRITE_OPT_HISTORY", false);

    }
    if (name == "FINDIF" || options.read_globals()) {
        /*- MODULEDESCRIPTION Performs finite difference computations of energy derivative, with respect to nuclear
           displacements for geometry optimizations and vibrational frequency analyses, where the required analytical
           derivatives are not available. -*/

        /*- Number of points for finite-differences (3 or 5) -*/
        options.add_int("POINTS", 3);  // Can we error check integers?
        /*- Displacement size in au for finite-differences. -*/
        options.add_double("DISP_SIZE", 0.005);
        /*- Do write a gradient output file?  If so, the filename will end in
        .grad, and the prefix is determined by |globals__writer_file_label|
        (if set), or else by the name of the output file plus the name of
        the current molecule. -*/
        options.add_bool("GRADIENT_WRITE", false);
        /*- Do write a hessian output file?  If so, the filename will end in
        .hess, and the prefix is determined by |globals__writer_file_label|
        (if set), or else by the name of the output file plus the name of
        the current molecule. -*/
        options.add_bool("HESSIAN_WRITE", false);
        /*- Do write a file containing the normal modes in Molden format?
       If so, the filename will end in .molden_normal_modes, and the prefix is
       determined by |globals__writer_file_label| (if set), or else by the name
       of the output file plus the name of the current molecule. -*/
        options.add_bool("NORMAL_MODES_WRITE", false);
        /*- Do discount rotational degrees of freedom in a finite difference
        frequency calculation. Turned off at non-stationary geometries and
        in the presence of external perturbations. -*/
        options.add_bool("FD_PROJECT", true);
    }
    if (name == "OCC" || options.read_globals()) {
        /*- MODULEDESCRIPTION Performs orbital-optimized MPn and CC computations and conventional MPn computations. -*/

        /*- Maximum number of iterations to determine the amplitudes -*/
        options.add_int("CC_MAXITER", 50);
        /*- Maximum number of iterations to determine the orbitals -*/
        options.add_int("MO_MAXITER", 50);
        /*- Caching level for libdpd governing the storage of amplitudes,
        integrals, and intermediates in the CC procedure. A value of 0 retains
        no quantities in cache, while a level of 6 attempts to store all
        quantities in cache.  For particularly large calculations, a value of
        0 may help with certain types of memory problems.  The default is 2,
        which means that all four-index quantities with up to two virtual-orbital
        indices (e.g., $\langle ij | ab \rangle$ integrals) may be held in the cache. -*/
        options.add_int("CACHELEVEL", 2);
        /*- Minimum number of error vectors stored for DIIS extrapolation -*/
        options.add_int("DIIS_MIN_VECS", 2);
        /*- Maximum number of error vectors stored for DIIS extrapolation -*/
        options.add_int("DIIS_MAX_VECS", 6);
        /*- Cutoff value for numerical procedures -*/
        options.add_int("CUTOFF", 14);
        /*- Maximum number of preconditioned conjugate gradient iterations.  -*/
        options.add_int("PCG_MAXITER", 30);
        /*- Maximum number of electron propagator iterations.  -*/
        options.add_int("EP_MAXITER", 30);
        /*- Convergence criterion for energy. See Table :ref:`Post-SCF
        Convergence <table:conv_corl>` for default convergence criteria for
        different calculation types. -*/
        options.add_double("E_CONVERGENCE", 1e-6);
        /*- Convergence criterion for amplitudes (residuals). -*/
        options.add_double("R_CONVERGENCE", 1e-5);
        /*- Convergence criterion for RMS orbital gradient. If this keyword is not
        set by the user, OCC will estimate and use a value required to achieve the
        desired |occ__e_convergence|. The listed default will be used for the default
        value of |occ__e_convergence|. -*/
        options.add_double("RMS_MOGRAD_CONVERGENCE", 1e-4);
        /*- Convergence criterion for maximum orbital gradient. If this keyword is not
        set by the user, OCC will estimate and use a value required to achieve the
        desired |occ__e_convergence|. The listed default will be used for the default
        value of |occ__e_convergence|. -*/
        options.add_double("MAX_MOGRAD_CONVERGENCE", 1e-4);
        /*- Maximum step size in orbital-optimization procedure -*/
        options.add_double("MO_STEP_MAX", 0.5);
        /*- Removed in 1.4. Will raise an error in 1.5. -*/
        options.add_double("LEVEL_SHIFT", 0.02);
        /*- Removed in 1.4. Will raise an error in 1.5. -*/
        options.add_double("MP2_OS_SCALE", 6.0 / 5.0);
        /*- Removed in 1.4. Will raise an error in 1.5. -*/
        options.add_double("MP2_SS_SCALE", 1.0 / 3.0);
        /*- Removed in 1.4. Will raise an error in 1.5. -*/
        options.add_double("MP2_SOS_SCALE", 1.3);
        /*- Removed in 1.4. Will raise an error in 1.5. -*/
        options.add_double("MP2_SOS_SCALE2", 1.2);
        /*- Removed in 1.4. Will raise an error in 1.5. -*/
        options.add_double("CEPA_OS_SCALE", 1.27);
        /*- Removed in 1.4. Will raise an error in 1.5. -*/
        options.add_double("CEPA_SS_SCALE", 1.13);
        /*- Removed in 1.4. Will raise an error in 1.5. -*/
        options.add_double("CEPA_SOS_SCALE", 1.3);
        /*- A custom scaling parameter for opposite-spin terms in OCC. The result goes to a CUSTOM SCS variable, exact name method-dependent. -*/
        options.add_double("OS_SCALE", 1);
        /*- A custom scaling parameter for same-spin terms in OCC. The result goes to a CUSTOM SCS variable, exact name method-dependent. -*/
        options.add_double("SS_SCALE", 1);
        /*- Scaling value for 3rd order energy correction (S. Grimme, Vol. 24, pp. 1529, J. Comput. Chem.) -*/
        options.add_double("E3_SCALE", 0.25);
        /*- Convergence criterion for residual vector of preconditioned conjugate gradient method. -*/
        options.add_double("PCG_CONVERGENCE", 1e-6);
        /*- Damping factor for the orbital gradient (Rendell et al., JCP, vol. 87, pp. 5976, 1987) -*/
        options.add_double("MOGRAD_DAMPING", 1.0);
        /*- mixing parameter for the REMP hybrid perturbation theory, A specifies the Moller-Plesset fraction -*/
        options.add_double("REMP_A", 0.15E0);

        /*- The algorithm for orthogonalization of MOs -*/
        options.add_str("ORTH_TYPE", "MGS", "GS MGS");
        /*- The optimization algorithm. Modified Steepest-Descent (MSD) takes a Newton-Raphson (NR) step
         with a crude approximation to diagonal elements of the MO Hessian. The ORB_RESP option obtains the orbital
         rotation parameters with a crude approximation to all elements of the MO Hessian. Additionally, for both
         methods a DIIS extrapolation will be performed with the DO_DIIS = TRUE option. -*/
        options.add_str("OPT_METHOD", "MSD", "MSD ORB_RESP");
        /*- The algorithm will be used for solving the orbital-response equations. The LINEQ option create the MO
          Hessian and solve the simultaneous linear equations with method choosen by the LINEQ_SOLVER option. The PCG
          option does not create the MO Hessian explicitly, instead it solves the simultaneous equations iteratively
          with the preconditioned conjugate gradient method. -*/
        options.add_str("ORB_RESP_SOLVER", "PCG", "PCG LINEQ");
        /*- Type of PCG beta parameter (Fletcher-Reeves or Polak-Ribiere). -*/
        options.add_str("PCG_BETA_TYPE", "FLETCHER_REEVES", "FLETCHER_REEVES POLAK_RIBIERE");
        /*- Type of the SCS method -*/
        options.add_str("SCS_TYPE", "SCS", "SCS SCSN SCSVDW SCSMI");
        /*- Type of the SOS method -*/
        options.add_str("SOS_TYPE", "SOS", "SOS SOSPI");
        /*- Type of the wavefunction. -*/
        options.add_str("WFN_TYPE", "OMP2", "OMP2 OMP3 OCEPA OMP2.5 REMP OREMP");
        /*- How to take care of the TPDM VVVV-block. The COMPUTE option means it will be computed via an IC/OOC
        algorithm. The DIRECT option (default) means it will not be computed and stored, instead its contribution will
        be directly added to Generalized-Fock Matrix. -*/
        options.add_str("TPDM_ABCD_TYPE", "DIRECT", "DIRECT COMPUTE");
        /*- CEPA type such as CEPA0, CEPA1 etc. currently we have only CEPA0. -*/
        options.add_str("CEPA_TYPE", "CEPA0", "CEPA0");
        /*- Controls the spin scaling set to current energy. This is set by Psi internally. !expert -*/
        options.add_str("SPIN_SCALE_TYPE", "NONE", "NONE CUSTOM SCS SCSN SCSVDW SOS SOSPI");

        /*- Do compute natural orbitals? -*/
        options.add_bool("NAT_ORBS", false);
        /*- Removed in 1.4. Will raise an error in 1.5. -*/
        options.add_bool("DO_LEVEL_SHIFT", true);
        /*- Do print OCC orbital energies? -*/
        options.add_bool("OCC_ORBS_PRINT", false);
        /*- Removed in 1.4. Will raise an error in 1.5. Pass the method name, like scs-mp2, to energy instead. -*/
        options.add_bool("DO_SCS", false);
        /*- Removed in 1.4. Will raise an error in 1.5. Pass the method name, like scs-mp2, to energy instead. -*/
        options.add_bool("DO_SOS", false);
        /*- Do write coefficient matrices to external files for direct reading MOs in a subsequent job? -*/
        options.add_bool("MO_WRITE", false);
        /*- Do read coefficient matrices from external files of a previous OMP2 or OMP3 computation? -*/
        options.add_bool("MO_READ", false);
        /*- Do apply DIIS extrapolation? -*/
        options.add_bool("DO_DIIS", true);
        /*- Do compute CC Lambda energy? In order to this option to be valid one should use "TPDM_ABCD_TYPE = COMPUTE"
        option. -*/
        options.add_bool("CCL_ENERGY", false);
        /*- Do compute OCC poles for ionization potentials? Only valid OMP2. -*/
        options.add_bool("IP_POLES", false);
        /*- Do compute OCC poles for electron affinities? Only valid for OMP2. -*/
        options.add_bool("EA_POLES", false);
        /*- Do compute EP-OCC poles for ionization potentials? Only valid OMP2. -*/
        options.add_bool("EP_IP_POLES", false);
        /*- Do compute EP-OCC poles for electron affinities? Only valid for OMP2. -*/
        options.add_bool("EP_EA_POLES", false);
        /*- Do compute occupied orbital energies based on extended Koopmans' theorem? -*/
        options.add_bool("EKT_IP", false);
        /*- Do compute virtual orbital energies based on extended Koopmans' theorem?  -*/
        options.add_bool("EKT_EA", false);
        /*- Do optimize the orbitals?  -*/
        options.add_bool("ORB_OPT", true);
        /*- Do consider orbital response contributions for PDMs and GFM?  -*/
        options.add_bool("RELAXED", true);
        /*- Do symmetrize the GFM and OPDM in the EKT computations?  -*/
        options.add_bool("SYMMETRIZE", true);
        /*- Do compute one electron properties?  -*/
        options.add_bool("OEPROP", false);
    }
    if (name == "DFOCC" || options.read_globals()) {
        /*- MODULEDESCRIPTION Performs density-fitted orbital-optimized MPn and CC computations and conventional MPn
           computations. -*/

        /*- Maximum number of iterations to determine the amplitudes -*/
        options.add_int("CC_MAXITER", 50);
        /*- Maximum number of iterations to determine the orbitals -*/
        options.add_int("MO_MAXITER", 100);
        /*- Maximum number of preconditioned conjugate gradient iterations.  -*/
        options.add_int("PCG_MAXITER", 50);
        /*- Number of vectors used in orbital DIIS -*/
        options.add_int("MO_DIIS_NUM_VECS", 6);
        /*- Minimum number of vectors used in amplitude DIIS -*/
        options.add_int("CC_DIIS_MIN_VECS", 2);
        /*- Maximum number of vectors used in amplitude DIIS -*/
        options.add_int("CC_DIIS_MAX_VECS", 6);
        /*- Cutoff value for DF integrals -*/
        options.add_int("INTEGRAL_CUTOFF", 9);
        /*- Cutoff value for numerical procedures -*/
        options.add_int("CUTOFF", 8);

        /*- Convergence criterion for energy. See Table :ref:`Post-SCF
        Convergence <table:conv_corl>` for default convergence criteria for
        different calculation types. -*/
        options.add_double("E_CONVERGENCE", 1e-6);
        /*- Convergence criterion for amplitudes (residuals). -*/
        options.add_double("R_CONVERGENCE", 1e-5);
        /*- Convergence criterion for RMS orbital gradient. If this keyword is not
        set by the user, DFOCC will estimate and use a value required to achieve the
        desired |dfocc__e_convergence|. The listed default will be used for the default
        value of |dfocc__e_convergence|. -*/
        options.add_double("RMS_MOGRAD_CONVERGENCE", 1e-4);
        /*- Convergence criterion for maximum orbital gradient. If this keyword is not
        set by the user, DFOCC will estimate and use a value required to achieve the
        desired |dfocc__e_convergence|. The listed default will be used for the default
        value of |dfocc__e_convergence|. -*/
        options.add_double("MAX_MOGRAD_CONVERGENCE", 1e-4);
        /*- Maximum step size in orbital-optimization procedure -*/
        options.add_double("MO_STEP_MAX", 0.5);
        /*- Level shift to aid convergence -*/
        options.add_double("LEVEL_SHIFT", 0.02);
        /*- MP2 opposite-spin scaling value -*/
        options.add_double("MP2_OS_SCALE", 6.0 / 5.0);
        /*- MP2 same-spin scaling value -*/
        options.add_double("MP2_SS_SCALE", 1.0 / 3.0);
        /*- MP2 Spin-opposite scaling (SOS) value -*/
        options.add_double("MP2_SOS_SCALE", 1.3);
        /*- Spin-opposite scaling (SOS) value for optimized-MP2 orbitals -*/
        options.add_double("MP2_SOS_SCALE2", 1.2);
        /*- Scaling value for 3rd order energy correction (S. Grimme, Vol. 24, pp. 1529, J. Comput. Chem.) -*/
        options.add_double("E3_SCALE", 0.25);
        /*- OO scaling factor used in MSD -*/
        options.add_double("OO_SCALE", 0.01);
        /*- Convergence criterion for residual vector of preconditioned conjugate gradient method.
        If this keyword is not set by the user, DFOCC will estimate and use a value required to achieve
        |dfocc__r_convergence| residual convergence. The listed default will be used for the default value
        of |dfocc__r_convergence|. -*/
        options.add_double("PCG_CONVERGENCE", 1e-7);
        /*- Regularization parameter -*/
        options.add_double("REG_PARAM", 0.4);
        /*- tolerance for Cholesky decomposition of the ERI tensor -*/
        options.add_double("CHOLESKY_TOLERANCE", 1.0e-4);

        /*- The solver will be used for simultaneous linear equations. -*/
        options.add_str("LINEQ_SOLVER", "CDGESV", "CDGESV FLIN POPLE");
        /*- The algorithm for orthogonalization of MOs -*/
        options.add_str("ORTH_TYPE", "MGS", "GS MGS");
        /*- The orbital optimization algorithm. Presently quasi-Newton-Raphson algorithm available with several Hessian
         * options. -*/
        options.add_str("OPT_METHOD", "QNR", "QNR");
        /*- The algorithm will be used for solving the orbital-response equations. The LINEQ option create the MO
          Hessian and solve the simultaneous linear equations with method choosen by the LINEQ_SOLVER option. The PCG
          option does not create the MO Hessian explicitly, instead it solves the simultaneous equations iteratively
          with the preconditioned conjugate gradient method. -*/
        options.add_str("ORB_RESP_SOLVER", "PCG", "PCG LINEQ");
        /*- Type of the MO Hessian matrix -*/
        options.add_str("HESS_TYPE", "HF", "APPROX_DIAG APPROX_DIAG_EKT APPROX_DIAG_HF HF");
        /*- Type of the SCS method -*/
        options.add_str("SCS_TYPE", "SCS", "SCS SCSN SCSVDW SCSMI");
        /*- Type of the SOS method -*/
        options.add_str("SOS_TYPE", "SOS", "SOS SOSPI");
        /*- Type of the wavefunction. -*/
        options.add_str("WFN_TYPE", "DF-OMP2",
                        "DF-OMP2 DF-OMP3 DF-OLCCD DF-OREMP DF-OMP2.5 DFGRAD DF-CCSD DF-CCD DF-CCSD(T) DF-CCSD(AT) QCHF");
        /*- mixing parameter for the REMP hybrid perturbation theory, A specifies the Moller-Plesset fraction -*/
        options.add_double("REMP_A", 0.15E0);
        /*- CEPA type such as CEPA0, CEPA1 etc. currently we have only CEPA0. -*/
        // options.add_str("CEPA_TYPE","CEPA(0)","CEPA(0)");
        /*- The algorithm that used for 4 index MO TEIs. -*/
        // options.add_str("CONV_TEI_TYPE","DIRECT","DIRECT DISK");
        /*- Type of PCG beta parameter (Fletcher-Reeves or Polak-Ribiere). -*/
        options.add_str("PCG_BETA_TYPE", "FLETCHER_REEVES", "FLETCHER_REEVES POLAK_RIBIERE");
        /*- The algorithm that used to handle mp2 amplitudes. The DIRECT option means compute amplitudes on the fly
         * whenever they are necessary. -*/
        options.add_str("MP2_AMP_TYPE", "DIRECT", "DIRECT CONV");
        /*- Type of the CCSD PPL term. -*/
        options.add_str("PPL_TYPE", "AUTO", "LOW_MEM HIGH_MEM CD AUTO");
        /*- The algorithm to handle (ia|bc) type integrals that used for (T) correction. -*/
        options.add_str("TRIPLES_IABC_TYPE", "DISK", "INCORE AUTO DIRECT DISK");

        /*- Do compute natural orbitals? -*/
        options.add_bool("NAT_ORBS", false);
        /*- Do apply level shifting? -*/
        options.add_bool("DO_LEVEL_SHIFT", true);
        /*- Do print OCC orbital energies? -*/
        options.add_bool("OCC_ORBS_PRINT", false);
        /*- Do perform spin-component-scaled OMP2 (SCS-OMP2)? In all computation, SCS-OMP2 energy is computed
         automatically. However, in order to perform geometry optimizations and frequency computations with SCS-OMP2,
         one needs to set 'DO_SCS' to true -*/
        options.add_bool("DO_SCS", false);
        /*- Do perform spin-opposite-scaled OMP2 (SOS-OMP2)? In all computation, SOS-OMP2 energy is computed
         automatically. However, in order to perform geometry optimizations and frequency computations with SOS-OMP2,
         one needs to set 'DO_SOS' to true -*/
        options.add_bool("DO_SOS", false);
        /*- Do apply DIIS extrapolation? -*/
        options.add_bool("DO_DIIS", true);
        /*- Do compute ionization potentials based on the extended Koopmans' theorem? -*/
        options.add_bool("EKT_IP", false);
        /*- Do optimize the orbitals?  -*/
        options.add_bool("ORB_OPT", true);
        /*- Do use regularized denominators?  -*/
        options.add_bool("REGULARIZATION", false);
        /*- Do read 3-index integrals from SCF files?  -*/
        options.add_bool("READ_SCF_3INDEX", true);
        /*- Do compute one electron properties?  -*/
        options.add_bool("OEPROP", false);
        /*- Do compute $\langle \hat{S}^2 \rangle$ for DF-OMP2/DF-MP2?  -*/
        options.add_bool("COMPUT_S2", false);
        /*- Do perform a QCHF computation?  -*/
        options.add_bool("QCHF", false);
        /*- Do solve lambda amplitude equations?  -*/
        options.add_bool("CC_LAMBDA", false);
        /*- Do write a MOLDEN output file?  If so, the filename will end in
        .molden, and the prefix is determined by |globals__writer_file_label|
        (if set), or else by the name of the output file plus the name of
        the current molecule. -*/
        options.add_bool("MOLDEN_WRITE", false);
        /*- Do Cholesky decomposition of the ERI tensor -*/
        options.add_bool("CHOLESKY", false);
    }
    if (name == "MRCC" || options.read_globals()) {
        /*- MODULEDESCRIPTION Interface to MRCC program written by Mih\ |a_acute|\ ly K\ |a_acute|\ llay. -*/

        /*- Sets the OMP_NUM_THREADS environment variable before calling MRCC.
            If the environment variable :envvar:`OMP_NUM_THREADS` is set prior to calling Psi4 then
            that value is used. When set, this option overrides everything. Be aware
            the ``-n`` command-line option described in section :ref:`sec:threading`
            does not affect MRCC.
            !expert -*/
        options.add_int("MRCC_OMP_NUM_THREADS", 1);

        /*- Convergence criterion for energy. See Table :ref:`Post-SCF
        Convergence <table:conv_corl>` for default convergence criteria for
        different calculation types. This becomes ``tol`` (option \#16) in
        fort.56. -*/
        options.add_double("E_CONVERGENCE", 1e-6);

        /*- Schwarz screening threshold. Mininum absolute value below which TEI are neglected. -*/
        options.add_double("INTS_TOLERANCE", 1.0E-12);

        /*- Maximum excitation level. This is used ONLY if it is explicitly set by the user.
          Single-reference case: all excitations up to this level are
          included, e.g., 2 for CCSD, 3 for CCSDT, 4 for CCSDTQ, etc.
          This becomes ``ex.lev`` (option \#1) in fort.56. -*/
        options.add_int("MRCC_LEVEL", 2);

        /*- Number of singlet roots. (Strictly speaking number of
            of roots with M_s=0 and S is even.) Use this option only with
            closed shell reference determinant, it must be zero otherwise.
            This becomes ``nsing`` (option \#2) in fort.56. -*/
        options.add_int("MRCC_NUM_SINGLET_ROOTS", 1);

        /*- Number of triplet roots. (Strictly speaking number of of roots
            with $M_s=0$ and S is odd.) See notes at option
            |mrcc__mrcc_num_singlet_roots|. This becomes ``ntrip`` (option \#3)
            in fort.56. -*/
        options.add_int("MRCC_NUM_TRIPLET_ROOTS", 0);

        /*- Number of root in case of open shell system. This becomes ``ndoub`` (option \#13)
           int fort.56. -*/
        options.add_int("MRCC_NUM_DOUBLET_ROOTS", 0);

        /*- The program restarts from the previously
            calculated parameters if it is 1. In case it is 2, the program
            executes automatically the lower-level calculations of the same
            type consecutively (e.g., CCSD, CCSDT, and CCSDTQ if CCSDTQ is
            requested) and restarts each calculation from the previous one
            (rest=2 is available only for energy calculations).
            Currently, only a value of 0 and 2 are supported.
            This becomes ``rest`` (option \#4) in fort.56. !expert -*/
        options.add_int("MRCC_RESTART", 0);

        /*- If more than one root is requested and calc=1, LR-CC (EOM-CC)
            calculation is performed automatically for the excited states.
            This overrides all automatic determination of method
            and will only work with :py:func:`~psi4.driver.energy`.
            This becomes ``CC/CI`` (option \#5) in fort.56.
            See Table :ref:`MRCC_METHOD <table:mrcc__mrcc_method>` for details.
            !expert -*/
        options.add_int("MRCC_METHOD", 1);
    }
    if (name == "FNOCC" || options.read_globals()) {
        /*- Do time each cc diagram? -*/
        options.add_bool("CC_TIMINGS", false);
        /*- Convergence criterion for CC energy. See Table :ref:`Post-SCF
        Convergence <table:conv_corl>` for default convergence criteria for
        different calculation types.  Note that convergence is
        met only when |fnocc__e_convergence| and |fnocc__r_convergence|
        are satisfied. -*/
        options.add_double("E_CONVERGENCE", 1.0e-6);
        /*- Maximum number of iterations for Brueckner orbitals optimization -*/
        options.add_int("BRUECKNER_MAXITER", 20);
        /*- Convergence for the CC amplitudes.  Note that convergence is
            met only when |fnocc__e_convergence| and |fnocc__r_convergence|
            are satisfied. -*/
        options.add_double("R_CONVERGENCE", 1.0e-7);
        /*- Maximum number of CC iterations -*/
        options.add_int("MAXITER", 100);
        /*- Desired number of DIIS vectors -*/
        options.add_int("DIIS_MAX_VECS", 8);
        /*- Do use low memory option for triples contribution? Note that this
            option is enabled automatically if the memory requirements of the
            conventional algorithm would exceed the available resources.
            The low memory algorithm is faster in general and has been turned
            on by default starting September 2020. -*/
        options.add_bool("TRIPLES_LOW_MEMORY", true);
        /*- Do compute triples contribution? !expert -*/
        options.add_bool("COMPUTE_TRIPLES", true);
        /*- Do compute MP4 triples contribution? !expert -*/
        options.add_bool("COMPUTE_MP4_TRIPLES", false);
        /*- Do use MP2 NOs to truncate virtual space for QCISD/CCSD and (T)? -*/
        options.add_bool("NAT_ORBS", false);
        /*- Cutoff for occupation of MP2 virtual NOs in FNO-QCISD/CCSD(T).
            Virtual NOs with occupations less than |fnocc__occ_tolerance|
            will be discarded. This option is only used if |fnocc__nat_orbs| =
            true. -*/
        options.add_double("OCC_TOLERANCE", 1.0e-6);
        /*- Cutoff for occupation of MP2 virtual NOs in FNO-QCISD/CCSD(T).
            The number of virtual NOs is chosen so the occupation of the
            truncated virtual space is |fnocc__occ_percentage| percent of
            occupation of the original MP2 virtual space. This option is only
            used if |fnocc__nat_orbs| = true. This keyword overrides
            |fnocc__occ_tolerance|. -*/
        options.add_double("OCC_PERCENTAGE", 99.0);
        /*- An array containing the number of virtual natural orbitals per irrep
        (in Cotton order) so a user can specify the number of retained
        natural orbitals rather than determining them with |fnocc__occ_tolerance|.
        This keyword overrides |fnocc__occ_tolerance| and
        |fnocc__occ_percentage|. -*/
        options.add("ACTIVE_NAT_ORBS", new ArrayType());
        /*- Do SCS-MP2? -*/
        options.add_bool("SCS_MP2", false);
        /*- Do SCS-CCSD? -*/
        options.add_bool("SCS_CCSD", false);
        /*- Do SCS-CEPA? Note that the scaling factors will be identical
        to those for SCS-CCSD. -*/
        options.add_bool("SCS_CEPA", false);
        /*- Opposite-spin scaling factor for SCS-MP2 -*/
        options.add_double("MP2_SCALE_OS", 1.20);
        /*- Same-spin scaling factor for SCS-MP2 -*/
        options.add_double("MP2_SCALE_SS", 1.0 / 3.0);
        /*- Oppposite-spin scaling factor for SCS-CCSD -*/
        options.add_double("CC_SCALE_OS", 1.27);
        /*- Same-spin scaling factor for SCS-CCSD -*/
        options.add_double("CC_SCALE_SS", 1.13);
        /*- do only evaluate mp2 energy? !expert -*/
        options.add_bool("RUN_MP2", false);
        /*- do only evaluate mp3 energy? !expert -*/
        options.add_bool("RUN_MP3", false);
        /*- do only evaluate mp4 energy? !expert -*/
        options.add_bool("RUN_MP4", false);
        /*- do ccsd rather than qcisd? !expert -*/
        options.add_bool("RUN_CCSD", false);
        /*- Use 3-index integrals to generate 4-index ERI's?
        This keyword is used for testing purposes only.  Changing its
        value will have no effect on the computation.  !expert -*/
        options.add_bool("USE_DF_INTS", false);

        /*- Do use density fitting or cholesky decomposition in CC? This
        keyword is used internally by the driver. Changing its value
        will have no effect on the computation. -*/
        options.add_bool("DFCC", false);
        /*- Auxilliary basis for df-ccsd(t). -*/
        options.add_str("DF_BASIS_CC", "");
        /*- tolerance for Cholesky decomposition of the ERI tensor -*/
        options.add_double("CHOLESKY_TOLERANCE", 1.0e-4);

        /*- Is this a CEPA job? This parameter is used internally
        by the pythond driver.  Changing its value won't have any
        effect on the procedure. !expert -*/
        options.add_bool("RUN_CEPA", false);
        /*- Which coupled-pair method is called?  This parameter is
        used internally by the python driver.  Changing its value
        won't have any effect on the procedure. !expert -*/
        options.add_str("CEPA_LEVEL", "CEPA(0)");
        /*- Compute the dipole moment? Note that dipole moments
        are only available in the FNOCC module for the ACPF,
        AQCC, CISD, and CEPA(0) methods. -*/
        options.add_bool("DIPMOM", false);
        /*- Flag to exclude singly excited configurations from a
        coupled-pair computation.  -*/
        options.add_bool("CEPA_NO_SINGLES", false);
    }
    if (name == "THERMO" || options.read_globals()) {
        /*- Temperature in Kelvin for thermodynamic analysis. Note that 273.15
        is the value for IUPAC STP. -*/
        options.add_double("T", 298.15);
        /*- Pressure in Pascal for thermodynamic analysis. Note that 100000.
        is the value for IUPAC STP. -*/
        options.add_double("P", 101325);
        /*- Rotational symmetry number for thermodynamic analysis. Default is set
        from the full point group (e.g., Td for methane) as opposed to the computational
        point group (e.g., C2v for methane). Default takes into account symmetry
        reduction through asymmetric isotopic substitution and is unaffected by
        user-set symmetry on molecule, so this option is the sole way to influence
        the symmetry-dependent aspects of the thermodynamic analysis.
        Note that this factor is handled differently among quantum chemistry software. -*/
        options.add_int("ROTATIONAL_SYMMETRY_NUMBER", 1);
    }
    if (name == "CFOUR" || options.read_globals()) {
        /*- MODULEDESCRIPTION Interface to CFOUR program written by Stanton and Gauss.
        Keyword descriptions taken from the
        `CFOUR Website <http://slater.chemie.uni-mainz.de/cfour/index.php?n=Main.ListOfKeywordsInAlphabeticalOrder>`_
        and extended by interface comments. -*/

        /*- SUBSECTION Psi4 Control of CFOUR -*/

        /*- Sets the OMP_NUM_THREADS environment variable before calling CFOUR.
            If the environment variable :envvar:`OMP_NUM_THREADS` is set prior to calling Psi4 then
            that value is used. When set, this option overrides everything. Be aware
            the ``-n`` command-line option described in section :ref:`sec:threading`
            does not affect CFOUR.
            !expert -*/
        options.add_int("CFOUR_OMP_NUM_THREADS", 1);

        /*- Do translate set Psi4 options to their cfour counterparts. -*/
        options.add_bool("TRANSLATE_PSI4", true);

        /*- SUBSECTION CFOUR Internal -*/

        /*- Specifies the way the :math:`\langle ab||cd \rangle` molecular orbital
        integrals are handled in post-MP2 calculations. STANDARD (= 0) uses
        directly the corresponding MO integrals and thus results in an
        algorithm which in particular for large-scale calculations results
        in excessive use of disk space (storage of all :math:`\langle ab||cd\rangle`
        integrals. AOBASIS (=2) uses an AO-based algorithm to evaluate all
        terms involving the :math:`\langle ab||cd\rangle` integrals and
        significantly reduces the amount of disk storage.  The use of
        ABCDTYPE=AOBASIS is strongly recommended for all CC calculations up
        to CCSD(T) and has been implemented for energy, gradient,
        second-derivative, and excitation energy calculations. -*/
        options.add_str("CFOUR_ABCDTYPE", "STANDARD", "STANDARD AOBASIS");

        /*- Specifies the active orbitals used in a TCSCF calculation and
        has to be used in combination with the keyword |cfour__cfour_core_orbitals|. The
        active orbitals are specified by either NIRREP or 2*NIRREP integers
        specifying the number of active orbitals of each symmetry type,
        where NIRREP is the number of irreducible representations in the
        computational point group. If there are no orbitals of a particular
        symmetry type a zero must be entered. For more information and an
        example see |cfour__cfour_occupation| . -*/
        options.add("CFOUR_ACTIVE_ORBI", new ArrayType());

        /*- Specifies treatment of anharmonic effects by calculating cubic
        and/or quartic force fields. VIBROT (=3) requests calculation
        of only those cubic constants of the form :math:`\phi_{nij}`, where n is a
        totally symmetric coordinate. These are sufficient to determine the
        vibration-rotation interaction constants needed to calculate
        vibrational corrections to rotational constants, but are *not*
        sufficient to generate the corresponding cubic constants of
        isotopologs that have a lower point-group symmetry (*i.e.* HOD
        isotopolog of water). VPT2 (=1, note that the old value
        CUBIC can be still used and is equivalent to VPT2)
        generates all cubic constants and all quartic constants apart from
        those of the form :math:`\phi_{ijkl}`, which is enough for: 1) generation of
        cubic constants of isotopologs (see manual entries associated with
        anharmonic calculations for an example); 2) calculation of
        vibrational energy levels with VPT2. This keyword also directs the
        program to analyze resonances and calculate intensities of one- and
        two-quantum transitions. FULLQUARTIC (=2) (not part of the
        public release) is largely self-explanatory; it directs the program
        to calculate all quartic constants. This is sufficient (but this has
        not been implemented) to generate the full quartic force field of
        all isotopologs. -*/
        options.add_str("CFOUR_ANHARMONIC", "OFF", "CUBIC VPT2 FULLQUARTIC VIBROT OFF");

        /*- Specifies which algorithm is used for |cfour__cfour_anharmonic| =VIBROT, VPT2,
        and FULLQUARTIC calculations. If STANDARD (=0) is chosen,
        then simply invoking ``xcfour`` will cause a complete job to be run with
        all second-derivative calculations being done in series. If
        PARALLEL (=1), then the job stops after the second-derivative
        calculation at the reference geometry and generates out all input
        geometries for the remaining calculation. These can be then
        processed in "parallel" (currently not recommended).  Note that it
        is recommended to carry out all calculations with
        PARALLEL, even when the actual calculation is carried
        out in a sequential mode. -*/
        options.add_str("CFOUR_ANH_ALGORITHM", "STANDARD", "STANDARD PARALLEL");

        /*- Specifies whether the anharmonic force field is calculated using
        analytic gradients (=FIRST) or analytic Hessians (=SECOND). -*/
        options.add_str("CFOUR_ANH_DERIVATIVES", "SECOND", "FIRST SECOND");

        /*- Controls the stepsize used in anharmonic force field
        calculations. The value is specified in reduced normal coordinates,
        which are dimensionless. The actual stepsize used in the calculation
        is :math:`\times 10^6` the integer value specified. -*/
        options.add_int("CFOUR_ANH_STEPSIZE", 50000);

        /*- Specifies whether non-abelian symmetry is to be exploited in
        determining displacements for |cfour__cfour_anharmonic| =VIBROT or VPT2 calculations. If
        set to NONABELIAN (=0), maximum advantage will be taken of symmetry
        and the full set of cubic force constants will be generated from a
        skeleton set by application of the totally symmetric projection
        operator. If set to ABELIAN (=1), only the operations of the
        abelian subgroup will be exploited. Note: It is important to point out
        that the symmetrization currently works only for cubic constants.
        Therefore, if you require quartic force constants (for frequency
        calculations), you *must* use the ABELIAN option. Moreover, the latter
        work for only asymmetric tops and linear molecules. -*/
        options.add_str("CFOUR_ANH_SYMMETRY", "ABELIAN", "ABELIAN NONABELIAN");

        /*- Can be used to control the algorithm used by CFOUR when terms
        involving :math:`\langle ab||cd\rangle` molecular orbital integrals are
        calculated in the atomic orbital basis (see |cfour__cfour_abcdtype|).
        MULTIPASS (= 0) uses an approach where the AO integral file is read
        a number of times in order to ensure maximal vectorization and is
        usually the optimal strategy on supercomputers; SINGLEPASS (= 1)
        determines the contributions with only a single pass through the AO
        integrals, but at the cost of significantly reduced vectorization.
        In general, however, SINGLEPASS is definitely preferable on
        workstations with RISC architectures. (Default : MULTIPASS on all
        64-bit machines (e.g., CRAY-YMP) ; SINGLEPASS on all 32-bit machines
        (e.g., IBM-RS6000, HP-735, SGI-Indigo, DEC alphastations)).
        SPARSE_AO (=2) uses a sparse matrix algorithm which first rearranges
        the integral matrix in order to get "well-occupied" and "very
        sparse" blocks. "Well-occupied" blocks will be multiplied by matrix
        multiplication while in "very sparse" blocks only the non-zero
        elements are considered. The computational time is further reduced
        using symmetrized and anti-symmetrized integral and amplitude
        matrices in the multiplication. Substantial saving is assumed if
        SPARSE_AO (=2) is used. -*/
        options.add_str("CFOUR_AO_LADDERS", "SINGLEPASS", "MULTIPASS SINGLEPASS");

        /*- Experimental Use!  ON (=1) requests and averaged SCF over two
        states. So far only implemented for degenerate doublet-Pi states and
        used in conjunction with SOPERT. -*/
        options.add_bool("CFOUR_AV_SCF", false);

        /*- Specifies the AO basis used in the calculation. One can either
        specify a basis known to CFOUR or via BASIS=SPECIAL (=0) requests an
        arbitrary basis (see non-standard basis-set input). However, the
        latter must be available in the supplied GENBAS file. As standard
        basis sets, currently the following are available.
        **Psi4 Interface:** Recommended to use instead |mints__basis| for
        larger basis set selection and greater flexibility. When |mints__basis|
        used, |cfour__cfour_spherical| is set appropriately. -*/
        options.add_str("CFOUR_BASIS", "SPECIAL",
                        "STO-3G 3-21G 4-31G 6-31G 6-31G* 6-31G** 6-311G 6-311G* 6-311G** DZ DZP TZ TZP TZ2P PVDZ PVTZ "
                        "PVQZ PV5Z PV6Z PCVDZ PCVTZ PCVQZ PCV5Z PCV6Z AUG-PVDZ AUG-PVTZ AUG-PVTZ AUG-PVQZ AUG-PV5Z "
                        "AUG-PV6Z D-AUG-PVDZ D-AUG-PVTZ D-AUG-PVQZ D-AUG-PV5Z D-AUG-PV6Z cc-pVDZ cc-pVTZ cc-pVQZ "
                        "cc-pV5Z cc-pV6Z cc-pCVDZ cc-pCVTZ cc-pCVQZ cc-pCV5Z cc-pCV6Z PWCVDZ PWCVTZ PWCVQZ PWCV5Z "
                        "PWCV6Z PwCVDZ PwCVTZ PwCVQZ PwCV5Z PwCV6Z svp dzp tzp tzp2p qz2p pz3d2f 13s9p4d3f WMR ANO0 "
                        "ANO1 ANO2 EVEN_TEMPERED SPECIAL");

        /*- experimental use -*/
        // BREIT

        /*- Specifies the convergence criterion in Brueckner based CC
        calculations. The calculation is considered to be converged when the
        absolute value of largest single excitation amplitudes falls below
        $10^N$, where NNN is the value associated with the keyword. -*/
        options.add_int("CFOUR_BRUCK_CONV", 4);

        /*- Specifies whether Brueckner orbitals are to be determined for
        the specified CC method. OFF(=0) Brueckner orbitals are not to be
        determined, ON (=1) they are to be determined. -*/
        options.add_bool("CFOUR_BRUECKNER", false);

        // experimental use
        // BUFFERSIZE

        /*- Defines the level of calculation to be performed.
        **Psi4 Interface:** Keyword set from argument of computation
        command: CCSD if ``energy('c4-ccsd')``, *etc.* See :ref:`Energy
        (CFOUR) <table:energy_cfour>` and :ref:`Gradient (CFOUR)
        <table:grad_cfour>`. for all available. -*/
        options.add_str("CFOUR_CALC_LEVEL", "SCF",
                        "SCF HF MBPT(2) MP2 MBPT(3) MP3 SDQ-MBPT(4) SDQ-MP4 MBPT(4) MP4 CCD CCSD CCSD(T) CCSDT-1 "
                        "CCSDT-1b CCSDT-2 CCSDT-3 CCSDT-4 CCSDT CC2 CC3 QCISD QCISD(T) CID CISD UCC(4) B-CCD");

        /*- The number of records held in the i/o cache used by the post-SCF
        programs. The maximum number of records which can be held is 100. -*/
        options.add_int("CFOUR_CACHE_RECS", 10);

        // CCORBOPT
        // experimental use

        /*- Specifies the convergence criterion for the CC amplitude
        equations. The amplitudes are considered to be converged when the
        maximum of all (absolute) changes in the amplitudes is less than
        $10^N$, where $N$ is the value associated with the keyword. -*/
        options.add_int("CFOUR_CC_CONV", 7);

        /*- Specifies the maximum number of expansion vectors used in the
        iterative subspace to enhance convergence in the solution of the CC
        equations. -*/
        options.add_int("CFOUR_CC_EXPORDER", 5);

        /*- Specifies the type of convergence acceleration used to solve the
        CC equations. RLE (=0) uses the RLE methods of Purvis and Bartlett,
        DIIS (=1) uses the DIIS approach by Pulay, NOJACOBI (=2) uses RLE
        with continuous extrapolation, OFF (=3) uses no convergence
        acceleration. In general, DIIS provides the best results and is
        recommended, while OFF often results in poor convergence and thus
        cannot be recommended. -*/
        options.add_str("CFOUR_CC_EXTRAPOLATION", "DIIS", "RLE DIIS NOJACOBI OFF");

        /*- Specifies the maximum number of iterations in solving the CC
        amplitude equations. -*/
        options.add_int("CFOUR_CC_MAXCYC", 50);

        /*- Specifies which CC program is used. The available options are
        VCC (=0), ECC (=1), MRCC (=2), and EXTERNAL (=3). The default for
        all calculations is currently VCC which requests usage of ``xvcc``, but
        in many cases (e.g., for CCSD and CCSD(T)) ECC should be preferred
        due to the better performance of ``xecc`` (available currently for CCSD,
        CCSD+T, CCSD(T), and closed-shell CCSDT-n, CC3, and CCSDT). MRCC and
        External are intended for CC programs outside the CFOUR suite, e.g.,
        the general CC module mrcc written by M. Kallay (Budapest, Hungary).
        Default: VCC Note: Using the option ECC is not recommended for ROHF
        gradients. That is, if you are doing a geometry optimization with
        ROHF as your reference wave function then it is safe to use the
        option VCC.
        **Psi4 Interface:** Keyword set according to best practice for the
        computational method |cfour__cfour_calc_level|, reference
        |cfour__cfour_reference| (NYI) and derivative level
        |cfour__cfour_deriv_level| according to Table :ref:`Best Practices
        <table:cfour_cc_program>` when method specified by argument to
        computation command (*e.g.*, when ``energy('c4-ccsd')`` requested
        but not when ``energy('cfour')`` requested). Value can always be set
        explicitly. -*/
        options.add_str("CFOUR_CC_PROGRAM", "VCC", "VCC ECC NCC MRCC EXTERNAL");

        /*- Specifies the molecular charge.
        **Psi4 Interface:** Keyword set from active molecule. -*/
        options.add_int("CFOUR_CHARGE", 0);

        /*- Specifies the convergence threshold as :math:`10^{-N}` for CIS
        calculations. -*/
        options.add_int("CFOUR_CIS_CONV", 5);

        // COMM_SIZE
        // experimental use

        /*- Signifies that one or more "continuum" orbitals should be added
        to the calculation. VIRTUAL and DVIRTUAL specify one or two orbital
        which should be initially unoccupied (in the SCF calculation), while
        OCCUPIED and DOCCUPIED specify one or two orbitals which should be
        initially occupied. -*/
        options.add_str("CFOUR_CONTINUUM", "NONE", "NONE VIRTUAL DVIRTUAL OCCUPIED DOCCUPIED");

        /*- Specifies the contraction scheme used by the integral and
        integral derivative program. SEGMENTED (=0) uses a segmented
        contraction scheme; GENERAL (=1) uses a general contraction scheme,
        and UNCONTRACTED (=2) uses the corresponding uncontracted sets. Note
        that even for truly segmented basis sets, the integral programs run
        significantly faster in the GENERAL mode. -*/
        options.add_str("CFOUR_CONTRACTION", "GENERAL", "SEGMENTED GENERAL UNCONTRACTED");

        /*- Identical to |cfour__cfour_geo_conv|. -*/
        options.add_int("CFOUR_CONVERGENCE", 4);

        /*- Specifies the type of coordinates used in the input file ZMAT.
        Value INTERNAL (=0) means that the geometry is supplied in the
        usual Z-matrix format, while CARTESIAN (=1) means that the geometry
        is given in Cartesian coordinates. A third option is XYZINT (=2) for
        which a Z-matrix connectivity is defined, but with values of the
        internal coordinates defined implicitly by supplying Cartesian
        coordinates. Note that geometry optimizations are currently only
        possible for INTERNAL and XYZ2INT.
        **Psi4 Interface:** Keyword set from active molecule, always CARTESIAN.
        Above restrictions on geometry optimizations no longer apply. -*/
        options.add_str("CFOUR_COORDINATES", "INTERNAL", "INTERNAL CARTESIAN XYZINT");

        /*- Specifies the core orbitals used in a TCSCF calculation and has
        to be used in combination with the keyword |cfour__cfour_active_orbi|. The core
        orbitals are specified by either NIRREP or 2*NIRREP integers
        specifying the number of core orbitals of each symmetry type, where
        NIRREP is the number of irreducible representations in the
        computational point group. If there are no orbitals of a particular
        symmetry type a zero must be entered. For more information and an
        example see |cfour__cfour_occupation|. -*/
        options.add("CFOUR_CORE_ORBITALS", new ArrayType());

        /*- Specifies the convergence criterion for the iterative solution
        of the CPHF and Z-vector equations. The solutions are considered to
        be converged when the residual norm of the error vector falls below
        $10^N$. -*/
        options.add_int("CFOUR_CPHF_CONVER", 12);

        /*- Specifies the maximum number of cycles allowed for the solution
        of the CPHF- and/or Z-vector equations. -*/
        options.add_int("CFOUR_CPHF_MAXCYC", 64);

        /*- Specifies whether or not Hessian matrix is transformed
        (nonlinearly) to curvilinear internal coordinates. A value of 0 (or
        OFF) turns the transformation off if the analytic force constants
        are not available, while it is always performed if CURVILINEAR=1 (or
        ON). Values higher than 1 (or NO) unconditionally turn the
        transformation off.(Default: ON if analytic Hessian is available,
        OFF otherwise). -*/
        options.add_bool("CFOUR_CURVILINEAR", true);

        /*- Specifies whether the diagonal Born-Oppenheimer correction
        (DBOC) to the energy is evaluated (ON =1) or not (OFF =0). DBOC
        calculations are currently only available for HF-SCF and CCSD using
        RHF or UHF reference functions. -*/
        options.add_bool("CFOUR_DBOC", false);

        /*- Specifies whether the Dipole Coupling Tensor (DCT) is calculated
        (ON =1) or not (OFF =0). -*/
        options.add_bool("CFOUR_DCT", false);

        /*- Specifies whether or not energy derivatives are to be calculated
        and if so whether first or second derivatives are computed. ZERO (=
        0) derivatives are not calculated, FIRST (=1) first derivatives are
        calculated, SECOND (=2) second derivatives are calculated.  Note
        that this keyword usually needs not be set in any calculation since
        it is automatically set if the appropriate other options in the
        CFOUR namelist are turned on.
        **Psi4 Interface:** Keyword set from type of computation command:
        ZERO if :py:func:`~psi4.driver.energy`, FIRST if
        :py:func:`~psi4.driver.gradient` or :py:func:`~psi4.driver.optimize`,
        *etc.* -*/
        options.add_str("CFOUR_DERIV_LEVEL", "ZERO", "ZERO FIRST SECOND");

        /*- Specifies whether orbital-relaxed (RELAXED =0) or
        orbital-unrelaxed (UNRELAXED =1) derivatives are computed in the CC
        calculation. -*/
        options.add_str("CFOUR_DIFF_TYPE", "RELAXED", "RELAXED UNRELAXED");

        // DIRECT
        // experimental use

        // DIAG_MRCC
        // experimental use

        /*- Specifies which molecular orbitals will be dropped from the
        post-SCF calculation. The orbitals are numbered in ascending order
        from the most stable (negative energy) to the most unstable (largest
        positive energy). Individual orbitals must be separated with a dash,
        while x>y means orbitals x through y inclusive. For example, the
        string ``1>10-55-58>64``, would result in orbitals
        1,2,3,4,5,6,7,8,9,10,55,58,59,60,61,62,63 and 64 being dropped. For
        UHF calculations, the appropriate orbitals are deleted for both spin
        cases. No dropped virtual MOs are currently allowed for gradient or
        property calculations.
        **Psi4 Interface:** The array above is specified in PSI as
        (white space tolerant) [1,2,3,4,5,6,7,8,9,10,55,58,59,60,61,62,63,64]. -*/
        options.add("CFOUR_DROPMO", new ArrayType());

        // EA_CALC
        // experimental use

        // EA_SYM
        // experimental use

        /*- Specifies whether effective core potentials (pseudopotentials)
        are used (ON, =1) or not (OFF, =0). -*/
        options.add_bool("CFOUR_ECP", false);

        /*- Specifies which eigenvector of the totally symmetric part of the
        block-factored Hessian is to be followed uphill in a transition
        state search. Eigenvectors are indexed by their eigenvalues -- the
        lowest eigenvalue is 1, the next lowest is 2, etc. The default is 1,
        which should always be used if you are not looking for a specific
        transition state which you know corresponds to motion along a
        different mode. In the future, relatively sophisticated generation
        of a guessed eigenvector will be implemented, but this is the way
        things are for now. Of course, this keyword has no
        meaning if |cfour__cfour_method| is not set to TS. -*/
        options.add_int("CFOUR_EIGENVECTOR", 1);

        /*- Experimental use, ON = 1 requests the evaluation of electrical
        anharmonicities -*/
        options.add_bool("CFOUR_EL_ANHARM", false);

        /*- Specifies the threshold used in converging CC-LR/EOM-CC
        calculations. The iterative diagonalization is continued until the
        RMS residual falls below $10^{-N}$ with $N$ as the value specified with
        this keyword. -*/
        options.add_int("CFOUR_ESTATE_CONV", 5);

        // EOM_NSING
        // experimental use

        // EOM_NTRIP
        // experimental use

        /*- Controls whether non-iterative triples corrections are applied
        after various types of EOM-CCSD calculation. Works with |cfour__cfour_excite| set to EOMIP, might
        work with EOMEE, certainly doesn't work with EOMEA. Use with great
        caution, preferably after having a few drinks. -*/
        options.add_bool("CFOUR_EOM_NONIT", false);

        ///*- For experimental use only. Selects the iterative diagonalization
        // algorithm for the EOMEE calculations. If set to DAVIDSON, the
        // general modified Davidson technique is used. If set to MULTIROOT, a
        // multi-root Davidson approach is invoked that evaluates all roots of
        // a symmetry block simultaneously. This approach is much more stable
        // if the roots are energetically close to each other. -*/
        // options.add_str("CFOUR_EOM_NSTATES", "", "DAVIDSON MULTIROOT");

        ///*- Selects the excited state the EOMEE properties are calculated
        // for. Only valid if EOM_NSTATES = MULTIROOT is set. It always refers
        // to the corresponding state of the last symmetry block considered. -*/
        // options.add_int("CFOUR_EOM_PROPSTA");

        // EOMFOLLOW
        // experimental use

        // ESTATE_DIAG
        // experimental use

        // ESTATE_LOCK
        // experimental use

        /*- The maximum number of expansion vectors used in the solution of
        EOMCC equations (Default: 20, hard-coded to 4 in triples
        calculations) -*/
        options.add_int("CFOUR_ESTATE_MAXCYC", 20);

        /*- This keyword applies only to EOM-CC calculations and specifies
        whether any excited or ionized state one-electron properties are to
        be calculated. Proper use of this keyword requires a relatively
        advanced knowledge of quantum chemistry and the available options
        are discussed here. The options are: OFF (=0) [no properties or
        transition moments are calculated]; EXPECTATION (=1) [transition
        moments and dipole strengths are calculated along with selected
        one-electron properties which are evaluated as expectation values];
        UNRELAXED (=2) [selected one-electron properties are calculated in
        an approximation that neglects relaxation of molecular orbitals];
        RESPONSE (=3) [selected one-electron properties are calculated as
        analytic first derivatives of the energy]. Except for EOMCC
        calculations on two-electron systems (which are exact), properties
        obtained by the three approaches will not be equivalent. The default
        value for this keyword is slightly complicated. For TDA
        calculations, the default is EXPECTATION since the evaluation of
        transition moments involves only a negligible amount of additional
        computation relative to the evaluation of the excitation energies.
        For EOMCC, the default is OFF since evaluation of any transition
        moments or properties requires approximately twice the computational
        time. Transition moments and dipole strengths are evaluated by
        default for all values of ESTATE_PROP other than OFF. -*/
        options.add_str("CFOUR_ESTATE_PROP", "", "OFF EXPECTATION UNRELAXED RESPONSE");

        /*- Specifies the number of excited states which are to be
        determined in each irreducible representation of the computational
        subgroup. The program attempts to find all of the lowest roots, but
        this is not guaranteed because the eigenvalue problem is not solved
        by direct matrix diagonalization, but rather by an iterative
        (modified Davidson) algorithm. For excited state gradient
        calculations, only one root (clearly) is used. In such a case, one
        and only one non-zero entry in the string can be used, and this
        value is usually set to one (*i.e.* 0/1/0/0). (However
        sometimes one wants to calculate the gradient for, say, the second
        root of a given symmetry, and in such a case, one could use
        0/2/0/0. What happens is that both roots are calculated,
        but only the second one is used in the subsequent density matrix and
        gradient calculation.) The format used for this keyword is identical
        to that used in |cfour__cfour_occupation|. For example, for a
        computational subgroup having four symmetry species, the string
        3/1/0/2 specifies that 6 total roots should be searched
        for, three in the first block, one in the second block, and two in
        the fourth block. It is also important to note that the ``%excite*``
        input, if present, takes precedence over this keyword.
        Default: All zeros.
        **Psi4 Interface:** The array above is specified in PSI as
        (white space tolerant) [3,1,0,2]. -*/
        options.add("CFOUR_ESTATE_SYM", new ArrayType());

        /*- Specifies whether just the excitation energies (OFF, =0) or in
        addition transition moments (EXPECTATION, =1) are calculated. Note
        that this keyword should not be used in excited-state calculations
        involving analytic gradients and that transition moments are
        essentially only available for EOM-CCSD/CCSD-LR. -*/
        options.add_str("CFOUR_ESTATE_TRANS", "OFF", "OFF EXPECTATION");

        /*- Tells the program, in the course of a geometry optimization, to
        calculate the Hessian explicitly every N cycles. 0 means never
        calculated explicitly.
        **Psi4 Interface:** Geometry optimizations run through PSI (except in
        sandwich mode) use PSI's optimizer and so this keyword has no effect.
        Use :ref:`optking <apdx:optking>` keywords instead,
        particularly |optking__full_hess_every|. -*/
        options.add_int("CFOUR_EVAL_HESS", 0);

        /*- Specifies in CC calculations using mrcc the excitation level if
        the calculation level has been chosen as CC(n), CI(n), or CCn(n). -*/
        options.add_int("CFOUR_EXCITATION", 0);

        /*- Specifies the type of EOM-CC/LR-CC treatment to be performed.
        Available options are NONE (=0), EOMEE (=3, the EOM-CC/CC-LR
        approach for the treatment of excited states), EOMIP (=4, the
        EOM-CC/CC-LR approach for the treatment of ionized states), EOMEA
        (=7, the EOM-CC/CC-LR approach for the treatment of
        electron-attached states). -*/
        options.add_str("CFOUR_EXCITE", "NONE", "NONE EOMEE EOMIP EOMEA");

        /*- Specifies the strength of a Fermi-Contact perturbation as
        required for finite-field calculations of spin densities and the FC
        contributions to indirect spin-spin coupling constants. The value
        must be specified as an integer and the FC strength used by the
        program will be the value of the keyword $\times 10^{-6}$. The atom for
        which the FC perturbation is switched on is specified in the ZMAT
        file after the CFOUR command line and potential basis set input, as
        follows

        %spin density
         N

        with N as the number of atom (in (X5,I3) format) in the order they
        are written by JODA to the MOL file. Be aware that for some atoms,
        the calculation has to be run in lower symmetry or even without
        symmetry. (Default : 0) -*/
        options.add_int("CFOUR_FC_FIELD", 0);

        /*- Specifies the algorithm used to compute the harmonic force
        constants in finite-difference calculations.GRADONLY (=0) evaluates
        the force constants and dipole moment derivatives by numerical
        differentiation of analytic gradients; ENERONLY (=1) evaluates the
        force constants by second differences of energies (dipole moment
        derivatives are not evaluated); while MIXED (=2) evaluates 1x1
        blocks of symmetry-blocked force constants by second differences pf
        energies and all other elements by first differences of gradients.
        the GRADONLY and MIXED approaches may, of course, only be used hwen
        using computational methods for which analytic gradients are
        available. -*/
        options.add_str("CFOUR_FD_CALCTYPE", "GRADONLY", "GRADONLY ENERONLY MIXED");

        /*- Requests that only vibrational frequencies of certain symmetry
        types are evaluated in a VIBRATION=FINDIF calculation. The numbers
        of the irreducible representations for which vibrational analysis is
        to be performed are separated by slashes. For example,
        FD_IRREP=1/3/4 means compute the frequencies of modes transforming
        as the first, third, and fourth irreducible representations. If a
        symmetry is specified for which there are no vibrational modes, the
        program will terminate. The labels of the irreducible
        representations for this keyword are not usually the same as those
        used in the rest of the calculation. Moreover, for some point
        groups, for example, those of linear molecules, the two sets of
        labels refer to different subgroups. There is as yet no
        straightforward way to determine what they will be without starting
        a calculation. If one runs the ``xjoda`` and then the ``xsymcor``
        executables, the relevant irreducible representations will be
        listed. If all vibrational frequencies are desired, this keyword
        need not be included.  Default : compute vibrational frequencies for
        all irreducible representations -*/
        options.add("CFOUR_FD_IRREPS", new ArrayType());

        /*- Specifies whether or not rotational degrees of freedoms are
        projected out from the symmetry-adapted coordinates in a finite
        difference calculations. ON (=0) uses rotationally projected
        coordinates, while OFF (=1) retains the rotational degrees of
        freedom. At a stationary point on the potential energy surface, both
        options will give equivalent harmonic force fields, but OFF should
        be used at non-stationary points. -*/
        options.add_str("CFOUR_FD_PROJECT", "ON", "ON OFF");

        /*- Specifies the step length in mass-weighted coordinates (in
        :math:`10^{-4} amu^{1/2} bohr` ) used in generating the force constant matrix
        by finite difference of Cartesian gradients. -*/
        options.add_int("CFOUR_FD_STEPSIZE", 5);

        /*- In finite difference calculations using the FINDIF option, this
        keyword specifies the point group to be used in generating the
        symmetry-adapted vibrational coordinates. FULL (= 0) specifies the
        full molecular point group, COMP (= 1) specifies the Abelian
        subgroup used in the electronic structure calculation. -*/
        options.add_str("CFOUR_FD_USEGROUP", "FULL", "FULL COMP");

        /*- This specifies the physical length (in integer words) of the
        records used in the word-addressable direct access files used by
        CFOUR. This value should always be chosen as a multiple of 512
        bytes, as your local system manager certainly understands. -*/
        options.add_int("CFOUR_FILE_RECSIZ", 2048);

        /*- This option allows the splitting of files. Input is required
        in the form N1/N2/N3/N4/N5, where N1, N2, N3, N4, and N5 specify
        the number of files in which ``MOINTS``, ``GAMLAM``, ``MOABCD``,
        ``DERINT``, and ``DERGAM`` are split, respectively. -*/
        options.add_str("CFOUR_FILE_STRIPE", "0/0/0/0/0");

        /*- Specifies the field strength for a perturbation (defined within
        a ``%perturbation`` section). The value must be given as an integer, and
        the field strength used by the program will be then the value of the
        keyword $\times 10^{-6}$. -*/
        options.add_int("CFOUR_FINITE_PERTURBATION", 0);

        /*- This option is used to control the algorithm used for
        construction of the Fock matrix in SCF calculations. PK (=0) uses
        the PK-supermatrix approach while AO (=1) constructs the matrix
        directly from the basis function integrals. In general, PK is
        somewhat faster, but results in considerable use of disk space when
        out-of-core algorithms are required. (Default: FOCK). -*/
        options.add_str("CFOUR_FOCK", "", "PK AO");

        /*- FREQ_ALGORIT experimental use -*/
        options.add_str("CFOUR_FREQ_ALGORITHM", "STANDARD", "STANDARD PARALLEL");

        /*- Specifies whether in the correlation treatment all electron (OFF
        =0) or only the valence electrons (ON =1) are considered. This
        keyword provides an alternative to the |cfour__cfour_dropmo| keyword, as it allows
        frozen-core calculation without explicitly specifying the
        corresponding inner-shell orbitals. -*/
        options.add_bool("CFOUR_FROZEN_CORE", false);

        /*- Specifies whether in the correlation treatment all virtual
        orbitals (OFF =0) or only a subset of virtual orbitals (ON =1) are
        used. In the latter case, the threshold for deleting virtual
        orbitals based on the orbital energy needs to be specified in a
        ``%frozen_virt`` section. -*/
        options.add_bool("CFOUR_FROZEN_VIRT", false);

        /*- Used to control the handling and storage of two-particle density
        matrix elements with four virtual indices $\Gamma(abcd)$. DISK (=0)
        directs the program to calculate and store all elements of
        $\Gamma(abcd)$, while DIRECT (=1) tells the program to use
        alternative algorithms in which $\Gamma(abcd)$ is calculated and
        used "on the fly". Note that this option might be not available
        for all type of calculations. -*/
        options.add_str("CFOUR_GAMMA_ABCD", "DISK", "DISK DIRECT");

        // GAMMA_ABCI
        // see GAMMA_ABCD

        /*- This keyword applies only to Hydrogen and Helium atoms and
        specifies the number of contracted Gaussian functions per shell.
        There is usually no need to use this keyword, but it can be useful
        for using a subset of the functions in a particular entry in the
        ``GENBAS`` file, particularly for generally contracted WMR basis sets.
        For example, if entry H:BASIS in the ``GENBAS`` file contains 7
        contracted s functions, 4 p functions and a single d function, then
        setting GENBAS_1=730 would eliminate the last p function and the d
        function. Default: use the unaltered ``GENBAS`` entry. -*/
        options.add_str("CFOUR_GENBAS_1", "");

        /*- This keyword performs the same function as |cfour__cfour_genbas_1|
        above, but applies to second-row atoms. -*/
        options.add_str("CFOUR_GENBAS_2", "");

        /*- This keyword performs the same function as |cfour__cfour_genbas_1| and
        |cfour__cfour_genbas_2| , but applies to third-row atoms. -*/
        options.add_str("CFOUR_GENBAS_3", "");

        /*- This keyword performs the same function as |cfour__cfour_genbas_1| ,
        |cfour__cfour_genbas_2| , and |cfour__cfour_genbas_3| , but applies
        to fourth-row atoms. -*/
        options.add_str("CFOUR_GENBAS_4", "");

        /*- Specifies the convergence criterion for geometry optimization.
        The optimization terminates when the RMS gradient is below $10^{-N}$
        Hartree/bohr, where $N$ is the specified value.
        **Psi4 Interface:** Geometry optimizations run through PSI (except in
        sandwich mode) use PSI's optimizer and so this keyword has no effect.
        Use :ref:`optking <apdx:optking>` keywords instead,
        particularly |optking__g_convergence| =CFOUR, which should be equivalent
        except for different internal coordinate definitions. -*/
        options.add_int("CFOUR_GEO_CONV", 5);

        /*- Specifies largest step (in millibohr) which is allowed in
        geometry optimizations.
        **Psi4 Interface:** Geometry optimizations run through PSI (except in
        sandwich mode) use PSI's optimizer and so this keyword has no effect.
        Use :ref:`optking <apdx:optking>` keywords instead,
        particularly |optking__intrafrag_step_limit|. -*/
        options.add_int("CFOUR_GEO_MAXSTEP", 300);

        /*- Specifies the used geometry optimization methods. The following
        values are permitted: NR (=0) --- straightforward Newton-Raphson
        search for minimum; RFA (=1) --- Rational Function Approximation
        search for minimum (this method can be used to find minima when the
        initial structure is in a region where the Hessian index is
        nonzero); TS (=2) Cerjan-Miller eigenvector following search for a
        transition state (can be started in a region where the Hessian index
        is not equal to unity); MANR (=3) --- Morse-adjusted Newton-Raphson
        search for minimum (very efficient minimization scheme, particularly
        if the Hessian is available); SINGLE_POINT (=5) for a single-point
        energy calculation. ENERONLY (=6) requests a geometry optimization
        based on single-point energy calculations.  Default: SINGLE-POINT
        (NR as soon as variables are marked to be optimized). -*/
        options.add_str("CFOUR_GEO_METHOD", "SINGLE_POINT", "NR RFA TS MANR SINGLE_POINT ENERONLY");

        /*- Specifies the maximum allowed number of geometry optimization cycles.
        **Psi4 Interface:** Geometry optimizations run through PSI (except in
        sandwich mode) use PSI's optimizer and so this keyword has no effect.
        Use :ref:`optking <apdx:optking>` keywords instead,
        particularly |optking__geom_maxiter|. -*/
        options.add_int("CFOUR_GEO_MAXCYC", 50);

        /*- Specifies whether gauge-including atomic orbitals are used (ON)
        or not (OFF). Default: ON for |cfour__cfour_props| =NMR  and =MAGNETIC,
        otherwise OFF -*/
        options.add_str("CFOUR_GIAO", "", "ON OFF");

        // GIMIC
        // experimental use

        /*- Keyword used to control type of grid calculation (see later
        section in this manual). Options are OFF (=0), no grid calculation;
        CARTESIAN (=1), steps are in Cartesian coordinates (which must be
        run with |cfour__cfour_coordinates| =CARTESIAN); INTERNAL (=2), steps are in Z-matrix
        internal coordinates; QUADRATURE (=3) steps are chosen for an
        integration based on Gauss-Hermite quadrature. (Default: OFF) -*/
        options.add_str("CFOUR_GRID", "OFF", "OFF CARTESIAN INTERNAL QUADRATURE");

        // GRID_ALGO
        // experimental use

        /*- Where the initial SCF eigenvectors are read from. MOREAD means
        to read from the disk (the ``JOBARC`` file) and CORE means to use a
        core Hamiltonian initial guess. If MOREAD is chosen but no disk file
        is present, the core Hamiltonian is used. (Default: MOREAD) -*/
        options.add_str("CFOUR_GUESS", "MOREAD", "MOREAD CORE");

        /*- This keyword determines which action is taken by the linear
        response program. ON (=1) the full effective Hamiltonian is
        calculated and written to disk; OFF (=0) the "lambda" linear
        response equations are solved. -*/
        options.add_bool("CFOUR_HBAR", false);

        // HESS_TYPE
        // experimental use

        /*- Control analysis of the stability of RHF, ROHF and UHF
        wavefunctions, as well as a possible search for a lower SCF
        solution. There are three possible options for this keyword. OFF
        (=0) does nothing, while ON (=1) performs a stability analysis and
        returns the number of negative eigenvalues in the orbital rotation
        Hessian. A third option, FOLLOW (=2) performs the stability
        analysis and then proceeds to rotate the SCF orbitals in the
        direction of a particular negative eigenvalue of the orbital
        rotation Hessian (see the explanation of keyword |cfour__cfour_rot_evec|), after
        which the SCF is rerun. -*/
        options.add_str("CFOUR_HFSTABILITY", "OFF", "OFF ON FOLLOW");

        // HF2_FILE
        // experimental use

        /*- This keyword can be used to significantly reduce disk i/o, and
        should be implemented very soon. The following options are
        available: OFF (= 0), no special algorithms are used (the default
        case); ALL (=1) all quantities except the $\langle ab\vert\vert
        cd\rangle$ molecular integral lists are held in core; PARTIAL (= 2),
        the T2 and T1 vectors are held in core throughout the calculation;
        (=4) all quantities except the $\langle ab\vert\vert cd\rangle$ and
        $\langle ab\vert\vert ci\rangle$ integrals are held in core; (=5)
        $\langle ij\vert\vert kl\rangle$ and $\langle ij\vert\vert
        ka\rangle$ and two-index quantities are held in core; (=6) all
        direct access files (``MOINTS``, ``GAMLAM``, etc.) are held in core. At
        present, these options have been implemented only in the energy code
        ``xvcc`` and the excitation energy code ``xvee``. (Default: 0) -*/
        options.add_str("CFOUR_INCORE", "OFF", "OFF ALL PARTIAL");

        /*- Specifies whether an input for mrcc is written (ON, =0) or not
        (OFF, =1) if |cfour__cfour_cc_program| =EXTERNAL has been specified. -*/
        options.add_bool("CFOUR_INPUT_MRCC", true);

        /*- This keyword defines what type of integral input will be written
        by ``xjoda``. VMOL (=1) has to be used with the programs of CFOUR. Using
        ARGOS (=0), input for Pitzer's ARGOS integral program will be
        written. (Default: VMOL). -*/
        options.add_str("CFOUR_INTEGRALS", "VMOL", "VMOL ARGOS");

        /*- Controls amount of debug printing performed by ``xjoda``. The higher
        the number, the more information is printed. Values of 25 or higher
        generally do not produce anything of interest to the general user.
        Do not set JODA_PRINT to 999 as this will cause the core vector to
        be dumped to disk. -*/
        options.add_int("CFOUR_JODA_PRINT", 0);

        /*- Convergence threshold for linear equations controlled by
        LINEQ_TYPE. Equations are iterated until smallest residual falls
        below $10^{-N}$, where $N$ is the value associated with this keyword. -*/
        options.add_int("CFOUR_LINEQ_CONV", 7);

        ///*- Maximum subspace dimension for linear equation solutions. -*/
        // options.add_int("CFOUR_LINEQ_EXPOR");

        /*- Determines the algorithm used to solve linear equations
        ( $\Lambda$ and derivative $T$ and $\Lambda$ ). POPLE (=0) uses
        Pople's method of successively orthogonalized basis vectors, while
        DIIS (=1) uses Pulay's DIIS method. The latter offers the practical
        advantage of requiring much less disk space, although it is not
        guaranteed to converge. Moreover, POPLE has not been tested for some
        time and should definitely be checked! (Default : DIIS) -*/
        options.add_str("CFOUR_LINEQ_TYPE", "DIIS", "POPLE DIIS");

        /*- The maximum number of iterations in all linear CC equations. -*/
        options.add_int("CFOUR_LINEQ_MAXCY", 50);

        // LINDEP_TOL

        /*- This keyword is used by the SCF program to determine if the
        orbital occupancy (by symmetry block) is allowed to change in the
        course of the calculation. ON (=1) locks the occupation to that set
        by the keyword |cfour__cfour_occupation| (or the initial guess if
        omitted); OFF (= 0) permits the occupation to change. (Default : 1
        if the occupation is specified with |cfour__cfour_occupation| and for
        second and later steps of optimizations; 0 if |cfour__cfour_occupation|
        omitted.) -*/
        options.add_bool("CFOUR_LOCK_ORBOCC", false);

        /*- Identical to |cfour__cfour_geo_maxstep|. -*/
        options.add_int("CFOUR_MAXSTEP", 300);

        /*- Specifies the amount of core memory used in integer words
        (default) or in the units specified via the keyword |cfour__cfour_mem_unit|.
        Default: 100 000 000 (approximately 381 or 762 MB for 32 or 64 bit
        machines, respectively).
        **Psi4 Interface:** Keyword set in MB from memory input command when
        given. -*/
        options.add_int("CFOUR_MEMORY_SIZE", 100000000);

        /*- Specifies the units in which the amount of requested core memory
        is given. Possible choices are INTEGERWORDS (default), kB, MB, GB,
        and TB.
        **Psi4 Interface:** Keyword set from memory input command when
        given, always MB. -*/
        options.add_str("CFOUR_MEM_UNIT", "INTEGERWORDS", "INTEGERWORDS KB MB GB TB");

        /*- Specifies the geometry optimization strategy. Four values are
        permitted: NR (=0) -- Straightforward Newton-Raphson search for
        minimum; RFA (=1) -- Rational Function Approximation search for
        minimum (this method can be used to find minima when the initial
        structure is in a region where the Hessian index is nonzero); TS (=2)
        Cerjan-Miller eigenvector following search for a transition
        state (can be started in a region where the Hessian index is not
        equal to unity); MANR (=3) -- Morse-adjusted Newton-Raphson search
        for minimum (very efficient minimization scheme, particularly if the
        Hessian is available); 4 is currently unavailable;
        SINGLE_POINT (=5) is a single point calculation.
        **Psi4 Interface:** Geometry optimizations run through PSI (except in
        sandwich mode) use PSI's optimizer and so this keyword has no effect.
        Use :ref:`optking <apdx:optking>` keywords instead,
        particularly |optking__opt_type| and |optking__step_type|. -*/
        options.add_str("CFOUR_METHOD", "SINGLE_POINT", "NR RFA TS MANR SINGLE_POINT");

        /*- Specifies the type of MRCC calculation. MK performs a MR-CC
        calculation based on Mukherjee's ansatz. -*/
        options.add_bool("CFOUR_MRCC", false);

        /*- Specifies the spin multiplicity.
        **Psi4 Interface:** Keyword set from active molecule. -*/
        options.add_int("CFOUR_MULTIPLICITY", 1);

        /*- Calculation of non-adiabatic coupling. In case of ON (=1) the
        method by Ichino, Gauss, Stanton is used to obtain the lambda
        coupling, while in case of LVC (=3) the lambda coupling is computed
        by means of the algorithm by Tajti and Szalay. Furthermore, NACV (=2)
        requests the computation of the full non-adiabatic coupling. Note
        that for calculations using LVC or NACV
        options the multiroot diagonalization has to be used, as requested
        via the keyword CFOUR_EOM_NSTATES (dne?) =MULTIROOT. -*/
        options.add_str("CFOUR_NACOUPLING", "OFF", "ON NACV LVC");

        /*- Specifies what to do if negative eigenvalues are encountered in
        the totally symmetric Hessian during an NR or MANR
        geometry-optimization search. If ABORT (=0), the job will
        terminate with an error message; if SWITCH (=1) the program
        will just switch the eigenvalue to its absolute value and keep
        plugging away (this is strongly discouraged!); and if RFA
        (=2), the keyword |cfour__cfour_geo_method| is switched to RFA internally and the
        optimization is continued.
        **Psi4 Interface:** Geometry optimizations run through PSI (except in
        sandwich mode) use PSI's optimizer and so this keyword has no effect.
        Use :ref:`optking <apdx:optking>` keywords instead. -*/
        options.add_str("CFOUR_NEGEVAL", "ABORT", "ABORT SWITCH RFA");

        /*- All components of spherical AO's are normalized to 1. This
        feature can help with numerical convergence issues if AO integrals
        are involved. Currently only working for single-point energy
        calculations. -*/
        options.add_bool("CFOUR_NEWNORM", false);

        /*- Specifies whether the reference function used in the correlation
        energy calculation satisfies the (spin-orbital) HF equations or not.
        Usually there is no need to set this parameter (OFF = 0 and ON =1),
        since standard non-HF reference functions (QRHF and ROHF) set this
        flag automatically. -*/
        options.add_bool("CFOUR_NONHF", false);

        /*- Specifies how many t amplitudes will be printed for each spin
        case and excitation level. For =N, The largest N amplitudes for each spin
        case and excitation level will be printed. -*/
        options.add_int("CFOUR_NTOP_TAMP", 15);

        /*- Specifies the orbital occupancy of the reference function in
        terms of the occupation numbers of the orbitals and their
        irreducible representations. The occupancy is specified by either
        NIRREP or 2*NIRREP integers specifying the number of occupied
        orbitals of each symmetry type, where NIRREP is the number of
        irreducible representations in the computational point group. If
        there are no orbitals of a particular symmetry type a zero must be
        entered. If the reference function is for an open-shell system, two
        strings of NIRREP occupation numbers separated by a slash are input
        for the $\alpha$ and $\beta$ sets of orbitals.  An example of the use of
        the OCCUPATION keyword for the water molecule would be
        OCCUPATION=3-1-1-0. For the :math:`^2A_1` water cation, an open-shell
        system, the keyword would be specified by
        OCCUPATION=3-1-1-0/2-1-1-0. It should be noted that the ``xvmol``
        integral program orders the irreducible representations in a strange
        way, which most users do not perceive to be a logical order. Hence,
        it is usually advisable initially to run just a single point
        integral and HF-SCF calculation in order to determine the number and
        ordering of the irreducible representations.  The occupation keyword
        may be omitted, in which case an initial orbital occupancy is
        determined by diagonalization of the core Hamiltonian. In many
        cases, HF-SCF calculations run with the core Hamiltonian guess will
        usually converge to the lowest energy HF-SCF solution, but this
        should not be blindly assumed.  (Default: The occupation is given
        by the core Hamiltonian initial guess).
        **Psi4 Interface:** The arrays above are specified in PSI as
        (white space tolerant) [3,1,1,0] and [[3,1,1,0],[3,0,1,0]]. -*/
        options.add("CFOUR_OCCUPATION", new ArrayType());

        /*- Specifies which kind of open-shell CC treatment is employed. The
        default is a spin-orbital CC treatment (SPIN-ORBITAL =1) which is
        the only possible choice for UHF-CC schemes anyways. For ROHF-CC
        treatments, the possible options are beside the standard
        spin-orbital scheme a spin-restricted CC approach (SR-CC=3), as well
        as a corresponding linear approximation (which in the literature
        usually is referred to as partially-spin-adapted CC scheme)
        (PSA-CC=1). SR-CC and PSA-CC are within the CCSD approximation
        restricted to excitations defined by the first-order interacting
        space arguments. With the keywords PSA-CC_FULL (=2) or SR-CC_FULL (=6)
        inclusion of the so called "pseudo-triples" beyond the first-order
        interacting space is also possible.  The two-determinant CC method
        for open-shell singlet states can be activated by TD-CC (=8). -*/
        options.add_str("CFOUR_OPEN-SHELL", "SPIN-ORBITAL", "SPIN-ORBITAL SR-CC PSA-CC_FULL SR-CC_FULL TD-CC");

        /*- Identical to |cfour__cfour_geo_maxcyc|. -*/
        options.add_int("CFOUR_OPT_MAXCYC", 50);

        /*- Specifies the type of molecular orbitals used in post-HF
        calculations. STANDARD (=0) requests usage of the orbitals (from a
        corresponding HF-SCF calculation) without any modification. These
        are in the case of RHF/UHF the usual canonical HF orbitals and in
        the case of ROHF calculations the standard ROHF-orbitals with equal
        spatial parts for both the $\alpha$ and the $\beta$ spin orbitals.
        SEMICANONICAL (=1) forces in ROHF type calculations a transformation
        to so-called semicanonical orbitals which diagonalize the
        occupied-occupied and virtual-virtual blocks of the usual
        Fock-matrices. The use of semicanonical orbitals is, for example,
        required for ROHF-CCSD(T) calculations and for those calculations
        also automatically set. LOCAL requests a localization of the HF
        orbitals and this is currently done according to the Pipek-Mezey
        localization criterion.  Note that it is strongly recommended not to
        use this keyword unless you know what are you doing.  Default:
        STANDARD except for ROHF-CCSD(T) and ROHF-MP4 calculations for which
        SEMICANONICAL is the default. -*/
        options.add_str("CFOUR_ORBITALS", "STANDARD", "STANDARD SEMICANONICAL");

        // PARALLEL
        // experimental use

        // PARA_PRINT
        // experimental use

        // PARA_INT
        // experimental use

        /*- Specifies the type of perturbed orbitals used in energy
        derivative calculations. STANDARD means that the gradient
        formulation assumes that the perturbed orbitals are not those in
        which the (perturbed) Fock matrix is diagonal. CANONICAL means that
        the perturbed orbitals are assumed to be canonical. This keyword is
        set automatically to CANONICAL in derivative calculations with
        methods which include triple excitations (MBPT[4]/MP4, CCSD+T[CCSD],
        CCSD[T], QCISD[T] and all iterative schemes like CCSDT-n and CC3)
        apart from CCSDT. IJ_CANONICAL requests a canonical
        perturbed-orbital treatment only for the occupied-occupied block of
        the unperturbed density matrix in analytic derivative calculations.
        For testing purposes, it is possible to force the use standard
        perturbed orbitals even in case of iterative triple excitations via
        the option FORCE_STANDA (dne?).  Note also that in case of unrelaxed
        derivatives standard orbitals must be used.  Default : STANDARD for
        all methods without triples (except CCSDT), CANONICAL for all
        methods with triples in case of relaxed derivatives. -*/
        options.add_str("CFOUR_PERT_ORB", "", "STANDARD CANONICAL IJ_CANONICAL");

        /*- Specifies either single (=1, or SINGLE) or double (=2, DOUBLE)
        sided numerical differentiation in the finite difference evaluation
        of the Hessian. Two-sided numerical differentiation is considerably
        more accurate than the single-sided method, and its use is strongly
        recommended for production work. -*/
        options.add_str("CFOUR_POINTS", "DOUBLE", "SINGLE DOUBLE");

        /*- Controls the amount of printing in the energy and energy
        derivative calculation programs. Using a value of 1 will produce a
        modest amount of additional output over the default value of 0,
        which includes some useful information such as SCF eigenvectors,
        Fock matrix elements, etc. -*/
        options.add_int("CFOUR_PRINT", 0);

        /*- Specifies whether and which molecular property is calculated.
        OFF (=0) means that no property is calculated, FIRST_ORDER (=1)
        requests computation of various one-electron first-order properties
        (e.g., dipole moment, quadrupole moment, electric field gradient,
        spin densities,etc.), SECOND_ORDER (=2, in the next release replaced
        by STAT_POL) computes static electric polarizabilities, DYNAMICAL
        (=7, in the next release replaced by DYN_POL) requests the
        calculation of frequency-dependent polarizabilities (note that here
        an additional input of the frequency is required), NMR (=5) requests
        the calculation of NMR chemical shifts/chemical shielding tensors
        (by default using GIAOs), J_FC requests the calculation of the
        Fermi-Contact contribution to indirect spin-spin coupling constants,
        J_SD the calculation of the corresponding spin-dipole contribution,
        and J_SO the calculation of the corresponding spin-orbit
        contribution to J; HYPERPOL (=22) invokes a calculation of static
        hyperpolarizabilities, DYN_HYP (=23) requests the calculation of
        frequency-dependent hyperpolarizabilities, SHG (=24) the calculation
        of hyperpolarizabilities related to the second-harmonic
        generation, OPT_REC (=25) the computation of hyperpolarizabilities
        related to optical rectification, VERDET (=26) the calculation of
        Verdet constants. -*/
        options.add_str("CFOUR_PROPS", "OFF", "OFF FIRST_ORDER SECOND_ORDER NMR HYPERPOL DYN_HYP SHG OPT_REC VERDET");

        /*- Allows storage of property integrals computed in ``xvdint`` on
        internal files (e.g., ``MOINTS`` and ``GAMLAM``, default choice INTERNAL,
        =0) or on external files (EXTERNAL, =1). -*/
        options.add_str("CFOUR_PROP_INTEGRAL", "INTERNAL", "INTERNAL EXTERNAL");

        /*- The presence of this keyword specifies that a QRHF based CC
        calculation, or alternatively, an SCF calculation that uses the
        |cfour__cfour_qrhfgues| option, is to be performed. -*/
        options.add("CFOUR_QRHF_GENERAL", new ArrayType());

        /*- If this keyword is set to ON (=1), then the QRHF orbitals
        specified by the |cfour__cfour_qrhf_general|, |cfour__cfour_qrhf_orbital|
        and CFOUR_QRHF_SPIN (nyi?) keywords
        are used as a starting guess for a restarted SCF procedure. This can
        be an extremely useful way to converge "difficult" SCF solutions,
        such as those that correspond to states that are not the lowest
        states of a given symmetry. Note that when this option is used, the
        calculation that is performed is not a QRHF-CC calculation; it is
        instead a UHF-based or ROHF-based calculation, depending on what
        type of reference is specified by the |cfour__cfour_reference| keyword. The QRHF
        aspect of the calculation is used simply as a device to converge the
        orbitals. -*/
        options.add_bool("CFOUR_QRHFGUES", false);

        /*- By default, in QRHF calculations, electrons are removed from the
        highest occupied orbital in a symmetry block (symmetry block HOMO),
        while electrons are added to the lowest unoccupied orbital within a
        symmetry block (symmetry block LUMO). The purpose of the
        QRHF_ORBITAL keyword is to allow additional flexibility in choosing
        which orbitals will have their occupation numbers altered. The value
        of this keyword gives the offset with respect to the default orbital
        for the orbital which will be depopulated (or populated) in QRHF-CC
        calculations. For calculations involving more than one removal or
        addition of electrons, values are separated by commas and correspond
        to the |cfour__cfour_qrhf_general| input on a one-to-one basis. For example,
        specifying |cfour__cfour_qrhf_general| =2/-4, QRHF_ORBITAL=3/2 means that an electron
        will be added to the third lowest virtual in symmetry block 2 and
        another will be removed from the second highest occupied orbital in
        symmetry block 4. Examples given later in this manual further
        illustrate the QRHF input options and may help to clarify any
        confusion resulting from this documentation. (Default : 1) -*/
        options.add("CFOUR_QRHF_ORBITAL", new ArrayType());

        ///*- Specifies the spin of the electrons modified by the QRHF_GENERAL
        // and QRHF_ORBITAL keywords, where a value of 1 means $\alpha$ spin,
        // while 2 corresponds to a $\beta$ electron. By default, electrons that
        // are removed are assigned to $\beta$ spin, while added electrons are
        //$\alpha$. Note that this option allows one to construct low-spin
        // determinants, which generally are unsuitable for single-reference
        // coupled-cluster calculations. An important exception is the
        // open-shell singlet coupled-cluster method (see keyword
        // OPEN-SHELL=TD-CC above). -*/
        // options.add_int("CFOUR_QRHF_SPIN");

        /*- ON (=1) requests a calculation of Raman intensities based on the
        geometrical derivatives of the static polarizability tensor, while
        DYN (=2) requests a calculation of Raman intensities based on the
        derivatives of the dynamical polarizability tensor. -*/
        options.add_str("CFOUR_RAMAN_INT", "OFF", "ON DYN OFF");

        /*- Specifies whether Raman intensities are calculated with orbital
        relaxation with respect to the electric field perturbation (RELAXED,
        = 1) or without orbital relaxation (UNRELAXED, = 0). -*/
        options.add_str("CFOUR_RAMAN_ORB", "UNRELAXED", "RELAXED UNRELAXED");

        /*- Specifies whether or not relaxed density natural orbitals are to
        be computed. This option only has meaning for a correlated
        calculation. For =0, Do not compute. For =1, compute. -*/
        options.add_bool("CFOUR_RDO", true);

        /*- Specifies the type of SCF calculation to be performed. RHF (= 0)
        requests a restricted Hartree-Fock reference; UHF (= 1) an
        unrestricted Hartree-Fock reference; ROHF (= 2) a restricted
        open-shell Hartree-Fock calculation; TCSCF (=3) a
        two-configurational SCF calculation, and CASSCF (=4) a
        complete-active space SCF calculations (currently not implemented).
        **Psi4 Interface:** Keyword subject to translation from value of
        |scf__reference| unless set explicitly. -*/
        options.add_str("CFOUR_REFERENCE", "RHF", "RHF UHF ROHF TCSCF CASSCF");

        /*- Specifies the treatment of relativistic effects. The default is
        a non-relativistic treatment (OFF), while perturbational treatments
        are invoked via MVD1 (mass-velocity and 1-electron Darwin
        contribution), MVD2 (mass-velocity and 1- and 2-electron Darwin
        contribution), DPT2 (second-order direct perturbation theory
        approach), SF-DPT4 (scalar-relativistic part of fourth-order direct
        perturbation theory, DPT4 (full fourth-order DPT including
        spin-orbit corrections), SF-DPT6 (scalar-relativistic part of
        sixth-order direct perturbation theory), SFREE (spin-free
        treatment), X2C1E (spin-free X2C-1e treatment), or DPT (synonym with
        DPT2). -*/
        options.add_str("CFOUR_RELATIVISTIC", "OFF", "OFF MVD1 MVd2 DPT2 SF-DPT4 DPT4 SF-DPT6 SFREE X2C1E DPT");

        /*- Specifies whether the relaxed density matrix is computed for
        correlated wave functions. OFF (= 0) The relaxed density will not be
        computed, ON (= 1) it will be computed. -*/
        options.add_bool("CFOUR_RELAX_DENS", false);

        /*- This option can be used to convert an analytically calculated
        gradient vector to a particular normal coordinate representation. A
        useful application is to calculate the gradient of an electronically
        excited state in the normal coordinate representation of the ground
        electronic state, as this provides a first approximation to
        resonance Raman intensities (hence the name of the keyword).
        Calculations that use the this option require the externally
        supplied force constant matrix ``FCMFINAL``, which is written to disk
        during the course of both analytic and finite-difference vibrational
        frequency calculations. No such transformation is performed if OFF
        (=0); while ON (=1) directs the program to evaluate the gradient and
        transform it to the chosen set of normal coordinates. A warning
        message is printed if the force constant matrix is unavailable. -*/
        options.add_bool("CFOUR_RES_RAMAN", false);

        // RESET_FLAGS
        // experimental use

        /*- Offers the possibility to restart a CC calculation which stopped
        for various reasons, e.g. time limit, in the correlation part.
        However, note that a restart which is specified by ON (= 1) needs
        the following files of the previous unfinished calculation: ``JOBARC``,
        ``JAINDX``, ``MOINTS``, and ``MOABCD``. -*/
        options.add_bool("CFOUR_RESTART_CC", false);

        /*- Specifies which eigenvector of the orbital rotation Hessian is
        to be used to rotate the original SCF orbitals. By default, it will
        use that associated with the lowest eigenvalue of the totally
        symmetric part of the block-factored Hessian, as this choice often
        leads to the lowest energy SCF solution. For RHF stability checks,
        only those instabilities which correspond to RHF solutions will be
        considered. It is important to understand that following
        non-symmetric eigenvectors lowers the symmetry of the wavefunction
        and that following RHF --> UHF stabilities leads to a UHF solution.
        To converge the SCF roots associated with such instabilities, one
        must run the calculation in reduced symmetry and as a closed-shell
        UHF case, respectively. Value *n* directs the program to follow the
        vector associated with the *n*\ th lowest eigenvalue having the proper
        symmetry (totally symmetric) and spin (RHF-->RHF or UHF-->UHF)
        properties. 0 means use the lowest eigenvalue. -*/
        options.add_int("CFOUR_ROT_EVEC", 0);

        /*- Tells CFOUR whether to delete large files (AO integrals and
        ``MOINTS`` file for now) when they are no longer needed. OFF (=0) They
        will not be saved, ON (=1) they will be saved. -*/
        options.add_bool("CFOUR_SAVE_INTS", false);

        /*- Controls whether step scaling is based on the absolute step
        length (1-norm) (=0 or MAG(S)) or the largest individual step in the
        internal coordinate space (=1 or MAX(S)). -*/
        options.add_str("CFOUR_SCALE_ON", "MAG(S)", "MAG(S) MAX(S)");

        /*- Specifies the convergence criterion for the HF-SCF equations.
        Equations are considered converged when the maximum change in
        density matrix elements is less than $10^{-N}$.
        **Psi4 Interface:** Keyword subject to translation from value of
        |scf__d_convergence| unless set explicitly. -*/
        options.add_int("CFOUR_SCF_CONV", 7);

        /*- Controls the damping (in the first iterations (specified by
        |cfour__cfour_scf_expstart| via
        :math:`D_{new} = D_{old} + X/1000 * (D_{new} - D_{old})` with $X$
        as the value specified by the keyword. The default value is
        currently 1000 (no damping), but a value of 500 is recommended in
        particular for transition metal compounds where the SCF convergence
        is often troublesome.
        **Psi4 Interface:** Keyword subject to translation from value of
        |scf__damping_percentage| unless set explicitly. -*/
        options.add_int("CFOUR_SCF_DAMPING", 1000);

        /*- Specifies the number of density matrices to be used in the
        DIIS convergence acceleration procedure. -*/
        options.add_int("CFOUR_SCF_EXPORDER", 6);

        /*- Specifies the first iteration in which the DIIS convergence
        acceleration procedure is applied. -*/
        options.add_int("CFOUR_SCF_EXPSTART", 8);

        /*- Specifies whether or not the DIIS extrapolation is used to
        accelerate convergence of the SCF procedure. OFF (=0) means do not use
        DIIS, ON (=1) means use DIIS. -*/
        options.add_bool("CFOUR_SCF_EXTRAPOLATION", true);

        /*- Specifies the maximum number of SCF iterations.
        **Psi4 Interface:** Keyword subject to translation from value of
        |scf__maxiter| unless set explicitly.-*/
        options.add_int("CFOUR_SCF_MAXCYC", 150);

        /*- Specifies the strength of a spin-dipole perturbation as required
        for finite-field calculations of the SD contributions to indirect
        spin-spin coupling constants. The value must be specified as an
        integer and the SD strength used by the program will be the value of
        the keyword $\times 10^{-6}$. (Default : 0, currently not implemented) -*/
        options.add_int("CFOUR_SD_FIELD", 0);

        // SOPERT
        // Experimental Use!
        // Default : OFF.
        ///*- Perturbative treatment of spin-orbit splittings in doublet-pi
        // states via multireference coupled-cluster theory. MKMRCC (=1)
        // requests a treatment based on Mukherjee's multireference
        // coupled-cluster theory. EMRCCSO (=2) requests the expectation value
        // of a similarity transformed spin-orbit operator. Please note that
        // symmetric orbitals are needed, e.g., using AV_SCF. For more
        // information on the theory see J. Chem. Phys. 136, 111103 (2012). -*/

        /*- Specifies whether spherical harmonic (5d, 7f, 9g, etc.) or
        Cartesian (6d, 10f, 15g, etc.) basis functions are to be used. ON (=
        1) uses spherical harmonics, OFF (= 0) uses Cartesians.
        **Psi4 Interface:** Keyword set according to basis design when
        |mints__basis| is used instead of |cfour__cfour_basis|. Keyword
        subject to translation from value of |globals__puream| unless set
        explicitly. -*/
        options.add_bool("CFOUR_SPHERICAL", true);

        /*- Controls whether excitation energy calculations allow for a
        "spin flip" which changes the $M_s$ quantum number. Such
        calculations have some advantages for biradicals and are currently
        implemented (together with gradients) for CIS and CIS(D)
        calculations. Options are OFF and ON. -*/
        options.add_bool("CFOUR_SPIN_FLIP", false);

        /*- Experimental Use!  ON (=1) requests calculation of one-electron
        spin-orbit integrals. MEANSO additionally gives a mean-field
        treatment of the two-electron terms (spin-orbit mean field treatment
        as described Mol. Phys. 98, 1823-1833 (2000)). -*/
        options.add_str("CFOUR_SPIN_ORBIT", "OFF", "ON MEANSO OFF");

        // SPINORBIT
        // experimental use

        /*- ON (=1) requests the spin-component scaled variant of the MP2
        approach. This keyword has only an effect when |cfour__cfour_calc_level| =MP2 is
        specified and must be used together with |cfour__cfour_reference| =UHF. -*/
        options.add_bool("CFOUR_SPIN_SCAL", false);

        /*- Specifies whether nuclear spin-rotation tensors are computed
        within a NMR chemical shift calculation (ON, =1) or not (OFF, =9).
        In the case of electronic g-tensor calculations for open-shell
        molecules this keyword controls the calculation of the electronic
        spin-rotation tensor. -*/
        options.add_bool("CFOUR_SPINROTATION", false);

        /*- Specifies an Abelian subgroup to be used in a calculation.
        Acceptable arguments are DEFAULT (=0); C1 (= 1); C2 (= 2); CS (= 3);
        CI (= 4); C2V (= 5); C2H (= 6); D2 (= 7) and D2H (= 8). Use of C1 is
        of course equivalent to setting |cfour__cfour_symmetry| =OFF in the input. The
        DEFAULT option (which is the default) uses the highest order Abelian
        subgroup. -*/
        options.add_str("CFOUR_SUBGROUP", "DEFAULT", "DEFAULT C1 C2 CS CI C2V C2H D2 D2H OFF");

        ///*- Is a somewhat complicated keyword to use. Allowed values are 0,
        // 1, and 2, which specify the $x$, $y$, and $z$ axes, respectively. The
        // meaning of the keyword is best described by example: Suppose one is
        // running a calculation on water, and wishes to run it in the $C_s$
        // point group with the "special" plane being the one which bisects the
        // H-O-H bond angle. Now, what SUBGRPAXIS does is to specify which
        // Cartesian direction in the $C_{2v}$ frame becomes the special
        // direction in the $C_s$ frame. CFOUR will orient water in the $yz$
        // plane, so one wants the $y$ axis in the $C_{2v}$ frame to be the $z$
        // axis in the $C_s$ frame. Hence, for this case, one would specify
        // SUBGRPAXIS=2. Use of this keyword may be facilitated by studying
        // section D1 of this chapter, entitled "Molecular Orientation".
        // However, when the true Abelian subgroup is either $C_{2v}$ or
        //$D_{2h}$, the CFOUR orientation is not well defined, and it may be
        // necessary to run the ``xjoda`` executable directly two times. If
        // SUBGROUP=0 in the first pass, then the reference orientation for the
        // true Abelian subgroup can be determined and the appropriate value of
        // SUBGRPAXIS selected. -*/
        // options.add_int("CFOUR_SUBGRPAXIS");

        /*- In principle can be used to force the SCF to converge a solution
        for which the density matrix transforms as the totally symmetric
        representation of the point group (i.e. no broken symmetry
        solutions). The code seems to work in most cases, but has currently
        been implemented for point groups with E type representation and not
        for those with triply-, quadruply- or pentuply-degenerate
        representations. Extending the code to those cases is probably
        straightforward, and the reader is encouraged to do so if (s)he is
        so inclined. SYM_CHECK=0 "forces" the high-symmetry solution.
        SYM_CHECK=OVERRIDE (=1) doesn't. The latter is the default. -*/
        options.add_bool("CFOUR_SYM_CHECK", true);

        /*- Specifies what subgroup of the full point group is to be used in
        the energy and/or gradient calculation (the computational point
        group). OFF (=1) forces a no symmetry run (in $C_1$ ) and ON (=0) runs
        the calculation in the largest self-adjoint subgroup ( $D_{2h}$ and its
        subgroups). -*/
        options.add_bool("CFOUR_SYMMETRY", true);

        /*- Specifies how often the largest $t$ amplitudes are to be printed.
        For =0, amplitudes are printed at the beginning and end of the run.
        For =1, amplitudes are printed every iteration. For =2, amplitudes are
        printed every other iteration, etc. -*/
        options.add_int("CFOUR_TAMP_SUM", 5);

        // TDHF
        // experimental use

        // TESTSUITE
        //(currently not available)

        /*- Specifies whether to calculate finite-temperature thermodynamic
        corrections after a frequency calculation. OFF (=0) skips this; ON
        (=1) gives abbreviated output; and VERBOSE (=2) gives elaborate
        output that is separated by translation, rotation and vibration.
        Default: ON (currently not available in public version) -*/
        options.add_str("CFOUR_THERMOCHEMISTRY", "ON", "OFF ON VERBOSE");

        // TRANGRAD
        // experimental use

        /*- Specifies whether or not translational invariance is exploited
        in geometrical derivative calculations. USE(=0) specifies that
        translational invariance is exploited, while IGNORE (=1) turns it
        off. -*/
        options.add_str("CFOUR_TRANS_INV", "USE", "USE IGNORE");

        /*- Specifies whether in a correlated NMR chemical shift
        calculations all perturbations are treated at once or sequentially.
        Available option are SIMULTANEOUS (=0) and SEQUENTIAL (=1). The
        latter is at least preferred for large-scale calculations, as it has
        less demands on the available disk space. -*/
        options.add_str("CFOUR_TREAT_PERT", "SIMULTANEOUS", "SIMULTANEOUS SEQUENTIAL");

        /*- Specifies whether the T3 amplitudes are included ON (=1) or not
        included OFF (=0) in the DIIS convergence acceleration during CCSDT
        calculations. Inclusion of T3 speeds up convergence and allows tight
        convergence, but on the other hand it increases disk space
        requirements. Note that this keyword is only available with module
        ``xecc``. -*/
        options.add_bool("CFOUR_T3_EXTRAPOL", false);

        /*- Specifies the threshold value (given as an integer) for the
        treatment of CPHF coefficients in second derivative calculations
        using perturbed canonical orbitals. If a CPHF coefficient is above
        the threshold, the corresponding orbital rotation is treated (at the
        expense of additional CPU cost) using the standard non-canonical
        procedures, while orbital pairs corresponding to CPHF coefficients
        below the threshold are treated using perturbed canonical
        representation.  Default: 25 (Default: 1 in the developer version) -*/
        options.add_int("CFOUR_UIJ_THRESHOLD", 25);

        /*- Specifies the units used for molecular geometry input. ANGSTROM
        (= 0) uses Angstrom units, BOHR (= 1) specifies atomic units.
        **Psi4 Interface:** Keyword set from active molecule, always ANGSTROM. -*/
        options.add_str("CFOUR_UNITS", "ANGSTROM", "ANGSTROM BOHR");

        // UNOS
        // experimental use

        /*- Specifies whether or not the Hessian update is carried out. OFF
        (= 0) uses the initial Hessian (however supplied, either the default
        guess or a ``FCMINT`` file), ON (= 1) updates it during subsequent
        optimization cycles. (not in current public version). -*/
        options.add_bool("CFOUR_UPDATE_HESSIAN", true);

        // VIB_ALGORIT
        // experimental use

        // VIBPHASE
        // experimental use

        /*- Specifies whether (harmonic) vibrational frequencies are
        calculated or not. If the default NO (=0) is specified then no
        frequencies are calculated. For ANALYTIC, vibrational frequencies
        are determined from analytically computed second derivatives, and
        for FINDIF (=2) vibrational frequencies are calculated from a force
        field obtained by numerical differentiation of analytically
        evaluated gradients (or even single-point energies) using
        symmetry-adapted mass-weighted Cartesian coordinates. If vibrational
        frequencies are calculated, a normal mode analysis using the
        computed force-constant matrix is performed, rotationally projected
        frequencies are computed, infrared intensities are determined, and
        zero-point energies (ZPE) are evaluated. -*/
        options.add_str("CFOUR_VIBRATION", "NO", "NO ANALYTIC FINDIF EXACT");

        /*- This keyword defines what type of integral transformation is to
        be performed in the program ``xvtran``. FULL/PARTIAL (=0) allows the
        transformation program to choose the appropriate type of
        transformation, while FULL (=1) requires a full integral
        transformation and PARTIAL (=2) means a MBPT(2)-specific
        transformation where the :math:`(ab \vert cd)` integrals are not formed. -*/
        options.add_str("CFOUR_VTRAN", "FULL/PARTIAL", "FULL/PARTIAL FULL PARTIAL");

        /*- Specifies the X-component of an external electric field. The
        value must be specified as an integer and the field used by the
        program will be the value of the keyword :math:`\times 10^{-6}`. This allows
        field strengths :math:`|\varepsilon| > 10^{-6}` to be used. -*/
        options.add_int("CFOUR_XFIELD", 0);

        /*- The tolerance for storing transformed integrals. Integrals less
        than $10^{-N}$ are neglected and not stored on disk. -*/
        options.add_int("CFOUR_XFORM_TOL", 11);

        /*- Specifies the Y-component of an external electric field. The
        value must be specified as an integer and the field used by the
        program will be the value of the keyword :math:`\times 10^{-6}`. This allows
        field strengths :math:`|\varepsilon| > 10^{-6}` to be used. -*/
        options.add_int("CFOUR_YFIELD", 0);

        /*- Specifies the Z-component of an external electric field. The
        value must be specified as an integer and the field used by the
        program will be the value of the keyword :math:`\times 10^{-6}`. This allows
        field strengths :math:`|\varepsilon| > 10^{-6}` to be used. -*/
        options.add_int("CFOUR_ZFIELD", 0);
    }
    if (name == "EFP" || options.read_globals()) {
        /*- MODULEDESCRIPTION Performs effective fragment potential
        computations through calls to Kaliman's libefp library. -*/

        /*- The amount of information printed to the output file. -*/
        options.add_int("PRINT", 1);
        /*- Do include electrostatics energy term in EFP computation? -*/
        options.add_bool("EFP_ELST", true);
        /*- Do include exchange repulsion energy term in EFP computation? -*/
        options.add_bool("EFP_EXCH", true);
        /*- Do include polarization energy term in EFP computation? (EFP_POL c. v1.1) -*/
        options.add_bool("EFP_IND", true);
        /*- Do include dispersion energy term in EFP computation? -*/
        options.add_bool("EFP_DISP", true);
        /*- Fragment-fragment electrostatic damping type. ``SCREEN``
        is a damping formula based on screen group in the EFP potential.
        ``OVERLAP`` is damping that computes charge penetration energy. -*/
        options.add_str("EFP_ELST_DAMPING", "SCREEN", "SCREEN OVERLAP OFF");
        /*- Fragment-fragment polarization damping type. ``TT`` is a
        damping formula like Tang and Toennies. (EFP_POL_DAMPING c. v1.1) -*/
        options.add_str("EFP_IND_DAMPING", "TT", "TT OFF");
        /*- Fragment-fragment dispersion damping type. ``TT`` is a damping
        formula by Tang and Toennies. ``OVERLAP`` is overlap-based
        dispersion damping. -*/
        options.add_str("EFP_DISP_DAMPING", "OVERLAP", "TT OVERLAP OFF");
        /*- Do include electrostatics energy term in QM/EFP computation? (QMEFP_ELST c. v1.1) -*/
        options.add_bool("EFP_QM_ELST", true);
        /*- Do include polarization energy term in QM/EFP computation? (QMEFP_POL c. v1.1) -*/
        options.add_bool("EFP_QM_IND", true);
        /*- Do EFP gradient? !expert -*/
        options.add_str("DERTYPE", "NONE", "NONE FIRST");
        /*- Do turn on QM/EFP terms? !expert -*/
        options.add_bool("QMEFP", false);
    }
    if (name == "DMRG" || options.read_globals()) {
        /*- MODULEDESCRIPTION Performs a DMRG computation
         through calls to Wouters's CheMPS2 library. -*/

        /*- The DMRG wavefunction multiplicity in the form (2S+1) -*/
        options.add_int("DMRG_MULTIPLICITY", -1);

        /*- The DMRG wavefunction irrep uses the same conventions as PSI4. How convenient :-).
            Just to avoid confusion, it's copied here. It can also be found on
            http://sebwouters.github.io/CheMPS2/doxygen/classCheMPS2_1_1Irreps.html .
            Symmetry Conventions        Irrep Number & Name
            Group Number & Name         0     1     2     3     4     5     6     7
            0: c1                       A
            1: ci                       Ag     Au
            2: c2                       A     B
            3: cs                       A'     A''
            4: d2                       A     B1     B2     B3
            5: c2v                      A1     A2     B1     B2
            6: c2h                      Ag     Bg     Au     Bu
            7: d2h                      Ag     B1g     B2g     B3g     Au     B1u     B2u     B3u
        -*/
        options.add_int("DMRG_IRREP", -1);

        /*- The number of reduced renormalized basis states to be
            retained during successive DMRG instructions -*/
        options.add("DMRG_SWEEP_STATES", new ArrayType());

        /*- The energy convergence to stop an instruction
            during successive DMRG instructions -*/
        options.add("DMRG_SWEEP_ENERGY_CONV", new ArrayType());

        /*- The density RMS convergence to stop an instruction
            during successive DMRG instructions -*/
        options.add_double("DMRG_SCF_GRAD_THR", 1.e-6);

        /*- The maximum number of sweeps to stop an instruction
            during successive DMRG instructions -*/
        options.add("DMRG_SWEEP_MAX_SWEEPS", new ArrayType());

        /*- The noise prefactors for successive DMRG instructions -*/
        options.add("DMRG_SWEEP_NOISE_PREFAC", new ArrayType());

        /*- The residual tolerances for the Davidson diagonalization during DMRG instructions -*/
        options.add("DMRG_SWEEP_DVDSON_RTOL", new ArrayType());

        /*- Whether or not to print the correlation functions after the DMRG calculation -*/
        options.add_bool("DMRG_PRINT_CORR", false);

        /*- Whether or not to create intermediary MPS checkpoints -*/
        options.add_bool("DMRG_MPS_WRITE", false);

        /*- Whether or not to store the unitary on disk (convenient for restarting). -*/
        options.add_bool("DMRG_UNITARY_WRITE", true);

        /*- Whether or not to use DIIS for DMRG. -*/
        options.add_bool("DMRG_DIIS", false);

        /*- When the update norm is smaller than this value DIIS starts. -*/
        options.add_double("DMRG_SCF_DIIS_THR", 1e-2);

        /*- Whether or not to store the DIIS checkpoint on disk (convenient for restarting). -*/
        options.add_bool("DMRG_DIIS_WRITE", true);

        /*- Maximum number of DMRG iterations -*/
        options.add_int("DMRG_SCF_MAX_ITER", 100);

        /*- Which root is targeted: 0 means ground state, 1 first excited state, etc. -*/
        options.add_int("DMRG_EXCITATION", 0);

        /*- Whether or not to use state-averaging for roots >=2 with DMRG-SCF. -*/
        options.add_bool("DMRG_SCF_STATE_AVG", true);

        /*- Which active space to use for DMRG calculations:
               --> input with SCF rotations (INPUT);
               --> natural orbitals (NO);
               --> localized and ordered orbitals (LOC) -*/
        options.add_str("DMRG_SCF_ACTIVE_SPACE", "INPUT", "INPUT NO LOC");

        /*- Whether to start the active space localization process from a random unitary matrix instead of a unit matrix. -*/
        options.add_bool("DMRG_LOCAL_INIT", true);

        /*- Do calculate the DMRG-CASPT2 energy after the DMRGSCF calculations are done? -*/
        options.add_bool("DMRG_CASPT2_CALC", false);

        /*- Whether to calculate the DMRG-CASPT2 energy after the DMRGSCF calculations are done. -*/
        options.add_str("DMRG_CASPT2_ORBS", "PSEUDOCANONICAL", "PSEUDOCANONICAL ACTIVE");

        /*- CASPT2 IPEA shift -*/
        options.add_double("DMRG_CASPT2_IPEA", 0.0);

        /*- CASPT2 Imaginary shift -*/
        options.add_double("DMRG_CASPT2_IMAG", 0.0);

        /*- DMRG-CI or converged DMRG-SCF orbitals in molden format -*/
        options.add_bool("DMRG_MOLDEN_WRITE", false);

        /*- Print out the density matrix in the AO basis -*/
        options.add_bool("DMRG_OPDM_AO_PRINT", false);
    }

    return true;
}

}  // namespace psi

// clang-format on
//  LocalWords:  Psi4<|MERGE_RESOLUTION|>--- conflicted
+++ resolved
@@ -1139,18 +1139,6 @@
 
         /*- SUBSECTION SAPT(DFT) -*/
 
-<<<<<<< HEAD
-        /*- Monomer A GRAC shift in Hartree. Set to -99 to automatically
-           compute prior to SAPT(DFT)  -*/
-        options.add_double("SAPT_DFT_GRAC_SHIFT_A", 0.0);
-        /*- Monomer B GRAC shift in Hartree. Set to -99 to automatically
-           compute prior to SAPT(DFT) -*/
-        options.add_double("SAPT_DFT_GRAC_SHIFT_B", 0.0);
-        /*- SAPT_DFT_GRAC_CONVERGENCE_TIER will specify how hard psi4 should
-          try to converge the cation for a GRAC shift before failing the
-          calculation completely -*/
-        options.add_str("SAPT_DFT_GRAC_CONVERGENCE_TIER", "SINGLE", "SINGLE ITERATIVE");
-=======
         /*- Monomer A GRAC shift in Hartree. To automatically compute prior to
         SAPT(DFT), do NOT set this option and set |sapt__sapt_dft_grac_compute|
         to "SINGLE" or "ITERATIVE" as described below. */
@@ -1168,7 +1156,6 @@
          the neutral/cation calculations. "ITERATIVE" will try 3 times to
          converge the cation before failing the SAPT(DFT) computation. -*/
         options.add_str("SAPT_DFT_GRAC_COMPUTE", "NONE", "NONE SINGLE ITERATIVE");
->>>>>>> 8d2d4e61
         /*- Compute the Delta-HF correction? -*/
         options.add_bool("SAPT_DFT_DO_DHF", true);
         /*- Enables the hybrid xc kernel in dispersion? !expert -*/

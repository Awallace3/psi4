/*
 * @BEGIN LICENSE
 *
 * Psi4: an open-source quantum chemistry software package
 *
 * Copyright (c) 2007-2024 The Psi4 Developers.
 *
 * The copyrights for code used from other parties are included in
 * the corresponding files.
 *
 * This file is part of Psi4.
 *
 * Psi4 is free software; you can redistribute it and/or modify
 * it under the terms of the GNU Lesser General Public License as published by
 * the Free Software Foundation, version 3.
 *
 * Psi4 is distributed in the hope that it will be useful,
 * but WITHOUT ANY WARRANTY; without even the implied warranty of
 * MERCHANTABILITY or FITNESS FOR A PARTICULAR PURPOSE.  See the
 * GNU Lesser General Public License for more details.
 *
 * You should have received a copy of the GNU Lesser General Public License along
 * with Psi4; if not, write to the Free Software Foundation, Inc.,
 * 51 Franklin Street, Fifth Floor, Boston, MA 02110-1301 USA.
 *
 * @END LICENSE
 */

/*! \file read_calculation_options
    \defgroup PSI4
*/

#include "psi4/physconst.h"
#include "psi4/psi4-dec.h"
#include "psi4/psifiles.h"

#include "psi4/liboptions/liboptions.h"
#include "psi4/libpsi4util/PsiOutStream.h"

// clang-format off

namespace psi {

/**
 * This is called immediately before a module is run.  Any options
 * expected by that module must be added here
 *
 * @param name    - the name of the module.
 * @param options - the liboptions module used in the computations.
 * @param suppress_printing - boolean to specify whether to print to output file [false]
 */
int read_options(const std::string &name, Options &options, bool suppress_printing) {
    //  options.clear();

    // dodoc == "GLOBALS" fake line to make document_options_and_tests.pl generate a GLOBALS doc section
    
    /*- output from MBD nbody_model.extras["component_results"] for dimer and monomer individual psi4 variables -*/
    // options.add_str("MBD_COMPONENTS_PKL", "");

    /*- An array containing the number of doubly-occupied orbitals per irrep
    (in Cotton order) -*/
    options.add("DOCC", new ArrayType());
    /*- An array containing the number of singly-occupied orbitals per irrep
    (in Cotton order).  The value of |globals__docc| should also be set. -*/
    options.add("SOCC", new ArrayType());
    /*- An array containing the number of frozen doubly-occupied orbitals per
    irrep (these are not excited in a correlated wavefunction, nor can they be
    optimized in MCSCF. This trumps |globals__num_frozen_docc| and
    |globals__freeze_core|. -*/
    options.add("FROZEN_DOCC", new ArrayType());
    /*- An array containing the number of frozen unoccupied orbitals per
    irrep (these are not populated in a correlated wavefunction, nor can they be
    optimized in MCSCF.  This trumps |globals__num_frozen_uocc|. -*/
    options.add("FROZEN_UOCC", new ArrayType());
    /*- The number of core orbitals to freeze in later correlated computations.
    This trumps |globals__freeze_core|.  -*/
    options.add_int("NUM_FROZEN_DOCC", 0);
    /*- The number of virtual orbitals to freeze in later correlated computations. -*/
    options.add_int("NUM_FROZEN_UOCC", 0);

    /*- An array giving the number of orbitals per irrep for RAS1 !expert -*/
    options.add("RAS1", new ArrayType());

    /*- An array giving the number of orbitals per irrep for RAS2 !expert -*/
    options.add("RAS2", new ArrayType());

    /*- An array giving the number of orbitals per irrep for RAS3 !expert -*/
    options.add("RAS3", new ArrayType());

    /*- An array giving the number of orbitals per irrep for RAS4 !expert -*/
    options.add("RAS4", new ArrayType());

    /*- An array giving the number of restricted doubly-occupied orbitals per
    irrep (not excited in CI wavefunctions, but orbitals can be optimized
    in MCSCF) -*/
    options.add("RESTRICTED_DOCC", new ArrayType());

    /*- An array giving the number of restricted unoccupied orbitals per
    irrep (not occupied in CI wavefunctions, but orbitals can be optimized
    in MCSCF) -*/
    options.add("RESTRICTED_UOCC", new ArrayType());

    /*- An array giving the number of active orbitals (occupied plus
    unoccupied) per irrep (shorthand to make MCSCF easier to specify than
    using RAS keywords) -*/
    options.add("ACTIVE", new ArrayType());

    /*- Specifies how many core orbitals to freeze in correlated computations.
    ``TRUE`` or ``1`` will default to freezing the previous noble gas shell
    on each atom. In case of positive charges on fragments, an additional
    shell may be unfrozen, to ensure there are valence electrons in each
    fragment. With ``FALSE`` or ``0``, no electrons are frozen (with the
    exception of electrons treated by an ECP). With ``-1``, ``-2``, and ``-3``,
    the user might request strict freezing of the previous first/second/third
    noble gas shell on every atom. In this case, when there are no valence
    electrons, the code raises an exception. More precise control over the
    number of frozen orbitals can be attained by using the keywords
    |globals__num_frozen_docc| (gives the total number of orbitals to freeze,
    program picks the lowest-energy orbitals) or |globals__frozen_docc| (gives
    the number of orbitals to freeze per irreducible representation) or by
    the option ``POLICY`` in combination with appropriate inputs to
    |globals__freeze_core_policy|. At present, ``POLICY`` is an experimental
    option and is subject to change.-*/
    options.add_str("FREEZE_CORE", "FALSE", "FALSE TRUE 1 0 -1 -2 -3 POLICY");

    /*- NOTE: This is an experimental feature and subject to change! Specifies
    a custom frozen-core policy on a per-element basis. Input should be a list
    of integers representing the number of orbitals to freeze for each atomic
    number MINUS one (so H is 0, He is 1, etc). For example, to specify that
    elements H-Be should have 0 frozen orbitals, B-Mg should have 1, and Al
    should have 2, you would provide the input ``[0, 0, 0, 0, 1, 1, 1, 1, 1, 1,
    1, 1, 2]``. Please make sure to fill in the list up to the highest atomic
    number included in any calculations. This option is only used if
    |globals__freeze_core| is set to ``POLICY``. -*/
    options.add("FREEZE_CORE_POLICY", new ArrayType());

    options.add("NUM_GPUS", 1);
    /*- Do use pure angular momentum basis functions?
    If not explicitly set, the default comes from the basis set.
    **Cfour Interface:** Keyword translates into |cfour__cfour_spherical|. -*/
    options.add_bool("PUREAM", true);
    /*- The amount of information to print to the output file.  1 prints
    basic information, and higher levels print more information. A value
    of 5 will print very large amounts of debugging information. -*/
    options.add_int("PRINT", 1);
    /*- The amount of information to print to the output file !expert -*/
    options.add_int("DEBUG", 0);
    /*- Some codes (DFT) can dump benchmarking data to separate output files -*/
    options.add_int("BENCH", 0);
    /*- Wavefunction type !expert -*/
    options.add_str("WFN", "SCF");
    /*- Derivative level !expert -*/
    options.add_str("DERTYPE", "NONE", "NONE FIRST SECOND RESPONSE");
    /*- For displacements, symmetry (Schoenflies symbol) of 'parent' (undisplaced)
    reference molecule. Internal use only for finite difference. !expert -*/
    options.add_str("PARENT_SYMMETRY", "");
    /*- Number of columns to print in calls to ``Matrix::print_mat``. !expert -*/
    options.add_int("MAT_NUM_COLUMN_PRINT", 5);
    /*- List of properties to compute -*/
    options.add("PROPERTIES", new ArrayType());
    /*- Either :ref:`a set of 3 coordinates or a string <table:oe_origin>`
    describing the origin about which one-electron properties are computed. -*/
    options.add("PROPERTIES_ORIGIN", new ArrayType());

    /*- Psi4 dies if energy does not converge. !expert -*/
    options.add_bool("DIE_IF_NOT_CONVERGED", true);
    /*- Integral package to use. If compiled with Simint support, change this option to use them; LibInt2 is used
       otherwise. -*/
    options.add_str("INTEGRAL_PACKAGE", "LIBINT2", "LIBINT2 SIMINT");
#ifdef USING_BrianQC
    /*- Whether to enable using the BrianQC GPU module -*/
    options.add_bool("BRIANQC_ENABLE", false);
#endif

    // Note that case-insensitive options are only functional as
    //   globals, not as module-level, and should be defined sparingly

    /*- Base filename for text files written by PSI, such as the
    MOLDEN output file, the Hessian file, the internal coordinate file,
    etc. Use the add_str_i function to make this string case sensitive. -*/
    options.add_str_i("WRITER_FILE_LABEL", "");
    /*- The density fitting basis to use in coupled cluster computations. -*/
    options.add_str("DF_BASIS_CC", "");
    /*- Assume external fields are arranged so that they have symmetry. It is up to the user to know what to do here.
       The code does NOT help you out in any way! !expert -*/
    options.add_bool("EXTERNAL_POTENTIAL_SYMMETRY", false);
    /*- Text to be passed directly into CFOUR input files. May contain
    molecule, options, percent blocks, etc. Access through ``cfour {...}``
    block. -*/
    options.add_str_i("LITERAL_CFOUR", "");
    /*- When several modules can compute the same methods and the default
    routing is not suitable, this targets a module. ``CCENERGY`` covers
    CCHBAR, etc. ``OCC`` covers OCC and DFOCC. -*/
    options.add_str("QC_MODULE", "", "CCENERGY DETCI DFMP2 FNOCC OCC CCT3 BUILTIN MRCC");
    /*- What algorithm to use for the SCF computation. See Table :ref:`SCF
    Convergence & Algorithm <table:conv_scf>` for default algorithm for
    different calculation types. -*/
    options.add_str("SCF_TYPE", "PK", "DIRECT DF MEM_DF DISK_DF PK OUT_OF_CORE CD GTFOCK DFDIRJ DFDIRJ+COSX DFDIRJ+LINK");
    /*- Algorithm to use for MP2 computation.
    See :ref:`Cross-module Redundancies <table:managedmethods>` for details. -*/
    options.add_str("MP2_TYPE", "DF", "DF CONV CD");
    /*- Algorithm to use for MPn ( $n>2$ ) computation (e.g., MP3 or MP2.5 or MP4(SDQ)).
    See :ref:`Cross-module Redundancies <table:managedmethods>` for details.
    Since v1.4, default for non-orbital-optimized MP2.5 and MP3 is DF. -*/
    options.add_str("MP_TYPE", "CONV", "DF CONV CD");
    // The type of integrals to use in coupled cluster computations. DF activates density fitting for the largest
    // integral files, while CONV results in no approximations being made.
    /*- Algorithm to use for CC or CEPA computation (e.g., CCD, CCSD(T), CEPA(3), ACPF, REMP).
    See :ref:`Cross-module Redundancies <table:managedmethods>` for details. -*/
    options.add_str("CC_TYPE", "CONV", "DF CONV CD");
    /*- Algorithm to use for CI computation (e.g., CID or CISD).
    See :ref:`Cross-module Redundancies <table:managedmethods>` for details. -*/
    options.add_str("CI_TYPE", "CONV", "CONV");
    /*- Write all the MOs to the MOLDEN file (true) or discard the unoccupied MOs (false). -*/
    options.add_bool("MOLDEN_WITH_VIRTUAL", true);

    /*- The type of screening used when computing two-electron integrals. -*/
    options.add_str("SCREENING", "CSAM", "SCHWARZ CSAM DENSITY NONE");

    // CDS-TODO: We should go through and check that the user hasn't done
    // something silly like specify frozen_docc in DETCI but not in TRANSQT.
    // That would create problems.  (This was formerly checked in DETCI
    // itself, but I don't think DETCI will have the info available to check
    // this anymore).  This problem has affected users in the past.
    // Same goes for restricted_docc, restricted_uocc, ras1, ras2, ras3,
    // frozen_uocc.

#ifdef USING_dkh
    /*- Relativistic Hamiltonian type !expert -*/
    options.add_str("RELATIVISTIC", "NO", "NO X2C DKH");
#else
    /*- Relativistic Hamiltonian type !expert -*/
    options.add_str("RELATIVISTIC", "NO", "NO X2C");
#endif
    /*- Auxiliary basis set for solving Dirac equation in X2C and DKH
        calculations. Defaults to decontracted orbital basis. -*/
    options.add_str("BASIS_RELATIVISTIC", "");
    /*- Order of Douglas-Kroll-Hess !expert -*/
    options.add_int("DKH_ORDER", 2);

    /*- Directory to which to write cube files. Default is the input file
    directory. -*/
    options.add_str_i("CUBEPROP_FILEPATH", ".");

    /*- Properties to compute. Valid tasks include:
        ``DENSITY`` - Da, Db, Dt, Ds;
        ``ESP`` - Dt, ESP;
        ``ORBITALS`` - Psi_a_N, Psi_b_N;
        ``BASIS_FUNCTIONS`` - Phi_N;
        ``LOL`` - LOLa, LOLb;
        ``ELF`` - ELFa, ELFb;
        ``FRONTIER_ORBITALS`` - Psi_a_N_HOMO + Psi_a_N_LUMO;
        ``DUAL_DESCRIPTOR`` - DUAL_N_HOMO-M_LUMO.
    -*/
    options.add("CUBEPROP_TASKS", new ArrayType());
    /*- List of orbital indices for which cube files are generated (1-based,
    $+$ for alpha, $-$ for beta). All orbitals computed if empty. -*/
    options.add("CUBEPROP_ORBITALS", new ArrayType());
    /*- List of basis function indices for which cube files are generated
    (1-based). All basis functions computed if empty.-*/
    options.add("CUBEPROP_BASIS_FUNCTIONS", new ArrayType());
    /*- Fraction of density captured by adaptive isocontour values -*/
    options.add_double("CUBEPROP_ISOCONTOUR_THRESHOLD", 0.85);
    /*- CubicScalarGrid basis cutoff. !expert -*/
    options.add_double("CUBIC_BASIS_TOLERANCE", 1.0E-12);
    /*- CubicScalarGrid maximum number of grid points per evaluation block. !expert -*/
    options.add_int("CUBIC_BLOCK_MAX_POINTS", 1000);
    /*- CubicScalarGrid spatial extent in bohr [O_X, O_Y, O_Z]. Defaults to 4.0 bohr each. -*/
    options.add("CUBIC_GRID_OVERAGE", new ArrayType());
    /*- CubicScalarGrid grid spacing in bohr [D_X, D_Y, D_Z]. Defaults to 0.2 bohr each. -*/
    options.add("CUBIC_GRID_SPACING", new ArrayType());
    /*- How many NOONS to print -- used in libscf_solver/uhf.cc and libmints/oeprop.cc -*/
    options.add_str("PRINT_NOONS", "3");

    /// Tensor Hypercontration (THC) Options (libmints/thc_eri.cc)

    /*- Use DF approximation when computing LS-THC factorization? -*/
    options.add_bool("LS_THC_DF", true);
    /*- Number of spherical points in LS-THC grid -*/
    options.add_int("LS_THC_SPHERICAL_POINTS", 50);
    /*- Number of radial points in LS-THC grid -*/
    options.add_int("LS_THC_RADIAL_POINTS", 10);
    /*- Screening criteria for basis function values on LS-THC grids !expert -*/
    options.add_double("LS_THC_BASIS_TOLERANCE", 1.0E-10);
    /*- Grid weights cutoff for LS-THC grids !expert -*/
    options.add_double("LS_THC_WEIGHTS_TOLERANCE", 1.0E-12);
    /*- Pruning scheme for LS-THC grids !expert -*/
    options.add_str("LS_THC_PRUNING_SCHEME", "ROBUST", 
                        "ROBUST TREUTLER NONE FLAT P_GAUSSIAN D_GAUSSIAN P_SLATER D_SLATER LOG_GAUSSIAN LOG_SLATER NONE");
    /*- Tolerance for pseudoinversion of grid point overlap matrix (Parrish 2012 eq. 30) !expert -*/
    options.add_double("LS_THC_S_EPSILON", 1.0E-10);

    /// MBIS Options (libmints/oeprop.cc)

    /*- Maximum Number of MBIS Iterations -*/
    options.add_int("MBIS_MAXITER", 500);
    /*- MBIS Convergence Criteria -*/
    options.add_double("MBIS_D_CONVERGENCE", 1.0e-8);
    /*- MBIS Number of Radial Points -*/
    /*- Additional Radial and/or Spherical Points may be needed for Heavier Atoms (200-300) like Zinc -*/
    options.add_int("MBIS_RADIAL_POINTS", 75);
    /*- MBIS Number of Spherical Points -*/
    options.add_int("MBIS_SPHERICAL_POINTS", 302);
    /*- Pruning scheme for MBIS Grid -*/
    options.add_str("MBIS_PRUNING_SCHEME", "ROBUST",
                    "ROBUST TREUTLER NONE FLAT P_GAUSSIAN D_GAUSSIAN P_SLATER D_SLATER LOG_GAUSSIAN LOG_SLATER NONE");
    /*- Maximum Radial Moment to Calculate -*/
    options.add_int("MAX_RADIAL_MOMENT", 4);

    /*- PCM boolean for pcmsolver module -*/
    options.add_bool("PCM", false);
    /*- PE boolean for polarizable embedding module -*/
    options.add_bool("PE", false);
    /*- DDX boolean for ddx module -*/
    options.add_bool("DDX", false);

    if (name == "PCM" || options.read_globals()) {
        /*- MODULEDESCRIPTION Performs polarizable continuum model (PCM) computations. -*/

        /*- Use total or separate potentials and charges in the PCM-SCF step. !expert -*/
        options.add_str("PCM_SCF_TYPE", "TOTAL", "TOTAL SEPARATE");
        /*- Name of the PCMSolver input file as parsed by pcmsolver.py !expert -*/
        options.add_str_i("PCMSOLVER_PARSED_FNAME", "");
        /*- PCM-CCSD algorithm type. -*/
        options.add_str("PCM_CC_TYPE", "PTE", "PTE");
    }

    if (name == "DDX" || options.read_globals()) {
        /*- MODULEDESCRIPTION Performs continuum solvation model computations using
            the domain-decomposition paradigm. -*/

        /*- Switch available solvation models -*/
        options.add_str("DDX_MODEL", "PCM", "PCM COSMO LPB");

        /*- Radius set for cavity spheres. Ignored if RADII is set. -*/
        options.add_str("DDX_RADII_SET", "UFF", "UFF BONDI");

        /*- Scaling factor for cavity spheres. Ignored if RADII is set. The default depends on
            the radii set chosen. -*/
        options.add_double("DDX_RADII_SCALING", 1.1);

        /*- Custom cavity radii. One per atom, uses the unit of the molecule. -*/
        options.add("DDX_RADII", new ArrayType());

        /*- Solvent to use. Not case sensitive. Ignored if SOLVENT_EPSILON is set. -*/
        options.add_str("DDX_SOLVENT", "");

        /*- Dielectric constant of the solvent to use -*/
        options.add_double("DDX_SOLVENT_EPSILON", 0);

        /*- Optical dielectric constant of the solvent to use for non-equilibrium solvation -*/
        options.add_double("DDX_SOLVENT_EPSILON_OPTICAL", 0);

        /*- Debye-Hückel parameter of the solvent to use. Ignored if DDX_MODEL is not LPB;
            mandatory for LPB. Uses the unit of the molecule (i.e. either ang^{-1} or bohr^{-1}). -*/
        options.add_double("DDX_SOLVENT_KAPPA", 0);

        /*- Maximal degree of modelling spherical harmonics -*/
        options.add_int("DDX_LMAX", 9);

        /*- Number of Lebedev grid points to use.
            (A :ref:`Lebedev Points <table:lebedevorder>` number) -*/
        options.add_int("DDX_N_LEBEDEV", 302);

        /*- Maximal number of iterations used inside DDX -*/
        options.add_int("DDX_MAXITER", 100);

        /*- Number of previous iterates to use in DIIS acceleration inside DDX -*/
        options.add_int("DDX_DIIS_MAX_VECS", 20);

        /*- Tolerance to which DDX linear systems are solved -*/
        options.add_double("DDX_SOLVATION_CONVERGENCE", 1e-8);

        /*- Number of spherical points used to compute the solute electric potential/field
            integrals for DDX calculations (A :ref:`Lebedev Points <table:lebedevorder>` number) -*/
        options.add_int("DDX_SOLUTE_SPHERICAL_POINTS", 110);

        /*- Number of radial points used to compute the integrals for DDX calculations -*/
        options.add_int("DDX_SOLUTE_RADIAL_POINTS", 35);

        /*- Use an in-core version, which uses more memory, but is generally faster -*/
        options.add_bool("DDX_INCORE", false);

        /*- Use the fast multipole method to accelerate the solver -*/
        options.add_bool("DDX_FMM", true);

        /*- Maximal degree of multipole spherical harmonics (far-field FMM interactions).
            Using the same value as |ddx__ddx_lmax| is recommended and done by default. -*/
        options.add_int("DDX_FMM_MULTIPOLE_LMAX", 9);

        /*- Maximal degree of local spherical harmonics (near-field FMM interations). -*/
        options.add_int("DDX_FMM_LOCAL_LMAX", 6);

        /*- Logfile to dump a full trace of the DDX solver history for debugging. !expert -*/
        options.add_str("DDX_LOGFILE", "");

        /*- Regularization parameter for characteristic function of sphere overlap.
            Advanced parameter, which usually does not need to be modified. Valid
            values are within the range [0, 1]. !expert -*/
        options.add_double("DDX_ETA", 0.1);

        /*- Shift for characteristic function of sphere overlap.
            Advanced parameter, which usually does not need to be modified. Valid values
            are within the range [-1, 1] with -100 denoting an automatic selection of the
            best shift. !expert -*/
        options.add_double("DDX_SHIFT", -100.0);
    }

    if (name == "PE" || options.read_globals()) {
        /*- MODULEDESCRIPTION Performs polarizable embedding model (PE) computations. -*/

        /*- Name of the potential file OR contents of potential file to be written anonymously on-the-fly. -*/
        options.add_str_i("POTFILE", "potfile.pot");
        /*- Threshold for induced moments convergence -*/
        options.add_double("INDUCED_CONVERGENCE", 1e-8);
        /*- Maximum number of iterations for induced moments -*/
        options.add_int("MAXITER", 50);
        /*- Make polarizabilities isotropic -*/
        options.add_bool("ISOTROPIC_POL", false);
        /*- Enable Thole damping for induced moments -*/
        options.add_bool("DAMP_INDUCED", false);
        /*- Enable Thole damping for multipole fields -*/
        options.add_bool("DAMP_MULTIPOLE", false);
        /*- Thole damping factor for induced moments -*/
        options.add_double("DAMPING_FACTOR_INDUCED", 2.1304);
        /*- Thole damping factor for multipole fields -*/
        options.add_double("DAMPING_FACTOR_MULTIPOLE", 2.1304);

        /*- Summation scheme for field computations, can be direct or fmm -*/
        options.add_str_i("SUMMATION_FIELDS", "DIRECT", "DIRECT FMM");
        /*- Expansion order of the multipoles for FMM -*/
        options.add_int("TREE_EXPANSION_ORDER", 5);
        /*- Opening angle theta -*/
        options.add_double("TREE_THETA", 0.5);

        /*- Activate border options for sites in proximity to the QM/MM border -*/
        options.add_bool("BORDER", false);
        /*- border type, either remove or redistribute moments/polarizabilities -*/
        options.add_str("BORDER_TYPE", "REMOVE", "REMOVE REDIST");
        /*- minimum radius from QM atoms to MM sites to be taken into account
        for removal/redistribution -*/
        options.add_double("BORDER_RMIN", 2.2);
        /*- unit of BORDER_RMIN, default is atomic units (AU) -*/
        options.add_str("BORDER_RMIN_UNIT", "AU", "AU AA");
        /*- order from which moments are removed, e.g.,
        if set to 1 (default), only charges are redistributed and
        all higher order moments are removed -*/
        options.add_int("BORDER_REDIST_ORDER", 1);
        /*- number of neighbor sites to redistribute to.
        The default (-1) redistributes to all sites which are not in the border region -*/
        options.add_int("BORDER_N_REDIST", -1);
        /*- redistribute polarizabilities? If false, polarizabilities are removed (default) -*/
        options.add_bool("BORDER_REDIST_POL", false);

        /*- use PE(ECP) repulsive potentials -*/
        options.add_bool("PE_ECP", false);
    }

    if (name == "DETCI" || options.read_globals()) {
        /*- MODULEDESCRIPTION Performs configuration interaction (CI)
        computations of various types, including restricted-active-space
        (RAS) CI, full CI, the CI component of multi-configuration
        self-consistent-field (MCSCF) and complete-active-space
        self-consistent-field (CASSCF) computations, and arbitrary-order
        perturbation theory and arbitrary-order coupled-cluster
        computations for small molecules. -*/

        /*- SUBSECTION General Options -*/

        /*- Wavefunction type.  This should be set automatically from
        the calling Psithon function.  !expert -*/
        options.add_str("WFN", "DETCI", "DETCI CI ZAPTN DETCAS CASSCF RASSCF");

        /*- Reference wavefunction type -*/
        options.add_str("REFERENCE", "RHF", "RHF ROHF");

        /*- Convergence criterion for CI residual vector in the Davidson
        algorithm (RMS error).
        The default is 1e-4 for energies and 1e-7 for gradients. -*/
        options.add_double("R_CONVERGENCE", 1e-4);

        /*- Convergence criterion for energy. See Table :ref:`Post-SCF
        Convergence <table:conv_corl>` for default convergence criteria for
        different calculation types. -*/
        options.add_double("E_CONVERGENCE", 1e-6);

        /*- Maximum number of iterations to diagonalize the Hamiltonian -*/
        options.add_int("CI_MAXITER", 24);

        /*- Do a full CI (FCI)? If TRUE, overrides the value of |detci__ex_level|. -*/
        options.add_bool("FCI", false);

        /*- The CI excitation level -*/
        options.add_int("EX_LEVEL", 2);

        /*- In a RAS CI, this is the additional excitation level for allowing
        electrons out of RAS I into RAS II.  The maximum number of holes in
        RAS I is therefore |detci__ex_level| + VAL_EX_LEVEL. -*/
        options.add_int("VAL_EX_LEVEL", 0);

        /*- number of CI roots to find -*/
        options.add_int("NUM_ROOTS", 1);

        /*- Do stop DETCI after string information is formed
        and before integrals are read? -*/
        options.add_bool("ISTOP", false);

        /*- Do print a summary of the CI blocks? -*/
        options.add_bool("CIBLKS_PRINT", false);

        /*- Number of important determinants to print -*/
        options.add_int("NUM_DETS_PRINT", 20);

        /*- Do freeze core orbitals? -*/
        // CDS-TODO: Need to make DETCI compatible with normal FREEZE_CORE
        options.add_bool("DETCI_FREEZE_CORE", true);

        /*- Do calculate the value of $\langle S^2\rangle$ for each root?
        Only supported for |detci__icore| = 1. -*/
        options.add_bool("CALC_S_SQUARED", false);

        /*- Specifies how to handle buffering of CI vectors.  A value of 0
        makes the program perform I/O one RAS subblock at a time; 1
        uses entire CI vectors at a time; and 2 uses one irrep block
        at a time.  Values of 0 or 2 cause some inefficiency in the I/O
        (requiring multiple reads of the C vector when constructing
        H in the iterative subspace if |detci__diag_method| = SEM), but require
        less core memory. -*/
        options.add_int("ICORE", 1);

        /*- Number of threads for DETCI. !expert -*/
        options.add_int("CI_NUM_THREADS", 1);

        /*- Do print the sigma overlap matrix?  Not generally useful.  !expert -*/
        options.add_bool("SIGMA_OVERLAP", false);

        /*- Array giving the root numbers of the states to average in a
        state-averaged procedure such as SA-CASSCF. Root numbering starts
        from 0. -*/
        options.add("AVG_STATES", new ArrayType());

        /*- Array giving the weights for each state in a state-averaged
        procedure -*/
        // CDS:TODO - Does this work for doubles??
        options.add("AVG_WEIGHTS", new ArrayType());

        /*- The value of the spin quantum number $S$ is given by this option.
        The default is determined by the value of the multiplicity.  This is used
        for two things: (1) determining the phase of the redundant half of the CI
        vector when the $M@@s = 0$ component is used (i.e., |detci__ms0| = ``TRUE``), and (2) making
        sure the guess vector has the desired value of $\langle S^2\rangle$
        (if |detci__calc_s_squared| is ``TRUE`` and |detci__icore| = ``1``). -*/
        options.add_double("S", 0.0);

        /*- Do use the $M@@s = 0$ component of the state? Defaults to TRUE
        if closed-shell and FALSE otherwise. Related to the |detci__s| option. -*/
        options.add_bool("MS0", false);

        /*- An array of length |detci__ex_level| specifying whether each excitation type
        (S,D,T, etc.) is allowed (1 is allowed, 0 is disallowed).  Used to
        specify non-standard CI spaces such as CIST.  !expert -*/
        options.add("EX_ALLOW", new ArrayType());

        /*- Do eliminate determinants not valid for spin-complete spin-flip CI's?
        [see J. S. Sears et al, J. Chem. Phys. 118, 9084-9094 (2003)] !expert -*/
        options.add_bool("SF_RESTRICT", false);

        /*- maximum number of alpha electrons in RAS III -*/
        options.add_int("A_RAS3_MAX", -1);

        /*- maximum number of beta electrons in RAS III -*/
        options.add_int("B_RAS3_MAX", -1);

        /*- maximum number of electrons in RAS III -*/
        options.add_int("RAS3_MAX", -1);

        /*- maximum number of electrons in RAS IV -*/
        options.add_int("RAS4_MAX", -1);

        /*- maximum number of electrons in RAS III + IV -*/
        options.add_int("RAS34_MAX", -1);

        /*- Do allow "mixed" RAS II/RAS III excitations into the CI space?
        If FALSE, then if there are any electrons
        in RAS III, then the number of holes in RAS I cannot exceed the given
        excitation level |detci__ex_level|. !expert -*/
        options.add_bool("MIXED", true);

        /*- Do allow "mixed" excitations involving RAS IV into the CI space.
        Useful to specify a split-virtual
        CISD[TQ] computation.  If FALSE, then if there are any electrons
        in RAS IV, then the number of holes in RAS I cannot exceed the given
        excitation level |detci__ex_level|.  !expert -*/
        options.add_bool("MIXED4", true);

        /*- Do restrict strings with $e-$ in RAS IV?  Useful to reduce the number
        of strings required if MIXED4=true, as in a split-virutal CISD[TQ]
        computation.  If more than one electron is in RAS IV, then the
        holes in RAS I cannot exceed the number of particles in
        RAS III + RAS IV (i.e., |detci__ex_level|), or else the string is discarded.
        !expert -*/
        options.add_bool("R4S", false);

        /*- SUBSECTION Diagonalization Methods -*/

        /*- This specifies which method is to be used in diagonalizing the
        Hamiltonian.  The valid options are: ``RSP``, to form the entire H
        matrix and diagonalize using libciomr to obtain all eigenvalues
        (n.b. requires HUGE memory); ``OLSEN``, to use Olsen's preconditioned
        inverse subspace method (1990); ``MITRUSHENKOV``, to use a 2x2
        Olsen/Davidson method; and ``DAVIDSON`` (or ``SEM``) to use Liu's
        Simultaneous Expansion Method, which is identical to the Davidson method
        if only one root is to be found.
        The ``SEM`` method is the most robust, but it also
        requires $2NM+1$ CI vectors on disk, where $N$ is the maximum number of
        iterations and $M$ is the number of roots. -*/
        options.add_str("DIAG_METHOD", "SEM", "RSP DAVIDSON SEM");

        /*- This specifies the type of preconditioner to use in the selected
        diagonalization method.  The valid options are: ``DAVIDSON`` which
        approximates the Hamiltonian matrix by the diagonal elements;
        ``H0BLOCK_INV`` which uses an exact Hamiltonian of |detci__h0_blocksize| and
        explicitly inverts it; ``GEN_DAVIDSON`` which does a spectral
        decomposition of H0BLOCK; ``ITER_INV`` using an iterative approach
        to obtain the correction vector of H0BLOCK.  The ``H0BLOCK_INV``, ``GEN_DAVIDSON``,
        and ``ITER_INV`` approaches are all formally equivalent but the ``ITER_INV`` is
        less computationally expensive.  Default is ``DAVIDSON``. -*/
        options.add_str("PRECONDITIONER", "DAVIDSON", "LANCZOS DAVIDSON GEN_DAVIDSON H0BLOCK ITER_INV EVANGELISTI");
        // options.add_str("PRECONDITIONER", "DAVIDSON", "LANCZOS DAVIDSON GEN_DAVIDSON H0BLOCK H0BLOCK_INV ITER_INV
        // H0BLOCK_COUPLING EVANGELISTI"); // Failures

        /*- The update or correction vector formula, either ``DAVIDSON`` (default)
        or ``OLSEN``. -*/
        options.add_str("UPDATE", "DAVIDSON", "DAVIDSON OLSEN");

        /*- How to average H diag energies over spin coupling sets.
        ``HD_EXACT`` uses the exact diagonal energies which results in expansion
        vectors which break spin symmetry. ``HD_KAVE`` averages the diagonal
        energies over a spin-coupling set yielding spin pure expansion vectors.
        ``ORB_ENER`` employs the sum of orbital energy approximation giving
        spin pure expansion vectors but usually doubles the number of Davidson
        iterations. ``EVANGELISTI`` uses the sums and differences of orbital
        energies with the SCF reference energy to produce spin pure expansion
        vectors. ``LEININGER`` approximation which subtracts the one-electron
        contribution from the orbital energies, multiplies by 0.5, and adds
        the one-electron contribution back in, producing spin pure expansion
        vectors and developed by Matt Leininger and works as well as
        ``EVANGELISTI``. !expert -*/
        options.add_str("HD_AVG", "EVANGELISTI", "EVANGELISTI HD_EXACT HD_KAVE ORB_ENER LEININGER Z_KAVE");

        /*- This parameter specifies the size of the H0 block of the Hamiltonian
        which is solved exactly.  The n determinants with the lowest SCF
        energy are selected, and a submatrix of the Hamiltonian is formed
        using these determinants.  This submatrix is used to accelerate
        convergence of the CI iterations in the OLSEN and MITRUSHENKOV
        iteration schemes, and also to find a good starting guess for the
        SEM method if |detci__guess_vector| is ``H0_BLOCK``.  Defaults to 1000.
        Note that the program may change the given size for Ms=0 cases
        (|detci__ms0| is TRUE) if it determines that the H0 block includes only
        one member of a pair of determinants related by time reversal symmetry.
        For very small block sizes, this could conceivably eliminate the entire
        H0 block; the program should print warnings if this occurs. !expert -*/
        options.add_int("H0_BLOCKSIZE", 1000);

        /*- size of H0 block for initial guess !expert -*/
        options.add_int("H0_GUESS_SIZE", 1000);

        /*- Do use coupling block in preconditioner? !expert -*/
        options.add_bool("H0_BLOCK_COUPLING", false);

        /*- Parameters which specifies the size of the coupling block
        within the generalized davidson preconditioner. !expert -*/
        options.add_int("H0_BLOCK_COUPLING_SIZE", 0);

        /*- Do use least-squares extrapolation in iterative solution of CI
        vector? -*/
        options.add_bool("LSE", false);

        /*- Number of iterations between least-squares extrapolations -*/
        options.add_int("LSE_COLLAPSE", 3);

        /*- Minimum converged energy for least-squares
        extrapolation to be performed -*/
        options.add_double("LSE_TOLERANCE", 3);

        /*- SUBSECTION Density Matrices -*/

        /*- Do compute one-particle density matrix if not otherwise required? -*/
        options.add_bool("OPDM", false);

        /*- Do compute two-particle density matrix if not otherwise required?
            Warning: This will hold 4 dense active TPDM's in memory !expert -*/
        options.add_bool("TPDM", false);

        /*- Do compute the transition density?  Note: only transition densities
        between roots of the same symmetry will be evaluated.  DETCI
        does not compute states of different irreps within the same
        computation; to do this, lower the symmetry of the computation.-*/
        options.add_bool("TDM", false);

        /*- Do compute the dipole moment? -*/
        options.add_bool("DIPMOM", false);

        /*- Do compute natural orbitals? -*/
        options.add_bool("NAT_ORBS", false);

        /*- SUBSECTION Root Following -*/

        /*- The root to write out the two-particle density matrix for
        (the one-particle density matrices are written for all roots).
        Useful for a state-specific CASSCF or CI optimization on an
        excited state. -*/
        options.add_int("FOLLOW_ROOT", 0);

        /*- In following a particular root (see |detci__follow_root|), sometimes the
        root number changes.  To follow a root of a particular character,
        one can specify a list of determinants and their coefficients,
        and the code will follow the root with the closest overlap.  The
        user specifies arrays containing the absolute alpha string indices
        (A_i below), absolute beta indices (B_i below), and CI coefficients
        (C_i below) to form the desired vector.
        The format is FOLLOW_VECTOR = [ [[A_1, B_1], C_1], [[A_2, B_2], C_2], ...].
        !expert -*/
        options.add("FOLLOW_VECTOR", new ArrayType());

        /*- SUBSECTION Guess Vectors -*/

        /*- What file do we start at for hd/c/s/d CIvects? Should be 350 for normal
        CI calculations and 354 if we are going to do a second monomer. !expert -*/
        options.add_int("CI_FILE_START", 350);

        /*- Guess vector type.  Accepted values are ``UNIT`` for a unit vector
        guess (|detci__num_roots| and |detci__num_init_vecs| must both be 1); ``H0_BLOCK`` to use
        eigenvectors from the H0 BLOCK submatrix (default); ``DFILE`` to use
        NUM_ROOTS previously converged vectors in the D file; !expert -*/
        options.add_str("GUESS_VECTOR", "H0_BLOCK", "UNIT H0_BLOCK DFILE");

        /*- The number of initial vectors to use in the CI iterative procedure.
        Defaults to the number of roots. !expert -*/
        options.add_int("NUM_INIT_VECS", 0);

        /*- Irrep for CI vectors;  -1 = find automatically.
        This option allows the user to look for CI vectors of a different irrep
        than the reference.  This probably only makes sense for Full CI,
        and it would probably not work with unit vector guesses.  Numbering
        starts from zero for the totally-symmetric irrep. !expert -*/
        options.add_int("REFERENCE_SYM", -1);

        /*- Do restart a DETCI iteration that
        terminated prematurely? It assumes that the CI and sigma vectors are on
        disk. -*/
        options.add_bool("RESTART", false);

        /*- Do invoke the FILTER_GUESS options that are used to filter out some
        trial vectors which may not have the appropriate phase convention
        between two determinants?  This is useful to remove, e.g.,
        delta states when a sigma state is desired.  The user
        inputs two determinants (by giving the absolute alpha string
        number and beta string number for each), and also the
        desired phase between these two determinants for guesses
        which are to be kept.  FILTER_GUESS = TRUE turns on the filtering
        routine.  Requires additional keywords |detci__filter_guess_det1|,
        |detci__filter_guess_det2|, and |detci__filter_guess_sign|. !expert -*/
        options.add_bool("FILTER_GUESS", false);

        /*- The required phase (1 or -1) between the two determinants specified
        by |detci__filter_guess_det1| and |detci__filter_guess_det2|. !expert -*/
        options.add_int("FILTER_GUESS_SIGN", 1);

        /*- Array specifying the absolute alpha string number and beta string
        number for the first determinant in the filter procedure.
        (See |detci__filter_guess|).  !expert -*/
        options.add("FILTER_GUESS_DET1", new ArrayType());

        /*- Array specifying the absolute alpha string number and beta string
        number for the second determinant in the filter procedure.
        (See |detci__filter_guess|).  !expert -*/
        options.add("FILTER_GUESS_DET2", new ArrayType());

        /*- If present, the code will try to filter out a particular determinant
        by setting its CI coefficient to zero.  FILTER_ZERO_DET = [alphastr,
        betastr] specifies the absolute alpha and beta string numbers of the
        target determinant. This could be useful for trying to exclude states
        that have a nonzero CI coefficient for the given determinant.  However,
        this option was experimental and may not be effective.  !expert -*/
        options.add("FILTER_ZERO_DET", new ArrayType());

        /*- SUBSECTION File Handling -*/

        /*- Maximum number of Davidson subspace vectors which can
        be held on disk for the CI coefficient and sigma vectors.  (There
        is one H(diag) vector and the number of D vectors is equal to the
        number of roots).  When the number of vectors on disk reaches
        the value of MAX_NUM_VECS, the Davidson subspace will be
        collapsed to |detci__collapse_size| vectors for each root.  This is very
        helpful for saving disk space.  Defaults to |detci__ci_maxiter| * |detci__num_roots|
        + |detci__num_init_vecs|. -*/
        options.add_int("MAX_NUM_VECS", 0);

        /*- Gives the number of vectors to retain when the Davidson subspace is
        collapsed (see |detci__max_num_vecs|).  If greater than one, the
        collapsed subspace retains the best estimate of the CI vector for
        the previous n iterations.   Defaults to 1. -*/
        options.add_int("COLLAPSE_SIZE", 1);

        /*- Do compute the diagonal elements of the Hamiltonian matrix
        on-the-fly? Otherwise, a diagonal element vector is written
        to a separate file on disk. !expert -*/
        options.add_bool("HD_OTF", true);

        /*- Do use the last vector space in the BVEC file to write
        scratch DVEC rather than using a separate DVEC file? (Only
        possible if |detci__num_roots| = 1.) !expert -*/
        options.add_bool("NO_DFILE", false);

        /*- SUBSECTION General-Order Perturbation Theory -*/

        /*- Do compute the MPn series out to
        kth order where k is determined by |detci__max_num_vecs| ?  For open-shell systems
        (|detci__reference| is ROHF, |detci__wfn| is ZAPTN), DETCI will compute the ZAPTn series.
        |detci__guess_vector| must be set to UNIT, |detci__hd_otf| must be set to TRUE, and
        |detci__hd_avg| must be set to orb_ener; these should happen by default for
        MPN = TRUE. -*/
        options.add_bool("MPN", false);

        /*- If 0, save the MPn energy; if 1, save the MP(2n-1) energy (if
        available from |detci__mpn_wigner| = true); if 2, save the MP(2n-2) energy (if
        available from |detci__mpn_wigner| = true). !expert -*/
        options.add_int("MPN_ORDER_SAVE", 0);

        /*- Do employ an orthonormal vector space rather than
          storing the kth order wavefunction? !expert -*/
        options.add_bool("MPN_SCHMIDT", false);

        /*- Do use Wigner formulas in the $E_{text{mp}n}$ series? !expert -*/
        options.add_bool("MPN_WIGNER", true);

        /*- The magnitude of perturbation $z$ in $H = H@@0 + z H@@1$ !expert -*/
        options.add_double("PERTURB_MAGNITUDE", 1.0);

        /*- SUBSECTION General-Order Coupled-Cluster -*/

        /*- Do coupled-cluster computation? -*/
        options.add_bool("CC", false);

        /*- The CC excitation level -*/
        options.add_int("CC_EX_LEVEL", 2);

        /*- The CC valence excitation level -*/
        options.add_int("CC_VAL_EX_LEVEL", 0);

        /*- Do use DIIS extrapolation to accelerate CC convergence? -*/
        options.add_bool("DIIS", true);

        /*- Iteration at which to start using DIIS -*/
        options.add_int("DIIS_START_ITER", 1);

        /*- How often to do a DIIS extrapolation. 1 means do DIIS every
        iteration, 2 is every other iteration, etc. -*/
        options.add_int("DIIS_FREQ", 1);

        /*- Minimum number of error vectors stored for DIIS extrapolation -*/
        options.add_int("DIIS_MIN_VECS", 2);

        /*- Maximum number of error vectors stored for DIIS extrapolation -*/
        options.add_int("DIIS_MAX_VECS", 5);

        /*- Number of important CC amplitudes per excitation level to print.
        CC analog to |detci__num_dets_print|. -*/
        options.add_int("NUM_AMPS_PRINT", 10);

        /*- maximum number of alpha electrons in RAS III, for CC -*/
        options.add_int("CC_A_RAS3_MAX", -1);

        /*- maximum number of beta electrons in RAS III, for CC -*/
        options.add_int("CC_B_RAS3_MAX", -1);

        /*- maximum number of electrons in RAS III, for CC -*/
        options.add_int("CC_RAS3_MAX", -1);

        /*- maximum number of electrons in RAS IV, for CC -*/
        options.add_int("CC_RAS4_MAX", -1);

        /*- maximum number of electrons in RAS III + IV, for CC -*/
        options.add_int("CC_RAS34_MAX", -1);

        /*- Do export a CC vector to disk? -*/
        options.add_bool("CC_VECS_WRITE", false);

        /*- Do import a CC vector from disk? -*/
        options.add_bool("CC_VECS_READ", false);

        /*- Do fix amplitudes involving RAS I or RAS IV?  Useful in mixed
        MP2-CC methods. !expert -*/
        options.add_bool("CC_FIX_EXTERNAL", false);

        /*- Number of external indices before amplitude gets fixed by
        |detci__cc_fix_external|.  Experimental. !expert -*/
        options.add_int("CC_FIX_EXTERNAL_MIN", 1);

        /*- Do use variational energy expression in CC computation?
        Experimental.  !expert -*/
        options.add_bool("CC_VARIATIONAL", false);

        /*- Do ignore block if num holes in RAS I and II is $>$ cc_ex_lvl and if
        any indices correspond to RAS I or IV (i.e., include only all-active
        higher excitations)? !expert -*/
        options.add_bool("CC_MIXED", true);

        /*- Do update T amplitudes with orbital eigenvalues? (Usually would
        do this).  Not doing this is experimental.  !expert -*/
        options.add_bool("CC_UPDATE_EPS", true);

        /*- CC_MACRO = [ [ex_lvl, max_holes_I, max_parts_IV, max_I+IV],
                         [ex_lvl, max_holes_I, max_parts_IV, max_I+IV], ... ]
        Optional additional restrictions on allowed excitations in
        coupled-cluster computations, based on macroconfiguration selection.
        For each sub-array, [ex_lvl, max_holes_I, max_parts_IV, max_I+IV],
        eliminate cluster amplitudes in which: [the excitation level
        (holes in I + II) is equal to ex_lvl] AND [there are more than
        max_holes_I holes in RAS I, there are more than max_parts_IV
        particles in RAS IV, OR there are more than max_I+IV quasiparticles
        in RAS I + RAS IV].  !expert -*/
        options.add("CC_MACRO", new ArrayType());

        /*- SUBSECTION Alternative Algorithms -*/

        /*- Do store strings specifically for FCI? (Defaults to TRUE for FCI.)
            !expert -*/
        options.add_bool("FCI_STRINGS", false);

        /*- Do string replacements on the fly in DETCI? Can
        save a gigantic amount of memory (especially for truncated CI's) but
        is somewhat flaky and hasn't been tested for a while.  It may work
        only works for certain classes of RAS calculations.  The current
        code is very slow with this option turned on. !expert -*/
        options.add_bool("REPL_OTF", false);

        /*- Do use some routines based on the papers of Bendazzoli et al.
        to calculate sigma?  Seems to be slower and not worthwhile; may disappear
        eventually.  Works only for full CI and I don't remember if I could see
        how their clever scheme might be extended to RAS in general. !expert -*/
        options.add_bool("BENDAZZOLI", false);

        /*- SUBSECTION MCSCF -*/

        /*- Convergence criterion for the RMS of the orbital gradient -*/
        options.add_double("MCSCF_R_CONVERGENCE", 1e-5);

        /*- Convergence criterion for energy. See Table :ref:`Post-SCF
        Convergence <table:conv_corl>` for default convergence criteria for
        different calculation types. -*/
        options.add_double("MCSCF_E_CONVERGENCE", 1e-7);

        /*- Maximum number MCSCF of iterations -*/
        options.add_int("MCSCF_MAXITER", 30);

        /*- Maximum value in the rotation matrix. If a value is greater than this number
        all values are scaled. -*/
        options.add_double("MCSCF_MAX_ROT", 0.5);

        /*- Method to handle the two-electron integrals -*/
        options.add_str("MCSCF_TYPE", "CONV", "DF CONV AO");

        /*- Initial MCSCF starting guess, MP2 natural orbitals only available for DF-RHF reference -*/
        options.add_str("MCSCF_GUESS", "SCF", "MP2 SCF");

        /*- Apply a list of 2x2 rotation matrices to the orbitals in the form of
        [irrep, orbital1, orbital2, theta] where an angle of 0 would do nothing and an angle
        of 90 would switch the two orbitals. -*/
        options.add("MCSCF_ROTATE", new ArrayType());

        /*- Convergence algorithm to utilize. Two-Step, Augmented Hessian. Defaults
        to TS for RASSCF. -*/
        options.add_str("MCSCF_ALGORITHM", "TS", "TS AH");

        /*- Start second-order (AH or OS) orbital-orbital MCSCF based on RMS of orbital gradient -*/
        options.add_double("MCSCF_SO_START_GRAD", 1e-4);

        /*- Start second-order (AH or OS) orbital-orbital MCSCF based on energy convergence -*/
        options.add_double("MCSCF_SO_START_E", 1e-4);

        /*- Iteration to turn on DIIS for TS convergence -*/
        options.add_int("MCSCF_DIIS_START", 3);

        /*- How often to do a DIIS extrapolation for TS convergence -*/
        options.add_int("MCSCF_DIIS_FREQ", 1);

        /*- Maximum number of DIIS vectors for TS convergence -*/
        options.add_int("MCSCF_DIIS_MAX_VECS", 8);

        /*- DIIS error vector type either, the AO orbital gradient or the orbital rotation update matrix -*/
        options.add_str("MCSCF_DIIS_ERROR_TYPE", "GRAD", "GRAD UPDATE");

        /*- Auxiliary basis set for MCSCF density fitted ERI computations.
        This only effects the "Q" matrix in Helgaker's language.
        :ref:`Defaults <apdx:basisFamily>` to a JKFIT basis. -*/
        options.add_str("DF_BASIS_MCSCF", "");

        /*- Cleanup the CI info at the end of a run? -*/
        options.add_bool("MCSCF_CI_CLEANUP", true);

        /*- Cleanup the DPD MCSCF object at the end of a run? -*/
        options.add_bool("MCSCF_DPD_CLEANUP", true);
    }

    if (name == "SAPT" || options.read_globals()) {
        /*- MODULEDESCRIPTION Performs symmetry adapted perturbation theory (SAPT)
        analysis to quantitatively analyze non-covalent interactions. -*/

        /*- SUBSECTION SAPT(HF) -*/

        /*- The level of theory for SAPT -*/
        options.add_str("SAPT_LEVEL", "SAPT0", "SAPT0 SAPT2 SAPT2+ SAPT2+3");

        /*- Whether or not to perform exchange scaling for SAPT exchange components.
        Default is false, i.e. no scaling. If set to true, performs scaling with
        $Exch10 / Exch10(S^2)$. If set to a value $\alpha$, performs scaling with
        $(Exch10 / Exch10(S^2))^{\alpha}$. -*/
        options.add_str("EXCH_SCALE_ALPHA", "FALSE", "");
        /*- For SAPT0 only, compute only first-order electrostatics and exchange.
        The integrals are computed before any terms, so all integrals will
        be computed even if they are not needed for the requested term !expert -*/
        options.add_bool("SAPT0_E10", false);
        /*- For SAPT0 only, compute only second-order induction
        The integrals are computed before any terms, so all integrals will
        be computed even if they are not needed for the requested term !expert -*/
        options.add_bool("SAPT0_E20IND", false);
        /*- For SAPT0 only, compute only second-order induction
        The integrals are computed before any terms, so all integrals will
        be computed even if they are not needed for the requested term !expert -*/
        options.add_bool("SAPT0_E20DISP", false);

        /*- Convergence criterion for residual of the CPHF/CPKS coefficients
          in the SAPT $E@@{ind,resp}^{(20)}$ term. This applies to
          wavefunction-based SAPT or SAPT(DFT). See |fisapt__cphf_r_convergence| for 
          fragment-partitioned or intramolecular SAPT. -*/
        options.add_double("CPHF_R_CONVERGENCE", 1e-8);

        /*- Solve the CPHF equations to compute coupled induction and
            exchange-induction. These are not available for ROHF, and
            the option is automatically false in this case. In all other cases,
            coupled induction is strongly recommended. Only turn it off if the
            induction energy is not going to be used.
            !expert -*/
        options.add_bool("COUPLED_INDUCTION", true);

        /*- For SAPT0 or SAPT(DFT), compute the non-approximated second-order exchange-induction term. !expert -*/
        options.add_bool("DO_IND_EXCH_SINF", false);

        /*- For SAPT0 or SAPT(DFT), compute the non-approximated second-order exchange-dispersion term. !expert -*/
        options.add_bool("DO_DISP_EXCH_SINF", false);

        /*- For SAPT2+3, compute the non-approximated third-order exchange-induction term. !expert -*/
        options.add_bool("DO_IND30_EXCH_SINF", false);

        /*- Do use asynchronous disk I/O in the solution of the CPHF equations?
        Use may speed up the computation slightly at the cost of spawning an
        additional thread. -*/
        options.add_bool("AIO_CPHF", false);

        /*- Do use asynchronous disk I/O in the formation of the DF integrals?
        Use may speed up the computation slightly at the cost of spawning an
        additional thread. -*/
        options.add_bool("AIO_DF_INTS", false);

        /*- Maximum number of CPHF iterations -*/
        options.add_int("MAXITER", 50);
        /*- Do CCD dispersion correction in SAPT2+, SAPT2+(3) or SAPT2+3? !expert -*/
        options.add_bool("DO_CCD_DISP", false);
        /*- Do MBPT dispersion correction in SAPT2+, SAPT2+(3) or SAPT2+3, if also doing CCD? !expert -*/
        options.add_bool("DO_MBPT_DISP", true);
        /*- E converge value for CCD -*/
        options.add_double("CCD_E_CONVERGENCE", 1E-8);
        /*- Convergence tolerance for CCD amplitudes -*/
        options.add_double("CCD_T_CONVERGENCE", 1E-8);
        /*- Maximum number of vectors used in CCD-DIIS -*/
        options.add_int("MAX_CCD_DIISVECS", 10);
        /*- Minimum number of vectors used in CCD-DIIS -*/
        options.add_int("MIN_CCD_DIISVECS", 4);
        /*- Max CCD iterations -*/
        options.add_int("CCD_MAXITER", 50);
        /*- Do compute third-order corrections? !expert -*/
        options.add_bool("DO_THIRD_ORDER", false);
        /*- Do natural orbitals to speed up evaluation of the triples
        contribution to dispersion by truncating the virtual orbital space?
        Recommended true for all SAPT computations. -*/
        options.add_bool("NAT_ORBS_T3", true);
        /*- Do use MP2 natural orbital approximations for the $v^4$ block of
        two-electron integrals in the evaluation of second-order T2 amplitudes?
        Recommended true for all SAPT computations. -*/
        options.add_bool("NAT_ORBS_T2", true);
        /*- Do use MP2 natural orbital approximations for the $v^4$ block of
        two-electron integrals in the evaluation of CCD T2 amplitudes?
        Recommended true for all SAPT computations. -*/
        options.add_bool("NAT_ORBS_V4", true);

        /*- Minimum occupation (eigenvalues of the MP2 OPDM) below which virtual
        natural orbitals are discarded for in each of the above three truncations
        -*/
        options.add_double("OCC_TOLERANCE", 1.0E-6);
        /*- Schwarz screening threshold.
        Minimum absolute value below which all three-index DF integrals
        and those contributing to four-index integrals are neglected. The
        default is conservative, but there isn't much to be gained from
        loosening it, especially for higher-order SAPT. -*/
        options.add_double("INTS_TOLERANCE", 1.0E-12);
        /*- Memory safety -*/
        options.add_double("SAPT_MEM_SAFETY", 0.9);
        /*- Do force SAPT2 and higher to die if it thinks there isn't enough
        memory?  Turning this off is ill-advised. -*/
        options.add_bool("SAPT_MEM_CHECK", true);
        /*- Primary basis set, describes the monomer molecular orbitals -*/
        options.add_str("BASIS", "");
        /*- Auxiliary basis set for SAPT density fitting computations.
        :ref:`Defaults <apdx:basisFamily>` to a RI basis. -*/
        options.add_str("DF_BASIS_SAPT", "");
        /*- Auxiliary basis set for SAPT Elst10 and Exch10 density fitting
        computations, may be important if heavier elements are involved.
        :ref:`Defaults <apdx:basisFamily>` to a JKFIT basis.
        Previous to v1.6, defaulted to |sapt__df_basis_sapt|. See :ref:`fitting notes <sec:saptfitA>` . -*/
        options.add_str("DF_BASIS_ELST", "");
        /*- Maximum error allowed (Max error norm in Delta tensor)
        in the approximate energy denominators employed for most of the
        $E@@{disp}^{(20)}$ and $E@@{exch-disp}^{(20)}$ evaluation. -*/
        options.add_double("DENOMINATOR_DELTA", 1.0E-6);
        /*- Denominator algorithm for PT methods. Laplace transformations
        are slightly more efficient. -*/
        options.add_str("DENOMINATOR_ALGORITHM", "LAPLACE", "LAPLACE CHOLESKY");
        /*- The scope of core orbitals to freeze in evaluation of SAPT
        $E@@{disp}^{(20)}$ and $E@@{exch-disp}^{(20)}$ terms. Recommended true
        for all SAPT computations -*/
        options.add_str("FREEZE_CORE", "FALSE", "FALSE TRUE");
        /*- The amount of information to print to the output file for the sapt
        module. For 0, only the header and final results are printed. For 1,
        (recommended for large calculations) some intermediate quantities are also
        printed. -*/
        options.add_int("PRINT", 1);
        /*- Proportion of memory available for the DF-MP2 three-index integral
            buffers used to evaluate dispersion. !expert -*/
        options.add_double("SAPT_MEM_FACTOR", 0.9);

        /*- SUBSECTION SAPT(DFT) -*/

        /*- Monomer A GRAC shift in Hartree -*/
        options.add_double("SAPT_DFT_GRAC_SHIFT_A", 0.0);
        /*- Monomer B GRAC shift in Hartree -*/
        options.add_double("SAPT_DFT_GRAC_SHIFT_B", 0.0);
        /*- Compute the Delta-HF correction? -*/
        options.add_bool("SAPT_DFT_DO_DHF", true);
        /*- How is the GRAC correction determined? !expert -*/
        options.add_str("SAPT_DFT_GRAC_DETERMINATION", "INPUT", "INPUT");
        /*- Enables the hybrid xc kernel in dispersion? !expert -*/
        options.add_bool("SAPT_DFT_DO_HYBRID", true);
        /*- Scheme for approximating exchange-dispersion for SAPT-DFT.
        Previous to Nov 2022, default was ``FIXED`` with Hesselmann value.
        ``NONE`` Use unscaled ``Exch-Disp2,u`` .
        ``FIXED`` Use a fixed factor |sapt__sapt_dft_exch_disp_fixed_scale| to scale ``Exch-Disp2,u`` .
        ``DISP`` Use the ratio of ``Disp2,r`` and ``Disp2,u`` to scale ``Exch-Disp2,u`` . -*/
        options.add_str("SAPT_DFT_EXCH_DISP_SCALE_SCHEME", "FIXED", "NONE FIXED DISP");
        /*- Exch-disp scaling factor for FIXED scheme for |sapt__sapt_dft_exch_disp_scale_scheme|.
        Default value of 0.770 suggested in Y. Xie, D. G. A. Smith and C. D. Sherrill, 2022 (submitted).
        Previous to Nov 2022, default value was 0.686 suggested by Hesselmann and Korona, J. Chem. Phys. 141, 094107 (2014). !expert -*/
        options.add_double("SAPT_DFT_EXCH_DISP_FIXED_SCALE", 0.770);
        /*- Underlying funcitonal to use for SAPT(DFT) !expert -*/
        options.add_str("SAPT_DFT_FUNCTIONAL", "PBE0", "");
        /*- Number of points in the Legendre FDDS Dispersion time integration !expert -*/
        options.add_int("SAPT_FDDS_DISP_NUM_POINTS", 10);
        /*- Lambda shift in the space morphing for the FDDS Dispersion time integration !expert -*/
        options.add_double("SAPT_FDDS_DISP_LEG_LAMBDA", 0.3);
        /*- Minimum rho cutoff for the in the LDA response for FDDS !expert -*/
        options.add_double("SAPT_FDDS_V2_RHO_CUTOFF", 1.e-6);
        /*- Which MP2 Exch-Disp module to use? !expert -*/
        options.add_str("SAPT_DFT_MP2_DISP_ALG", "SAPT", "FISAPT SAPT");
        /*- Interior option to clean up printing !expert -*/
        options.add_bool("SAPT_QUIET", false);
    }

    if (name == "FISAPT" || options.read_globals()) {
        // ==> FISAPT Options <== //

        // => Overall Options <= //

        /*- Memory safety factor for heavy FISAPT operations !expert -*/
        options.add_double("FISAPT_MEM_SAFETY_FACTOR", 0.9);
        /*- Convergence criterion for residual of the CPHF coefficients in the SAPT
        $E@@{ind,resp}^{(20)}$ term. -*/
        options.add_double("CPHF_R_CONVERGENCE", 1E-8);
        /*- Maximum number of iterations for CPHF -*/
        options.add_int("MAXITER", 50);
        /*- Schwarz screening threshold. Mininum absolute value below which TEI are neglected. -*/
        options.add_double("INTS_TOLERANCE", 0.0);

        // => ISAPT Zero-th Order Wavefunction Options <= //

        /*- Specification algorithm for link bonds in ISAPT -*/
        options.add_str("FISAPT_LINK_SELECTION", "AUTOMATIC", "AUTOMATIC MANUAL");
        /*- Amount of fragment charge completeness to distinguish link bonds -*/
        options.add_double("FISAPT_CHARGE_COMPLETENESS", 0.8);
        /*- Manual link bond specification [[Atom1, Atom2], ...] -*/
        options.add("FISAPT_MANUAL_LINKS", new ArrayType());
        /*- Where do sigma links go (to C, AB, or split into IHOs)? -*/
        options.add_str("FISAPT_LINK_ASSIGNMENT", "C", "C AB SAO0 SAO1 SAO2 SIAO0 SIAO1 SIAO2");
        /*- Orthogonalization of link orbitals for FISAPT_LINK_ASSIGNMENT=SAOx/SIAOx 
            Link A orthogonalized to A in whole (interacting) molecule or in the (noninteracting) fragment? -*/
        options.add_str("FISAPT_LINK_ORTHO", "FRAGMENT", "FRAGMENT WHOLE NONE");
        /*- Calculate separate exchange corrections for parallel and perpendicular spin coupling of link orbitals? 
            When false, only the averaged out exchange corrections are computed. -*/
        options.add_bool("FISAPT_EXCH_PARPERP", false);
        /*- Generate cube files for unsplit link orbitals (IBOs)? -*/
        options.add_bool("FISAPT_CUBE_LINKIBOS", false);
        /*- Generate cube files for split link orbitals (IHOs)? -*/
        options.add_bool("FISAPT_CUBE_LINKIHOS", false);
        /*- Generate cube files for fragment density matrices? -*/
        options.add_bool("FISAPT_CUBE_DENSMAT", false);

        // => F-SAPT Options <= //

        /*- Do an F-SAPT analysis? -*/
        options.add_bool("FISAPT_DO_FSAPT", true);
        /*- Do F-SAPT Dispersion? -*/
        options.add_bool("FISAPT_DO_FSAPT_DISP", true);
        /*- Filepath to drop F-SAPT data within input file directory -*/
        options.add_str_i("FISAPT_FSAPT_FILEPATH", "fsapt/");
        /*- Do F-SAPT exchange scaling? (ratio of S^\infty to S^2) -*/
        options.add_bool("FISAPT_FSAPT_EXCH_SCALE", true);
        /*- Do F-SAPT induction scaling? (ratio of HF induction to F-SAPT induction) -*/
        options.add_bool("FISAPT_FSAPT_IND_SCALE", true);
        /*- Do F-SAPT coupled response? (not recommended) -*/
        options.add_bool("FISAPT_FSAPT_IND_RESPONSE", false);
        /*- Do sSAPT0 exchange-scaling with F-SAPT -*/
        options.add_bool("SSAPT0_SCALE", false);
        /*- Filepath to drop sSAPT0 exchange-scaling F-SAPT data within input file directory -*/
        options.add_str_i("FISAPT_FSSAPT_FILEPATH", "s-fsapt/");

        // => CubicScalarGrid options <= //

        /*- CubicScalarGrid spatial extent in bohr [O_X, O_Y, O_Z]. Defaults to 4.0 bohr each. -*/
        options.add("CUBIC_GRID_OVERAGE", new ArrayType());
        /*- CubicScalarGrid grid spacing in bohr [D_X, D_Y, D_Z]. Defaults to 0.2 bohr each. -*/
        options.add("CUBIC_GRID_SPACING", new ArrayType());
        /*- CubicScalarGrid basis cutoff. !expert -*/
        options.add_double("CUBIC_BASIS_TOLERANCE", 1.0E-12);
        /*- CubicScalarGrid maximum number of grid points per evaluation block. !expert -*/
        options.add_int("CUBIC_BLOCK_MAX_POINTS", 1000);

        // => Scalar Field Plotting Options <= //

        /*- Plot a scalar-field analysis -*/
        options.add_bool("FISAPT_DO_PLOT", false);
        /*- Filepath to drop scalar data within input file directory -*/
        options.add_str_i("FISAPT_PLOT_FILEPATH", "plot/");

        // => Localization Tech <= //

        /*- Relative convergence in orbital localization -*/
        options.add_double("LOCAL_CONVERGENCE", 1.0E-12);
        /*- Maximum iterations in localization -*/
        options.add_int("LOCAL_MAXITER", 1000);
        /*- Use ghost atoms in Pipek-Mezey or IBO metric !expert -*/
        options.add_bool("LOCAL_USE_GHOSTS", false);
        /*- Condition number to use in IBO metric inversions !expert -*/
        options.add_double("LOCAL_IBO_CONDITION", 1.0E-7);
        /*- IBO localization metric power -*/
        options.add_int("LOCAL_IBO_POWER", 4);
        /*- MinAO Basis for IBO !expert -*/
        options.add_str("MINAO_BASIS", "CC-PVTZ-MINAO");
        /*- IBO Stars procedure -*/
        options.add_bool("LOCAL_IBO_USE_STARS", false);
        /*- IBO Charge metric for classification as Pi -*/
        options.add_double("LOCAL_IBO_STARS_COMPLETENESS", 0.90);
        /*- IBO Centers for Pi Degeneracy -*/
        options.add("LOCAL_IBO_STARS", new ArrayType());
    }
    if (name == "DCT" || options.read_globals()) {
        /*-MODULEDESCRIPTION Performs density cumulant (functional) theory
        computations -*/

        /*- Reference wavefunction type -*/
        options.add_str("REFERENCE", "RHF", "UHF RHF ROHF");
        /*- Algorithm to use for the density cumulant and orbital updates in the DCT energy computation.
        Two-step algorithm is usually more efficient for small
        systems, but for large systems simultaneous algorithm (default) is recommended.
        If convergence problems are encountered (especially
        for highly symmetric systems) QC algorithm can be used. -*/
        options.add_str("ALGORITHM", "SIMULTANEOUS", "TWOSTEP SIMULTANEOUS QC");
        /*- Algorithm to use for the solution of DC-06 response equations in computation of analytic gradients and
         * properties-*/
        options.add_str("RESPONSE_ALGORITHM", "TWOSTEP", "TWOSTEP SIMULTANEOUS");
        /*- Controls the type of the quadratically-convergent algorithm (effective for ALGORITHM = QC).
        If set to TWOSTEP the Newton-Raphson equations are only solved for the orbital updates,
        the cumulant is updated using the standard Jacobi algorithm. If set to SIMULTANEOUS both cumulant
        and orbitals are updated in a single Newton-Raphson step. -*/
        options.add_str("QC_TYPE", "SIMULTANEOUS", "TWOSTEP SIMULTANEOUS");
        /*- Convergence criterion for the RMS of the residual vector in density cumulant updates, as well as
        the solution of the density cumulant and orbital response equations. In the orbital updates controls
        the RMS of the SCF error vector -*/
        options.add_double("R_CONVERGENCE", 1e-10);
        /*- Convergence criterion for energy. See Table :ref:`Post-SCF
        Convergence <table:conv_corl>` for default convergence criteria for
        different calculation types. -*/
        options.add_double("E_CONVERGENCE", 1e-10);
        /*- Convergence criterion for the density cumulant and orbital guess for the
        variationally orbital-optimized DFT methods. Currently only available for ALGORITHM = SIMULTANEOUS. -*/
        options.add_double("GUESS_R_CONVERGENCE", 1e-3);
        /*- Maximum number of macro- or micro-iterations for both energy and response equations -*/
        options.add_int("MAXITER", 40);
        /*- Value of RMS of the density cumulant residual and SCF error vector below which DIIS extrapolation starts.
        Same keyword controls the DIIS extrapolation for the solution of the response equations. -*/
        options.add_double("DIIS_START_CONVERGENCE", 1e-3);
        /*- Maximum number of error vectors stored for DIIS extrapolation !expert-*/
        options.add_int("DIIS_MAX_VECS", 6);
        /*- Minimum number of error vectors stored for DIIS extrapolation !expert-*/
        options.add_int("DIIS_MIN_VECS", 3);
        /*- Controls whether to avoid the AO->MO transformation of the
        two-electron integrals for the four-virtual case ($\langle VV||
        VV \rangle$) by computing the corresponding terms in the AO
        basis. AO_BASIS = DISK algorithm reduces the memory requirements
        and can significantly reduce the cost of the energy computation
        if SIMULTANEOUS algorithm is used. For the TWOSTEP algorithm,
        however, AO_BASIS = DISK option is not recommended due to extra
        I/O. -*/
        options.add_str("AO_BASIS", "DISK", "NONE DISK");
        /*- The amount (percentage) of damping to apply to the orbital update procedure:
        0 will result in a full update, 100 will completely stall the
        update. A value around 20 (which corresponds to 20\% of the previous
        iteration's density being mixed into the current iteration)
        can help in cases where oscillatory convergence is observed. !expert-*/
        options.add_double("DAMPING_PERCENTAGE", 0.0);
        /*- The shift applied to the denominator in the density cumulant update iterations !expert-*/
        options.add_double("TIKHONOW_OMEGA", 0.0);
        /*- The shift applied to the denominator in the orbital update iterations !expert-*/
        options.add_double("ORBITAL_LEVEL_SHIFT", 0.0);
        /*- Controls how to cache quantities within the DPD library !expert-*/
        options.add_int("CACHELEVEL", 2);
        /*- Schwarz screening threshold. Mininum absolute value below which TEI are neglected. !expert -*/
        options.add_double("INTS_TOLERANCE", 1e-14);
        /*- Whether to read the orbitals from a previous computation, or to compute
            an MP2 guess. !expert -*/
        options.add_str("DCT_GUESS", "MP2", "CC BCC MP2 DCT");
        /*- Whether to perform a guess DC-06 or DC-12 computation for ODC-06 or ODC-12 methods, respectively.
            Currently only available for ALGORITHM = SIMULTANEOUS. -*/
        options.add_bool("ODC_GUESS", false);
        /*- Controls whether to relax the guess orbitals by taking the guess density cumulant
        and performing orbital update on the first macroiteration (for ALOGRITHM = TWOSTEP only) !expert-*/
        options.add_bool("RELAX_GUESS_ORBITALS", false);
        /*- Controls whether to include the coupling terms in the DCT electronic Hessian (for ALOGRITHM = QC
        with QC_TYPE = SIMULTANEOUS only) -*/
        options.add_bool("QC_COUPLING", false);
        /*- Performs stability analysis of the DCT energy !expert-*/
        options.add_bool("STABILITY_CHECK", false);
        /*- The value of the rms of the residual in Schmidt orthogonalization which is used as a threshold
            for augmenting the vector subspace in stability check !expert-*/
        options.add_double("STABILITY_AUGMENT_SPACE_TOL", 0.1);
        /*- Controls the convergence of the Davidson's diagonalization in stability check !expert-*/
        options.add_double("STABILITY_CONVERGENCE", 1e-4);
        /*- The number of vectors that can be added simultaneously into the subspace for Davidson's diagonalization in
           stability check !expert-*/
        options.add_int("STABILITY_ADD_VECTORS", 20);
        /*- The number of guess vectors used for Davidson's diagonalization in stability check !expert-*/
        options.add_int("STABILITY_N_GUESS_VECTORS", 20);
        /*- The number of Hessian eigenvalues computed during the stability check !expert-*/
        options.add_int("STABILITY_N_EIGENVALUES", 3);
        /*- The maximum size of the subspace for the stability check. The program will terminate if this parameter is
           exceeded and the convergence (STABILITY_CONVERGENCE) is not satisfied !expert-*/
        options.add_int("STABILITY_MAX_SPACE_SIZE", 200);
        /*- Chooses appropriate DCT method -*/
        options.add_str("DCT_FUNCTIONAL", "ODC-12", "DC-06 DC-12 ODC-06 ODC-12 ODC-13 CEPA0");
        /*- Whether to compute three-particle energy correction or not -*/
        options.add_str("THREE_PARTICLE", "NONE", "NONE PERTURBATIVE");
        /*- Level shift applied to the diagonal of the density-weighted Fock operator. While this shift can improve
           convergence, it does change the DCT energy. !expert-*/
        options.add_double("ENERGY_LEVEL_SHIFT", 0.0);
        /*- What algorithm to use for the DCT computation -*/
        options.add_str("DCT_TYPE", "CONV", "CONV DF");
        /*- Auxiliary basis set for DCT density fitting computations.
        :ref:`Defaults <apdx:basisFamily>` to a RI basis. -*/
        options.add_str("DF_BASIS_DCT", "");
        /*- Compute a (relaxed) one-particle density matrix? Can be set manually. Set internally for
         property and gradient computations. -*/
        options.add_bool("OPDM", false);
    }
    if (name == "GDMA" || options.read_globals()) {
        /*- MODULEDESCRIPTION Performs distributed multipole analysis (DMA), using
        Anthony Stone's GDMA program. See :ref:`GDMA <sec:gdma>` for more details. -*/

        /*- The order of multipole expansion on each site.  Currently limited to the same
            order for all sites; for more advanced usage a user-provided GDMA data file
            should be provided. -*/
        options.add_int("GDMA_LIMIT", 2);
        /*- The radii to be used, overriding the defaults.  Specified as an array
            [ n1, r1, n2, r2, ... ] where n1,n2,n3... are atom type strings and
            r1,r2,r3 are radii in Angstrom. -*/
        options.add("GDMA_RADIUS", new ArrayType());
        /*- The origin (in Angstrom, expressed as an [x, y, z] array) about which the total multipoles
            will be computed during DMA.  Useful for determining single site expansions at an arbitrary point. -*/
        options.add("GDMA_ORIGIN", new ArrayType());
        /*- Whether to print DMA results in atomic units or SI. -*/
        options.add_str("GDMA_MULTIPOLE_UNITS", "AU SI", "AU");
        /*- The value to switch between the older standard DMA and the new grid-based approach.
            Pairs of primitives whose exponents sum is above this value will be treated using
            standard DMA.  Set to 0 to force all pairs to be treated with standard DMA. -*/
        options.add_double("GDMA_SWITCH", 4.0);
    }

    if (name == "MINTS" || options.read_globals()) {
        /*- MODULEDESCRIPTION Called at the beginning of SCF computations,
        whenever disk-based molecular integrals are required. -*/

        /*- Primary basis set. :ref:`Available basis sets <apdx:basisElement>` -*/
        options.add_str("BASIS", "");
        /*- Omega scaling for Erf and Erfc.-*/
        options.add_double("OMEGA_ERF", 0.20);
    }
    if (name == "SCF" || options.read_globals()) {
        /*- MODULEDESCRIPTION Performs self consistent field (Hartree-Fock and
        Density Functional Theory) computations.  These are the starting
        points for most computations, so this code is called in most cases. -*/

        /*- SUBSECTION General Wavefunction Info -*/

        /*- Wavefunction type !expert -*/
        options.add_str("WFN", "SCF", "SCF");
        /*- Reference wavefunction type.
        **Cfour Interface:** Keyword translates into |cfour__cfour_reference|. -*/
        options.add_str("REFERENCE", "RHF", "RHF ROHF UHF CUHF RKS UKS");
        /*- Primary basis set -*/
        options.add_str("BASIS", "");
        /*- Auxiliary basis set for SCF density fitting computations.
        :ref:`Defaults <apdx:basisFamily>` to a JKFIT basis. -*/
        options.add_str("DF_BASIS_SCF", "");
        /*- Maximum numbers of batches to read PK supermatrix. !expert -*/
        options.add_int("PK_MAX_BUCKETS", 500);
        /*- All densities are considered non symmetric, debug only. !expert -*/
        options.add_bool("PK_ALL_NONSYM", false);
        /*- Max memory per buf for PK algo REORDER, for debug and tuning -*/
        options.add_int("MAX_MEM_BUF", 0);
        /*- Tolerance for Cholesky decomposition of the ERI tensor -*/
        options.add_double("CHOLESKY_TOLERANCE", 1e-4);
        /*- Do a density fitting SCF calculation to converge the
            orbitals before switching to the use of exact integrals in
            a |globals__scf_type| ``DIRECT`` calculation -*/
        options.add_bool("DF_SCF_GUESS", true);
        /*- For certain |globals__scf_type| algorithms that have internal sub-algorithms
            depending on available memory or other hardware constraints, allow the best
            sub-algorithm for the molecule and conditions (``AUTO`` ; usual mode) or
            forcibly select a sub-algorithm (usually only for debugging or profiling).
            Presently, ``SCF_SUBTYPE=DF``, ``SCF_SUBTYPE=MEM_DF``, and ``SCF_SUBTYPE=DISK_DF`` 
	        can have ``INCORE`` and ``OUT_OF_CORE`` selected; and ``SCF_TYPE=PK``  can have ``INCORE``,
	        ``OUT_OF_CORE``, ``YOSHIMINE_OUT_OF_CORE``, and ``REORDER_OUT_OF_CORE`` selected. !expert -*/
	    options.add_str("SCF_SUBTYPE", "AUTO", "AUTO INCORE OUT_OF_CORE YOSHIMINE_OUT_OF_CORE REORDER_OUT_OF_CORE");
        /*- Keep JK object for later use? -*/
        options.add_bool("SAVE_JK", false);
        /*- Memory safety factor for allocating JK -*/
        options.add_double("SCF_MEM_SAFETY_FACTOR", 0.75);
        /*- SO orthogonalization: automatic, symmetric, or canonical? -*/
        options.add_str("S_ORTHOGONALIZATION", "AUTO", "AUTO SYMMETRIC CANONICAL PARTIALCHOLESKY");
        /*- Minimum S matrix eigenvalue to allow before linear dependencies are removed. -*/
        options.add_double("S_TOLERANCE", 1E-7);
        /*- Tolerance for partial Cholesky decomposition of overlap matrix. -*/
        options.add_double("S_CHOLESKY_TOLERANCE", 1E-8);
        /*- Screening threshold for the chosen screening method (SCHWARZ, CSAM, DENSITY)
          Absolute value below which TEI are neglected. -*/
        options.add_double("INTS_TOLERANCE", 1E-12);
        /*- The type of guess orbitals. See :ref:`sec:scfguess` for what the options mean and
         what the defaults are. -*/
        options.add_str("GUESS", "AUTO", "AUTO CORE GWH SAD SADNO SAP SAPGAU HUCKEL MODHUCKEL READ");
        /*- The potential basis set used for the SAPGAU guess -*/
        options.add_str("SAPGAU_BASIS", "sap_helfem_large");
        /*- Mix the HOMO/LUMO in UHF or UKS to break alpha/beta spatial symmetry.
        Useful to produce broken-symmetry unrestricted solutions.
        Notice that this procedure is defined only for calculations in C1 symmetry. -*/
        options.add_bool("GUESS_MIX", false);
        /*- Do write a MOLDEN output file?  If so, the filename will end in
        .molden, and the prefix is determined by |globals__writer_file_label|
        (if set), or else by the name of the output file plus the name of
        the current molecule. -*/
        options.add_bool("MOLDEN_WRITE", false);
        /*- If true, then repeat the specified guess procedure for the orbitals every time -
        even during a geometry optimization. -*/
        options.add_bool("GUESS_PERSIST", false);
        /*- File name (case sensitive) to which to serialize Wavefunction orbital data. -*/
        options.add_str_i("ORBITALS_WRITE", "");

        /*- Do print the molecular orbitals? -*/
        options.add_bool("PRINT_MOS", false);
        /*- Do print the basis set? -*/
        options.add_bool("PRINT_BASIS", false);
        /*- Do perform a QCHF computation?  -*/
        options.add_bool("QCHF", false);

        /*- SCF Properties to calculate after an energy evaluation. Note, this
        keyword is not used for property evaluations. -*/
        options.add("SCF_PROPERTIES", new ArrayType());

        /*- SUBSECTION Convergence Control/Stabilization -*/

        /*- Maximum number of iterations.
        **Cfour Interface:** Keyword translates into |cfour__cfour_scf_maxcyc|. -*/
        options.add_int("MAXITER", 100);
        /*- Fail if we reach maxiter without converging? -*/
        options.add_bool("FAIL_ON_MAXITER", true);
        /*- Convergence criterion for SCF energy. See Table :ref:`SCF
        Convergence & Algorithm <table:conv_scf>` for default convergence
        criteria for different calculation types. -*/
        options.add_double("E_CONVERGENCE", 1e-6);
        /*- Convergence criterion for SCF density, defined as the RMS
        or maximum absolute value of the orbital gradient.  See Table
        :ref:`SCF Convergence & Algorithm <table:conv_scf>` for
        default convergence criteria for different calculation types.
        **Cfour Interface:** Keyword translates into
        |cfour__cfour_scf_conv|. -*/
        options.add_double("D_CONVERGENCE", 1e-6);
        /*- The amount (percentage) of damping to apply to the early density updates.
            0 will result in a full update, 100 will completely stall the update.  A
            value around 20 (which corresponds to 20\% of the previous iteration's
            density being mixed into the current density)
            could help to solve problems with oscillatory convergence. -*/
        options.add_double("DAMPING_PERCENTAGE", 0.0);
        /*- The density convergence threshold after which damping is no longer performed, if it is enabled.
            It is recommended to leave damping on until convergence, which is the default.
        **Cfour Interface:** Keyword translates into |cfour__cfour_scf_damping|. -*/
        options.add_double("DAMPING_CONVERGENCE", 1.0E-18);
        /*- Accelerate convergence by performing a preliminary SCF with
        this small basis set followed by projection into the full target
        basis. A value of ``TRUE`` turns on projection using the
        :ref:`Defaults <apdx:basisFamily>` small basis set 3-21G, pcseg-0, or def2-SV(P). -*/
        options.add_str("BASIS_GUESS", "FALSE", "");
        /*- When |scf__basis_guess| is active, run the preliminary scf in
        density-fitted mode with this as fitting basis for the small basis
        set. A value of ``TRUE`` turns on density fitting with the
        default basis, otherwise the specified basis is used. -*/
        options.add_str("DF_BASIS_GUESS", "FALSE", "");
        /*- Use RMS error instead of the more robust absolute error? -*/
        options.add_bool("DIIS_RMS_ERROR", true);
        /*- The minimum iteration to start storing DIIS vectors and performing ADIIS/EDIIS. -*/
        options.add_int("DIIS_START", 1);
        /*- Minimum number of error vectors stored for DIIS extrapolation. Will be removed in v1.7. -*/
        options.add_int("DIIS_MIN_VECS", 2);
        /*- Maximum number of error vectors stored for DIIS extrapolation -*/
        options.add_int("DIIS_MAX_VECS", 10);
        /*- Do use DIIS extrapolation to accelerate convergence? -*/
        options.add_bool("DIIS", true);
        /*- Do use a level shift? -*/
        options.add_double("LEVEL_SHIFT", 0.0);
        /*- DIIS error at which to stop applying the level shift -*/
        options.add_double("LEVEL_SHIFT_CUTOFF", 1e-2);
        /*- The iteration to start MOM on (or 0 for no MOM) -*/
        options.add_int("MOM_START", 0);
        /*- The absolute indices of orbitals to excite from in MOM (+/- for alpha/beta) -*/
        options.add("MOM_OCC", new ArrayType());
        /*- The absolute indices of orbitals to excite to in MOM (+/- for alpha/beta) -*/
        options.add("MOM_VIR", new ArrayType());
        /*- Convergence threshold (max 2-norm) for numerical solvers (instability analysis and CPHF/CPKS). -*/
        options.add_double("SOLVER_CONVERGENCE", 1.0E-6);
        /*- Maximum iterations for numerical solvers (instability analysis and CPHF/CPKS).  -*/
        options.add_int("SOLVER_MAXITER", 100);
        /*- Number of guess vectors per root for instability analysis. -*/
        options.add_int("SOLVER_N_GUESS", 1);
        /*- Number of roots to converge for all irreps during instability analysis. (Overridden by SOLVER_ROOTS_PER_IRREP.) -*/
        options.add_int("SOLVER_N_ROOT", 1);
        /*- Number of roots to converge, per irrep, during instability analysis. (Overrides SOLVER_N_ROOT.) -*/
        options.add("SOLVER_ROOTS_PER_IRREP", new ArrayType());
        /*- Do use second-order SCF convergence methods? -*/
        options.add_bool("SOSCF", false);
        /*- When to start second-order SCF iterations based on gradient RMS. -*/
        options.add_double("SOSCF_START_CONVERGENCE", 1.0E-2);
        /*- Minimum number of second-order microiterations to perform. -*/
        options.add_int("SOSCF_MIN_ITER", 1);
        /*- Maximum number of second-order microiterations to perform. -*/
        options.add_int("SOSCF_MAX_ITER", 5);
        /*- Second order convergence threshold. Cease microiterating at this value. -*/
        options.add_double("SOSCF_CONV", 5.0E-3);
        /*- Do we print the SOSCF microiterations?. -*/
        options.add_bool("SOSCF_PRINT", false);
        /*- Whether to perform stability analysis after convergence.  NONE prevents analysis being
            performed. CHECK will print out the analysis of the wavefunction stability at the end of
            the computation.  FOLLOW will perform the analysis and, if a totally symmetric instability
            is found, will attempt to follow the eigenvector and re-run the computations to find a stable
            solution. -*/
        options.add_str("STABILITY_ANALYSIS", "NONE", "NONE CHECK FOLLOW");
        /*- When using |scf__stability_analysis| ``FOLLOW``, how much to scale the step along the eigenvector
            by. A full step of $pi/2$ corresponds to a value of 1.0. !expert -*/
        options.add_double("FOLLOW_STEP_SCALE", 0.5);
        /*- When using STABILITY_ANALYSIS = FOLLOW, the increment to modify |scf__follow_step_scale| value
            if we end up in the same SCF solution. !expert -*/
        options.add_double("FOLLOW_STEP_INCREMENT", 0.2);
        /*- When using |scf__stability_analysis| ``FOLLOW``, maximum number of orbital optimization attempts
            to make the wavefunction stable. !expert -*/
        options.add_int("MAX_ATTEMPTS", 1);
        /*- Use a method to accelerate initial SCF convergence? Use ``NONE`` for DIIS alone (if enabled) and ``EDIIS`` or ``ADIIS``
            to have both the chosen accelerator and DIIS (if enabled). For restricted-open references, ``EDIIS`` and ``ADIIS`` have no effect. -*/
        options.add_str("SCF_INITIAL_ACCELERATOR", "ADIIS", "NONE EDIIS ADIIS");
        /*- SCF error at which to start the linear interpolation between DIIS steps and steps of the initial SCF accelerator.
            Value taken from Garza and Scuseria, DOI: 10.1063/1.4740249 -*/
        options.add_double("SCF_INITIAL_START_DIIS_TRANSITION", 1.0E-1);
        /*- SCF error at which to complete the linear interpolation between DIIS steps and steps of the initial SCF accelerator
            Value taken from Garza and Scuseria, DOI: 10.1063/1.4740249 -*/
        options.add_double("SCF_INITIAL_FINISH_DIIS_TRANSITION", 1.0E-4);
        /*- Do perform incremental Fock build? -*/
        options.add_bool("INCFOCK", false);
        /*- Frequency with which to compute the full Fock matrix if using |scf__incfock| . 
        N means rebuild every N SCF iterations to avoid accumulating error from the incremental procedure. -*/
        options.add_int("INCFOCK_FULL_FOCK_EVERY", 5);
        /*- The density threshold at which to stop building the Fock matrix incrementally -*/
        options.add_double("INCFOCK_CONVERGENCE", 1.0e-5);

        /*- The screening tolerance used for ERI/Density sparsity in the LinK algorithm -*/
        options.add_double("LINK_INTS_TOLERANCE", 1.0e-12);

        /*- SUBSECTION Fractional Occupation UHF/UKS -*/

        /*- The iteration to start fractionally occupying orbitals (or 0 for no fractional occupation) -*/
        options.add_int("FRAC_START", 0);
        /*- The absolute indices of occupied orbitals to fractionally occupy (+/- for alpha/beta) -*/
        options.add("FRAC_OCC", new ArrayType());
        /*- The occupations of the orbital indices specified above ($0.0\le {\rm occ} \le 1.0$) -*/
        options.add("FRAC_VAL", new ArrayType());
        /*- Do use DIIS extrapolation to accelerate convergence in frac? -*/
        options.add_bool("FRAC_DIIS", true);
        /*- Do renormalize C matrices prior to writing to checkpoint? -*/
        options.add_bool("FRAC_RENORMALIZE", true);
        /*- Do recompute guess from stored orbitals? -*/
        options.add_bool("FRAC_LOAD", false);

        /*- SUBSECTION Environmental Effects -*/

        /*- Do perturb the Hamiltonian? -*/
        options.add_bool("PERTURB_H", false);
        /*- Size of the perturbation (applies only to dipole perturbations).  Deprecated - use PERTURB_DIPOLE instead
           -*/
        options.add_double("PERTURB_MAGNITUDE", 0.0);
        /*- An array of length three describing the magnitude (atomic units) of the dipole field in the {x,y,z}
           directions -*/
        options.add("PERTURB_DIPOLE", new ArrayType());
        /*- The operator used to perturb the Hamiltonian, if requested.  DIPOLE_X, DIPOLE_Y and DIPOLE_Z will be
            removed in favor of the DIPOLE option in the future -*/
        options.add_str("PERTURB_WITH", "DIPOLE", "DIPOLE DIPOLE_X DIPOLE_Y DIPOLE_Z EMBPOT SPHERE DX");
        /*- An ExternalPotential (built by Python or nullptr/None) -*/
        options.add_bool("EXTERN", false);

        /*- Radius (bohr) of a hard-sphere external potential -*/
        options.add_double("RADIUS", 10.0);  // bohr
        /*- Thickness (bohr) of a hard-sphere external potential -*/
        options.add_double("THICKNESS", 20.0);  // bohr
        /*- Number of radial grid points for spherical potential integration -*/
        options.add_int("R_POINTS", 100);
        /*- Number of colatitude grid points for spherical potential integration -*/
        options.add_int("THETA_POINTS", 360);
        /*- Number of azimuthal grid points for spherical potential integration -*/
        options.add_int("PHI_POINTS", 360);
        /*- Read an external potential from the .dx file? -*/
        options.add_bool("ONEPOT_GRID_READ", false);

        /*- SUBSECTION Parallel Runtime -*/

        /*- The dimension sizes of the processor grid !expert -*/
        options.add("PROCESS_GRID", new ArrayType());
        /*- The tile size for the distributed matrices !expert -*/
        options.add_int("TILE_SZ", 512);
        /*- The dimension sizes of the distributed matrix !expert -*/
        options.add("DISTRIBUTED_MATRIX", new ArrayType());
        /*- Do run in parallel? !expert -*/
        options.add_bool("PARALLEL", false);

        /*- SUBSECTION Misc. -*/

        /*- Are going to do SAPT? If so, what part? !expert -*/
        options.add_str("SAPT", "FALSE",
                        "FALSE 2-DIMER 2-MONOMER_A 2-MONOMER_B 3-TRIMER 3-DIMER_AB 3-DIMER_BC 3-DIMER_AC 3-MONOMER_A "
                        "3-MONOMER_B 3-MONOMER_C");

        /*- SUBSECTION DFSCF Algorithm -*/

        /*- Number of threads for integrals (may be turned down if memory is an issue). 0 is blank -*/
        options.add_int("DF_INTS_NUM_THREADS", 0);
        /*- IO caching for CP corrections, etc. Changing this selects Disk_DF over Mem_DF. Note that setting this forces DiskDFJK when SCF_TYPE=DF. !expert -*/
        options.add_str("DF_INTS_IO", "NONE", "NONE SAVE LOAD");
        /*- Fitting Condition, i.e. eigenvalue threshold for RI basis. Analogous to S_TOLERANCE !expert -*/
        options.add_double("DF_FITTING_CONDITION", 1.0E-10);
        /*- FastDF Fitting Metric -*/
        options.add_str("DF_METRIC", "COULOMB", "COULOMB EWALD OVERLAP");
        /*- FastDF SR Ewald metric range separation parameter -*/
        options.add_double("DF_THETA", 1.0);
        /*- FastDF geometric fitting domain selection algorithm -*/
        options.add_str("DF_DOMAINS", "DIATOMIC", "DIATOMIC SPHERES");
        /*- Bump function min radius -*/
        options.add_double("DF_BUMP_R0", 0.0);
        /*- Bump function max radius -*/
        options.add_double("DF_BUMP_R1", 0.0);

        /*- SUBSECTION COSX Algorithm -*/

        /*- Number of spherical points in initial COSX grid. -*/
        options.add_int("COSX_SPHERICAL_POINTS_INITIAL", 50);
        /*- Number of radial points in initial COSX grid. -*/
        options.add_int("COSX_RADIAL_POINTS_INITIAL", 25);
        /*- Number of spherical points in final COSX grid. -*/
        options.add_int("COSX_SPHERICAL_POINTS_FINAL", 110);
        /*- Number of radial points in final COSX grid. -*/
        options.add_int("COSX_RADIAL_POINTS_FINAL", 35);
        /*- Screening criteria for integrals and intermediates in COSX -*/
        options.add_double("COSX_INTS_TOLERANCE", 1.0E-11);
        /*- Controls SCF iteration behavior for the larger (i.e., final) COSX grid.
        -1 fully converges the SCF on the final grid if possible, ending early if |scf__maxiter| total SCF iterations are reached (failure).
        0 disables the final COSX grid entirely.
        n runs up to n iterations on the final COSX grid, ending early if SCF convergence is reached (success) or if |scf__maxiter| total SCF iterations are reached (failure). -*/
        options.add_int("COSX_MAXITER_FINAL", 1);
        /*- Screening criteria for shell-pair densities in COSX !expert -*/
        options.add_double("COSX_DENSITY_TOLERANCE", 1.0E-10);
        /*- Screening criteria for basis function values on COSX grids !expert -*/
        options.add_double("COSX_BASIS_TOLERANCE", 1.0E-10);
        /*- Pruning scheme for COSX grids !expert -*/
        options.add_str("COSX_PRUNING_SCHEME", "ROBUST", 
                        "ROBUST TREUTLER NONE FLAT P_GAUSSIAN D_GAUSSIAN P_SLATER D_SLATER LOG_GAUSSIAN LOG_SLATER NONE");
        /*- Do reduce numerical COSX errors with overlap fitting? !expert -*/
        options.add_bool("COSX_OVERLAP_FITTING", true);

        /*- SUBSECTION SAD Guess Algorithm -*/

        /*- The amount of SAD information to print to the output !expert -*/
        options.add_int("SAD_PRINT", 0);
        /*- Convergence criterion for SCF energy in the SAD guess, analogous to |scf__e_convergence|. -*/
        options.add_double("SAD_E_CONVERGENCE", 1E-5);
        /*- Convergence criterion for SCF density in the SAD guess, analogous to |scf__d_convergence|. -*/
        options.add_double("SAD_D_CONVERGENCE", 1E-5);
        /*- Density fitting basis used in SAD !expert -*/
        options.add_str("DF_BASIS_SAD", "SAD-FIT");
        /*- Maximum number of atomic SCF iterations within SAD !expert -*/
        options.add_int("SAD_MAXITER", 50);
        /*- SCF type used for atomic calculations in SAD guess !expert -*/
        options.add_str("SAD_SCF_TYPE", "DF", "DIRECT DF MEM_DF DISK_DF PK OUT_OF_CORE CD GTFOCK");
        /*- Do force an even distribution of occupations across the last partially occupied orbital shell? !expert -*/
        options.add_bool("SAD_FRAC_OCC", true);
        /*- Do use spin-averaged occupations instead of atomic ground spin state in fractional SAD? !expert -*/
        options.add_bool("SAD_SPIN_AVERAGE", true);
        /*- SAD guess density decomposition threshold !expert -*/
        options.add_double("SAD_CHOL_TOLERANCE", 1E-7);

        /*- SUBSECTION DFT -*/

        /*- The DFT Range-separation parameter -*/
        options.add_double("DFT_OMEGA", 0.0);
        /*- The DFT Exact-exchange parameter -*/
        options.add_double("DFT_ALPHA", 0.0);
        /*- The DFT Correlation Range-separation parameter -*/
        options.add_double("DFT_OMEGA_C", 0.0);
        /*- The DFT Correlation hybrid parameter -*/
        options.add_double("DFT_ALPHA_C", 0.0);
        /*- Minima spin-summed density cutoff for the second derivative. Defaults to the density tolerance. -*/
        options.add_double("DFT_V2_RHO_CUTOFF", -1.0);
        /*- The gradient regularized asymptotic correction shift value -*/
        options.add_double("DFT_GRAC_SHIFT", 0.0);
        /*- The gradient regularized asymptotic correction alpha value -*/
        options.add_double("DFT_GRAC_ALPHA", 0.5);
        /*- The gradient regularized asymptotic correction beta value -*/
        options.add_double("DFT_GRAC_BETA", 40.0);
        /*- The gradient regularized asymptotic correction functional exch form. !expert -*/
        options.add_str("DFT_GRAC_X_FUNC", "XC_GGA_X_LB");
        /*- The gradient regularized asymptotic correction functional corr form. !expert -*/
        options.add_str("DFT_GRAC_C_FUNC", "XC_LDA_C_VWN");
        /*- Number of spherical points (A :ref:`Lebedev Points <table:lebedevorder>` number). -*/
        options.add_int("DFT_SPHERICAL_POINTS", 302);
        /*- Number of radial points. -*/
        options.add_int("DFT_RADIAL_POINTS", 75);
        /*- Spherical Scheme. -*/
        options.add_str("DFT_SPHERICAL_SCHEME", "LEBEDEV", "LEBEDEV");
        /*- Radial Scheme. -*/
        options.add_str("DFT_RADIAL_SCHEME", "TREUTLER", "TREUTLER BECKE MULTIEXP EM MURA");
        /*- Nuclear Scheme. -*/
        options.add_str("DFT_NUCLEAR_SCHEME", "TREUTLER", "TREUTLER BECKE NAIVE STRATMANN SBECKE");
        /*- Factor for effective BS radius in radial grid. -*/
        options.add_double("DFT_BS_RADIUS_ALPHA", 1.0);
        /*- DFT basis cutoff. -*/
        options.add_double("DFT_BASIS_TOLERANCE", 1.0E-12);
        /*- grid weight cutoff. Disable with -1.0. !expert -*/
        options.add_double("DFT_WEIGHTS_TOLERANCE", 1.0E-15);
        /*- density cutoff for LibXC. A negative value turns the feature off and LibXC defaults are used. !expert -*/
        options.add_double("DFT_DENSITY_TOLERANCE", -1.0);
        /*- The DFT grid specification, such as SG1.!expert -*/
        options.add_str("DFT_GRID_NAME", "", "SG0 SG1");
        /*- Select approach for pruning. Options ``ROBUST`` and ``TREUTLER`` prune based on regions (proximity to nucleus) while
        ``FLAT`` ``P_GAUSSIAN`` ``D_GAUSSIAN`` ``P_SLATER`` ``D_SLATER`` ``LOG_GAUSSIAN`` ``LOG_SLATER`` prune based on decaying functions (experts only!).
        The recommended scheme is ``ROBUST``. -*/
        options.add_str("DFT_PRUNING_SCHEME", "NONE",
                        "ROBUST TREUTLER NONE FLAT P_GAUSSIAN D_GAUSSIAN P_SLATER D_SLATER LOG_GAUSSIAN LOG_SLATER NONE");
        /*- Spread alpha for logarithmic pruning. !expert -*/
        options.add_double("DFT_PRUNING_ALPHA", 1.0);
        /*- The maximum number of grid points per evaluation block. !expert -*/
        options.add_int("DFT_BLOCK_MAX_POINTS", 256);
        /*- The minimum number of grid points per evaluation block. !expert -*/
        options.add_int("DFT_BLOCK_MIN_POINTS", 100);
        /*- The maximum radius to terminate subdivision of an octree block [au]. !expert -*/
        options.add_double("DFT_BLOCK_MAX_RADIUS", 3.0);
        /*- Remove points from the quadrature grid that exceed the spatial extend of the basis functions. !expert -*/
        options.add_bool("DFT_REMOVE_DISTANT_POINTS",true);
        /*- The blocking scheme for DFT. !expert -*/
        options.add_str("DFT_BLOCK_SCHEME", "OCTREE", "NAIVE OCTREE ATOMIC");
        /*- Parameters defining the dispersion correction. See Table
        :ref:`-D Functionals <table:dft_disp>` for default values and Table
        :ref:`Dispersion Corrections <table:dashd>` for the order in which
        parameters are to be specified in this array option.
        Unused for functionals constructed by user. -*/
        options.add("DFT_DISPERSION_PARAMETERS", new ArrayType());
        /*- Parameters defining the -NL/-V dispersion correction. First b, then C -*/
        options.add("NL_DISPERSION_PARAMETERS", new ArrayType());
        /*- Number of spherical points (A :ref:`Lebedev Points <table:lebedevorder>` number) for VV10 NL integration.
           -*/
        options.add_int("DFT_VV10_SPHERICAL_POINTS", 146);
        /*- Number of radial points for VV10 NL integration. -*/
        options.add_int("DFT_VV10_RADIAL_POINTS", 50);
        /*- Rho cutoff for VV10 NL integration. !expert -*/
        options.add_double("DFT_VV10_RHO_CUTOFF", 1.e-8);
        /*- Define VV10 parameter b -*/
        options.add_double("DFT_VV10_B", 0.0);
        /*- Define VV10 parameter C -*/
        options.add_double("DFT_VV10_C", 0.0);
        /*- post-scf VV10 correction -*/
        options.add_bool("DFT_VV10_POSTSCF", false);
        /*- The convergence on the orbital localization procedure -*/
        options.add_double("LOCAL_CONVERGENCE", 1E-12);
        /*- The maxiter on the orbital localization procedure -*/
        options.add_int("LOCAL_MAXITER", 200);
        /*- The number of NOONs to print in a UHF calc -*/
        options.add_str("UHF_NOONS", "3");
        /*- Save the UHF NOs -*/
        options.add_bool("SAVE_UHF_NOS", false);

        /*- SUBSECTION TDSCF -*/
        /*- Number of roots (excited states) we should seek to converge. This
        can be either an integer (total number of states to seek) or a list
        (number of states per irrep). The latter is only valid if the system has
        symmetry. Furthermore, the total number of states will be redistributed
        among irreps when symmetry is used.-*/
        options.add("TDSCF_STATES", new ArrayType());
        /*- Controls inclusion of triplet states, which is only valid for restricted references. Valid options:
            - none : No triplets computed (default)
            - also : lowest-energy triplets and singlets included, in 50-50
              ratio. Note that singlets are privileged, i.e. if seeking to
              converge 5 states in total, 3 will be singlets and 2 will be
              triplets.
            - only : Only triplet states computed
             -*/
        options.add_str("TDSCF_TRIPLETS", "NONE", "NONE ALSO ONLY");
        /*- Run with Tamm-Dancoff approximation (TDA), uses random-phase approximation (RPA) when false -*/
        options.add_bool("TDSCF_TDA", false);
        /*- Convergence threshold for the norm of the residual vector. If unset,
        default based on |scf__d_convergence|. -*/
        options.add_double("TDSCF_R_CONVERGENCE", 1E-4);
        /*- Guess type, only 'denominators' currently supported -*/
        options.add_str("TDSCF_GUESS", "DENOMINATORS");
        /*- Maximum number of TDSCF solver iterations -*/
        options.add_int("TDSCF_MAXITER", 60);
        /*- Verbosity level in TDSCF -*/
        options.add_int("TDSCF_PRINT", 1);
        /*- Cutoff for printing excitations and de-excitations contributing to each excited state -*/
        options.add_double("TDSCF_COEFF_CUTOFF", 0.1);
        /*- Which transition dipole moments to print out:
            - E_TDM_LEN : electric transition dipole moments, length representation
            - E_TDM_VEL : electric transition dipole moments, velocity representation
            - M_TDM : magnetic transition dipole moments -*/
        options.add("TDSCF_TDM_PRINT", new ArrayType());

        /*- combine omega exchange and Hartree--Fock exchange into
              one matrix for efficiency?
              Disabled until fixed.-*/
            //NOTE: Re-enable with below doc string:
            // Default is True for MemDFJK
            //   (itself the default for |globals__scf_type| DF),
            // False otherwise as not yet implemented. -*/
        options.add_bool("WCOMBINE", false);
    }
    if (name == "CPHF" || options.read_globals()) {
        /*- The amount of information printed
            to the output file -*/
        options.add_int("PRINT", 1);
        /*- The amount of debug information printed
            to the output file -*/
        options.add_int("DEBUG", 0);
        /*- What app to test?
          -*/
        options.add_str("MODULE", "RCPHF", "RCPHF");
        /*- Do explicit hamiltonian only? -*/
        options.add_bool("EXPLICIT_HAMILTONIAN", false);
        /*- Which tasks to run CPHF For
         *  Valid choices:
         *  -Polarizability
         * -*/
        options.add("CPHF_TASKS", new ArrayType());
        /*- Memory safety factor for allocating JK
        -*/
        options.add_double("CPHF_MEM_SAFETY_FACTOR", 0.75);
        /*- SCF Type
         -*/
        options.add_str("SCF_TYPE", "DIRECT", "DIRECT DF PK OUT_OF_CORE PS INDEPENDENT GTFOCK DFDIRJ+LINK DFDIRJ+COSX");
        /*- Auxiliary basis for SCF
         -*/
        options.add_str("DF_BASIS_SCF", "");
        /*- Solver maximum iterations  -*/
        options.add_int("SOLVER_MAXITER", 100);
        /*- Solver convergence threshold (max 2-norm). -*/
        options.add_double("SOLVER_CONVERGENCE", 1.0E-6);
        /*- DL Solver number of guesses  -*/
        options.add_int("SOLVER_N_GUESS", 1);
        /*- Solver precondition type
         -*/
        options.add_str("SOLVER_PRECONDITION", "JACOBI", "SUBSPACE JACOBI NONE");
    }
    if (name == "CCTRANSORT" || options.read_globals()) {
        /*- MODULEDESCRIPTION Transforms and sorts integrals for CC codes. Called before (non-density-fitted) MP2 and
           coupled cluster computations. -*/
        /*- Wavefunction type !expert -*/
        options.add_str("WFN", "");
        /*- Reference wavefunction type -*/
        options.add_str("REFERENCE", "RHF");
        /*- The algorithm to use for the $\left\langle VV||VV \right\rangle$ terms -*/
        options.add_str("AO_BASIS", "NONE", "NONE DISK DIRECT");
        /*- Delete the SO two-electron integrals after the transformation? -*/
        options.add_bool("DELETE_TEI", true);
        /*- Caching level for libdpd -*/
        options.add_int("CACHELEVEL", 2);
        /*- Force conversion of ROHF MOs to semicanonical MOs to run UHF-based energies -*/
        options.add_bool("SEMICANONICAL", false);
        /*- Use cctransort module NOTE: Turning this option off requires separate
           installation of  ccsort and transqt2 modules, see http://github.com/psi4/psi4pasture -*/
        options.add_bool("RUN_CCTRANSORT", true);
    }
    if (name == "CCTRIPLES" || options.read_globals()) {
        /*- MODULEDESCRIPTION Computes the triples component of CCSD(T) energies (and gradients, if necessary). -*/
        /*- Wavefunction type !expert -*/
        options.add_str("WFN", "SCF");
        /*- Reference wavefunction type -*/
        options.add_str("REFERENCE", "RHF");
        /*- Number of threads -*/
        options.add_int("CC_NUM_THREADS", 1);
        /*- Convert ROHF MOs to semicanonical MOs -*/
        options.add_bool("SEMICANONICAL", true);
    }
    if (name == "CCDENSITY" || options.read_globals()) {
        /*- MODULEDESCRIPTION Computes the coupled cluster density matrices. Called whenever CC properties and/or
            gradients are required. -*/
        /*- Wavefunction type !expert -*/
        options.add_str("WFN", "SCF");
        /*- Reference wavefunction type -*/
        options.add_str("REFERENCE", "RHF");
        /*- Schwarz screening threshold. Mininum absolute value below which TEI are neglected. -*/
        options.add_double("INTS_TOLERANCE", 1e-14);
        /*- The amount of caching of data to perform -*/
        options.add_int("CACHELEVEL", 2);
        /*- The algorithm to use for the $\left\langle VV||VV\right \rangle$ terms -*/
        options.add_str("AO_BASIS", "NONE", "NONE DISK DIRECT");
        /*- The type of gauge to use for properties -*/
        options.add_str("GAUGE", "LENGTH");
        /*- Do relax the one-particle density matrix? -*/
        options.add_bool("OPDM_RELAX", false);
        /*- Do require $\bar{H}$ and $R$ to be connected? !expert -*/
        options.add_bool("XI_CONNECT", false);
        /*- The number of electronic states to computed, per irreducible
        representation -*/
        options.add("ROOTS_PER_IRREP", new ArrayType());
        /*- Compute non-relaxed properties for all excited states. -*/
        options.add_bool("PROP_ALL", true);
        /*- The symmetry of states -*/
        options.add_int("PROP_SYM", 1);
        /*- Root number (within its irrep) for computing properties -*/
        options.add_int("PROP_ROOT", 1);
        /*- Do compute Xi? -*/
        options.add_bool("XI", false);
        /*- Do use zeta?  -*/
        options.add_bool("ZETA", false);
        /*- For internal use only! Compute the one-particle density matrix, but not the two-particle density matrix. !expert -*/
        options.add_bool("OPDM_ONLY", false);
        /*- Do write natural orbitals (molden) -*/
        options.add_bool("WRITE_NOS", false);
        /*- Reproducing energies from densities ? -*/
        options.add_int("DEBUG", 0);
    }
    if (name == "CCLAMBDA" || options.read_globals()) {
        /*- MODULEDESCRIPTION Solves for the Lagrange multipliers, which are needed whenever coupled cluster properties
            or gradients are requested. -*/
        /*- Wavefunction type !expert -*/
        options.add_str("WFN", "SCF");
        /*- Convergence criterion for wavefunction (change) in CC lambda-amplitude equations. -*/
        options.add_double("R_CONVERGENCE", 1e-7);
        /*- Do restart the coupled-cluster iterations from old $\lambda@@1$ and $\lambda@@2$
        amplitudes? -*/
        options.add_bool("RESTART", false);
        /*- Caching level for libdpd governing the storage of amplitudes,
        integrals, and intermediates in the CC procedure. A value of 0 retains
        no quantities in cache, while a level of 6 attempts to store all
        quantities in cache.  For particularly large calculations, a value of
        0 may help with certain types of memory problems.  The default is 2,
        which means that all four-index quantities with up to two virtual-orbital
        indices (e.g., $\left\langle ij | ab \right\rangle$ integrals) may be held in the cache. -*/
        options.add_int("CACHELEVEL", 2);
        /*- Do Sekino-Bartlett size-extensive model-III? -*/
        options.add_bool("SEKINO", false);
        /*- Do use DIIS extrapolation to accelerate convergence? -*/
        options.add_bool("DIIS", true);
        /*- The algorithm to use for the $\left\langle VV||VV \right\rangle$ terms -*/
        options.add_str("AO_BASIS", "NONE", "NONE DISK DIRECT");
        /*- Type of ABCD algorithm will be used -*/
        options.add_str("ABCD", "NEW");
        /*- Number of important CC amplitudes per excitation level to print.
        CC analog to |detci__num_dets_print|. -*/
        options.add_int("NUM_AMPS_PRINT", 10);
        /*- Type of job being performed !expert -*/
        options.add_str("JOBTYPE", "");
        /*- Do simulate the effects of local correlation techniques? -*/
        options.add_bool("LOCAL", false);
        /*- Desired treatment of "weak pairs" in the local-CCSD method. The value of ``NONE`` (unique available option)
        treats weak pairs in the same manner as strong pairs. -*/
        options.add_str("LOCAL_WEAKP", "NONE");
        /*- Value (always between one and zero) for the Broughton-Pulay completeness
        check used to contruct orbital domains for local-CC calculations. See
        J. Broughton and P. Pulay, J. Comp. Chem. 14, 736-740 (1993) and C. Hampel
        and H.-J. Werner, J. Chem. Phys. 104, 6286-6297 (1996). -*/
        options.add_double("LOCAL_CUTOFF", 0.02);
        /*- Type of local-CCSD scheme to be simulated. ``WERNER`` (unique available option) selects the method
        developed by H.-J. Werner and co-workers. -*/
        options.add_str("LOCAL_METHOD", "WERNER");
        /*- Do apply local filtering to single de-excitation ($\lambda 1$ amplitudes? -*/
        options.add_bool("LOCAL_FILTER_SINGLES", true);
        /*- Cutoff value for local-coupled-perturbed-Hartree-Fock -*/
        options.add_double("LOCAL_CPHF_CUTOFF", 0.10);
        /*- Definition of local pair domains -*/
        options.add_str("LOCAL_PAIRDEF", "");
        /*- The number of electronic states to computed, per irreducible
        representation -*/
        options.add("ROOTS_PER_IRREP", new ArrayType());
        /*- Compute unrelaxed properties for all excited states. -*/
        options.add_bool("PROP_ALL", true);
        /*- The symmetry of states -*/
        options.add_int("PROP_SYM", 1);
        /*- Root number (within its irrep) for computing properties -*/
        options.add_int("PROP_ROOT", 1);
        /*- Maximum number of iterations -*/
        options.add_int("MAXITER", 50);
        /*- Do use zeta?  -*/
        options.add_bool("ZETA", false);
    }
    if (name == "ADC" || options.read_globals()) {
        /*- MODULEDESCRIPTION Performs Algebraic-Diagrammatic Construction (ADC) propagator computations for excited
           states. -*/
        /*- Reference wavefunction type -*/
        options.add_str("REFERENCE", "RHF", "RHF UHF");
        /*- The number of poles / excited states to obtain per irrep vector -*/
        options.add("ROOTS_PER_IRREP", new ArrayType());
        /*- Tolerance for extracted or printed amplitudes. This option is only available for the adcc backend. -*/
        options.add_double("CUTOFF_AMPS_PRINT", 0.01);
        /*- Convergence threshold for ADC matrix diagonalisation. Negative values keep the
         *   adcc default (1e-6) -*/
        options.add_double("R_CONVERGENCE", -1);
        /*- Number of guess vectors to generate and use. Negative values keep
         *  the adcc default (currently 2 * ROOTS_PER_IRREP). This option is only available for the adcc backend. -*/
        options.add_int("NUM_GUESSES", -1);
        /*- Number of orbitals to place in the core. This option is only available for the adcc backend.  -*/
        options.add_int("NUM_CORE_ORBITALS", 0);
        /*- The kind of states to compute. -*/
        options.add_str("KIND", "SINGLET", "SINGLET TRIPLET SPIN_FLIP ANY");
        /*- Maximum number of iterations -*/
        options.add_int("MAXITER", 50);
        /*- Maximum number of subspace vectors. A negative value uses
         *  the adcc default (roughly between 20 and 5 * N_GUESSES). This option is only available for the adcc backend. -*/
        options.add_int("MAX_NUM_VECS", -1);
        /*- Specifies the choice of representation of the electric dipole operator.
         *  Acceptable values are ``LENGTH`` (default) and ``VELOCITY``. -*/
        options.add_str("GAUGE", "LENGTH", "LENGTH VELOCITY");
    }
    if (name == "CCHBAR" || options.read_globals()) {
        /*- MODULEDESCRIPTION Assembles the coupled cluster effective Hamiltonian. Called whenever CC
            properties and/or gradients are required. -*/
        /*- Wavefunction type !expert -*/
        options.add_str("WFN", "SCF");
        /*- Reference wavefunction type for EOM computations -*/
        options.add_str("EOM_REFERENCE", "RHF");
        /*- Do compute the T amplitude equation matrix elements? -*/
        options.add_bool("T_AMPS", false);
        /*- Caching level for libdpd governing the storage of amplitudes,
        integrals, and intermediates in the CC procedure. A value of 0 retains
        no quantities in cache, while a level of 6 attempts to store all
        quantities in cache.  For particularly large calculations, a value of
        0 may help with certain types of memory problems.  The default is 2,
        which means that all four-index quantities with up to two virtual-orbital
        indices (e.g., $\langle ij | ab \rangle$ integrals) may be held in the cache. -*/
        options.add_int("CACHELEVEL", 2);
        /*- Do use the minimal-disk algorithm for Wabei? It's VERY slow! -*/
        options.add_bool("WABEI_LOWDISK", false);
    }
    if (name == "CCEOM" || options.read_globals()) {
        /*- MODULEDESCRIPTION Performs equation-of-motion (EOM) coupled cluster excited state computations. -*/
        /*- Wavefunction type !expert -*/
        options.add_str("WFN", "EOM_CCSD", "EOM_CCSD EOM_CC2 EOM_CC3");
        /*- Reference wavefunction type -*/
        options.add_str("REFERENCE", "RHF", "RHF ROHF UHF");
        /*- Reference wavefunction type for EOM computations -*/
        options.add_str("EOM_REFERENCE", "RHF", "RHF ROHF UHF");
        /*- Do use full effective Hamiltonian matrix? -*/
        options.add_bool("FULL_MATRIX", false);
        /*- Caching level for libdpd governing the storage of amplitudes,
        integrals, and intermediates in the CC procedure. A value of 0 retains
        no quantities in cache, while a level of 6 attempts to store all
        quantities in cache.  For particularly large calculations, a value of
        0 may help with certain types of memory problems.  The default is 2,
        which means that all four-index quantities with up to two virtual-orbital
        indices (e.g., $\left\langle ij | ab \right\rangle$ integrals) may be held in the cache. -*/
        options.add_int("CACHELEVEL", 2);
        /*- The criterion used to retain/release cached data -*/
        options.add_str("CACHETYPE", "LRU", "LOW LRU");
        /*- Number of threads -*/
        options.add_int("CC_NUM_THREADS", 1);
        /*- Type of ABCD algorithm will be used -*/
        options.add_str("ABCD", "NEW", "NEW OLD");
        /*- Do build W intermediates required for eom_cc3 in core memory? -*/
        options.add_bool("T3_WS_INCORE", false);
        /*- Do simulate the effects of local correlation techniques? -*/
        options.add_bool("LOCAL", false);
        /*- Value (always between one and zero) for the Broughton-Pulay completeness
       check used to contruct orbital domains for local-CC calculations. See
       J. Broughton and P. Pulay, J. Comp. Chem. 14, 736-740 (1993) and C. Hampel
       and H.-J. Werner, J. Chem. Phys. 104, 6286-6297 (1996). -*/
        options.add_double("LOCAL_CUTOFF", 0.02);
        /*- Type of local-CCSD scheme to be simulated. ``WERNER`` selects the method
        developed by H.-J. Werner and co-workers, and ``AOBASIS`` selects the method
        developed by G.E. Scuseria and co-workers (currently inoperative). -*/
        options.add_str("LOCAL_METHOD", "WERNER", "WERNER AOBASIS");
        /*- Desired treatment of "weak pairs" in the local-CCSD method. A value of
        ``NEGLECT`` ignores weak pairs entirely. A value of ``NONE`` treats weak pairs in
        the same manner as strong pairs. A value of MP2 uses second-order perturbation
        theory to correct the local-CCSD energy computed with weak pairs ignored. -*/
        options.add_str("LOCAL_WEAKP", "NONE", "NONE MP2 NEGLECT");
        /*- Preconditioner will be used in local CC computations -*/
        options.add_str("LOCAL_PRECONDITIONER", "HBAR", "HBAR FOCK");
        /*- -*/
        options.add_bool("LOCAL_DO_SINGLES", true);
        /*- Do apply local filtering to singles amplitudes? -*/
        options.add_bool("LOCAL_FILTER_SINGLES", true);
        /*- Do use new triples? -*/
        options.add_bool("NEW_TRIPLES", true);
        /*- Number of excited states per irreducible representation for EOM-CC
        and CC-LR calculations. Irreps denote the final state symmetry, not the
        symmetry of the transition. -*/
        options.add("ROOTS_PER_IRREP", new ArrayType());
        /*- Maximum number of iterations -*/
        options.add_int("MAXITER", 80);
        /*- Symmetry of the state to compute properties. Defaults to last irrep
        for which states are requested. -*/
        options.add_int("PROP_SYM", 1);
        /*- Root number (within its irrep) for computing properties. Defaults to
        highest root requested. -*/
        options.add_int("PROP_ROOT", 0);
        /*- Do turn on root following for CC3 -*/
        options.add_bool("CC3_FOLLOW_ROOT", false);
        /*- Do form a triplet state from RHF reference? -*/
        options.add_bool("RHF_TRIPLETS", false);
        /*- The depth into the occupied and valence spaces from which one-electron
        excitations are seeded into the Davidson guess to the CIS (the default of 2
        includes all single excitations between HOMO-1, HOMO, LUMO, and LUMO+1). This
        CIS is in turn the Davidson guess to the EOM-CC. Expand to capture more exotic
        excited states in the EOM-CC calculation !expert -*/
        options.add_int("EXCITATION_RANGE", 2);
        /*- Do print information on the iterative solution to the single-excitation
        EOM-CC problem used as a guess to full EOM-CC? -*/
        options.add_bool("SINGLES_PRINT", false);
        /*- SS vectors stored per root -*/
        options.add_int("SS_VECS_PER_ROOT", 5);
        /*- Vectors stored per root -*/
        options.add_int("VECS_PER_ROOT", 12);
        /*- Vectors stored in CC3 computations -*/
        options.add_int("VECS_CC3", 10);
        /*- When collapsing Davidson subspace, whether to also include the
        previous approximate solution (for each root)? This doubles the
        number of resulting vectors but generally improves convergence. -*/
        options.add_bool("COLLAPSE_WITH_LAST", true);
        /*- Has the same effect as "COLLAPSE_WITH_LAST" but only in
        CC3 computations and after the initial solution of EOM CCSD.
        May help efficiency, but hazardous when solving for higher roots. -*/
        options.add_bool("COLLAPSE_WITH_LAST_CC3", false);
        /*- Complex tolerance applied in CCEOM computations -*/
        options.add_double("COMPLEX_TOLERANCE", 1E-12);
        /*- Convergence criterion for norm of the residual vector in the Davidson algorithm for CC-EOM. -*/
        options.add_double("R_CONVERGENCE", 1E-6);
        /*- Convergence criterion for norm of the residual vector in the Davidson algorithm for the CIS guess to CC-EOM.
           -*/
        options.add_double("SS_R_CONVERGENCE", 1E-6);
        /*- Convergence criterion for excitation energy (change) in the
        Davidson algorithm for CC-EOM. See Table :ref:`Post-SCF Convergence
        <table:conv_corl>` for default convergence criteria for different
        calculation types. -*/
        options.add_double("E_CONVERGENCE", 1E-6);
        /*- Convergence criterion for excitation energy (change) in the Davidson algorithm for the CIS guess to CC-EOM.
           -*/
        options.add_double("SS_E_CONVERGENCE", 1E-6);
        /*- Number of important CC amplitudes to print -*/
        options.add_int("NUM_AMPS_PRINT", 5);
        /*- Minimum absolute value above which a guess vector to a root is added
        to the Davidson algorithm in the EOM-CC iterative procedure. -*/
        options.add_double("SCHMIDT_ADD_RESIDUAL_TOLERANCE", 1E-3);
        /*- Do skip diagonalization of Hbar SS block? -*/
        options.add_bool("SS_SKIP_DIAG", false);
        /*- Do restart from on-disk? -*/
        options.add_bool("RESTART_EOM_CC3", false);
        /*- Specifies a set of single-excitation guess vectors for the EOM-CC
        procedure.  If EOM_GUESS = ``SINGLES``, the guess will be taken from
        the singles-singles block of the similarity-transformed Hamiltonian,
        Hbar.  If EOM_GUESS = ``DISK``, guess vectors from a previous computation
        will be read from disk.  If EOM_GUESS = ``INPUT``, guess vectors will be
        specified in user input.  The latter method is not currently available. -*/
        options.add_str("EOM_GUESS", "SINGLES", "SINGLES DISK INPUT");
        /*- Convert ROHF MOs to semicanonical MOs -*/
        options.add_bool("SEMICANONICAL", true);
        /*- Report overlaps with old excited-state wave functions, if
           available, and store current wave functions for later use. -*/
        options.add_bool("OVERLAP_CHECK", false);
    }
    if (name == "CCRESPONSE" || options.read_globals()) {
        /*- MODULEDESCRIPTION Performs coupled cluster response property computations. -*/
        /*- Wavefunction type !expert -*/
        options.add_str("WFN", "SCF");
        /*- Reference wavefunction type -*/
        options.add_str("REFERENCE", "RHF");
        /*- Caching level for libdpd -*/
        options.add_int("CACHELEVEL", 2);
        /*- Specifies the choice of representation of the electric dipole operator.
        For polarizability, this keyword is ignored and ``LENGTH`` gauge is computed.
        For optical rotation and raman optical activity, this keyword is active, and
        acceptable values are ``LENGTH`` for the usual length-gauge representation,
        ``VELOCITY``(default) for the modified velocity-gauge representation in which the
        static-limit optical rotation tensor is subtracted from the frequency-
        dependent tensor, or ``BOTH``. Note that, for optical rotation and raman optical
        activity calculations, only the choices of ``VELOCITY`` or ``BOTH`` will yield
        origin-independent results. -*/
        options.add_str("GAUGE", "VELOCITY", "LENGTH VELOCITY BOTH");
        /*- Maximum number of iterations to converge perturbed amplitude equations -*/
        options.add_int("MAXITER", 50);
        /*- Convergence criterion for wavefunction (change) in perturbed CC equations. -*/
        options.add_double("R_CONVERGENCE", 1e-7);
        /*- Do use DIIS extrapolation to accelerate convergence? -*/
        options.add_bool("DIIS", 1);
        /*- The response property desired.  Acceptable values are ``POLARIZABILITY``
        (default) for dipole polarizabilities, ``ROTATION`` for specific rotations,
        ``ROA`` for Raman Optical Activity (``ROA_TENSOR`` for each displacement),
        and ``ALL`` for all of the above. -*/
        options.add_str("PROPERTY", "POLARIZABILITY", "POLARIZABILITY ROTATION ROA ROA_TENSOR ALL");
        /*- Type of ABCD algorithm will be used -*/
        options.add_str("ABCD", "NEW");
        /*- Do restart from on-disk amplitudes? -*/
        options.add_bool("RESTART", 1);
        /*- Do simulate local correlation? -*/
        options.add_bool("LOCAL", 0);
        /*- Value (always between one and zero) for the Broughton-Pulay completeness
        check used to contruct orbital domains for local-CC calculations. See
        J. Broughton and P. Pulay, J. Comp. Chem. 14, 736-740 (1993) and C. Hampel
        and H.-J. Werner, J. Chem. Phys. 104, 6286-6297 (1996). -*/
        options.add_double("LOCAL_CUTOFF", 0.01);
        /*- Type of local-CCSD scheme to be simulated. ``WERNER`` (unique available option) selects the method
        developed by H.-J. Werner and co-workers. -*/
        options.add_str("LOCAL_METHOD", "WERNER");
        /*- Desired treatment of "weak pairs" in the local-CCSD method. The value of ``NONE`` (unique available option)
        treats weak pairs in the same manner as strong pairs. -*/
        options.add_str("LOCAL_WEAKP", "NONE");
        /*- Do apply local filtering to single excitation amplitudes? -*/
        options.add_bool("LOCAL_FILTER_SINGLES", false);
        /*- Cutoff value for local-coupled-perturbed-Hartree-Fock -*/
        options.add_double("LOCAL_CPHF_CUTOFF", 0.10);
        /*- Definition of local pair domains -*/
        options.add_str("LOCAL_PAIRDEF", "NONE");
        /*- Do analyze X2 amplitudes -*/
        options.add_bool("ANALYZE", 0);
        /*- Number of important CC amplitudes per excitation level to print.
        CC analog to |detci__num_dets_print|. -*/
        options.add_int("NUM_AMPS_PRINT", 5);
        /*- Do Sekino-Bartlett size-extensive model-III? -*/
        options.add_bool("SEKINO", 0);
        /*- Do Bartlett size-extensive linear model? -*/
        options.add_bool("LINEAR", 0);
        /*- Array that specifies the desired frequencies of the incident
        radiation field in CCLR calculations.  If only one element is
        given, the units will be assumed to be atomic units.  If more
        than one element is given, then the units must be specified as the final
        element of the array.  Acceptable units are ``HZ``, ``NM``, ``EV``, and ``AU``. -*/
        options.add("OMEGA", new ArrayType());
    }
    //  if(name == "RESPONSE"|| options.read_globals()){
    //     /*- MODULEDESCRIPTION Performs SCF linear response computations. -*/
    //    /*- Reference wavefunction type -*/
    //    options.add_str("REFERENCE", "RHF");
    //    /*- Array that specifies the desired frequencies of the incident
    //    radiation field in CCLR calculations.  If only one element is
    //    given, the units will be assumed to be atomic units.  If more
    //    than one element is given, then the units must be specified as the final
    //    element of the array.  Acceptable units are ``HZ``, ``NM``, ``EV``, and ``AU``. -*/
    //    options.add("OMEGA", new ArrayType());
    //    /*- Array that specifies the desired frequencies of the incident
    //    radiation field in CCLR calculations.  If only one element is
    //    given, the units will be assumed to be atomic units.  If more
    //    than one element is given, then the units must be specified as the final
    //    element of the array.  Acceptable units are HZ, NM, EV, and AU. -*/
    //    /*- The response property desired.  Acceptable values are POLARIZABILITY
    //    (default) for dipole-polarizabilities, ROTATION for specific rotations,
    //    ROA for Raman Optical Activity, and ALL for all of the above.
    //    -*/
    //    options.add_str("PROPERTY","POLARIZABILITY","POLARIZABILITY ROTATION ROA ALL");
    //  }
    if (name == "MCSCF" || options.read_globals()) {
        /*- MODULEDESCRIPTION Performs RHF/UHF/ROHF/TCSCF and more general MCSCF computations. Called
            as the starting point for multireference coupled cluster computations. -*/
        /*- Reference wavefunction type -*/
        options.add_str("REFERENCE", "RHF", "RHF ROHF UHF TWOCON MCSCF GENERAL");
        /*- Level shift to aid convergence -*/
        options.add_double("LEVEL_SHIFT", 0.0);
        /*- Convergence criterion for energy. -*/
        options.add_double("E_CONVERGENCE", 1e-6);
        /*- Convergence criterion for density, as measured by the orbital gradient. -*/
        options.add_double("D_CONVERGENCE", 1e-6);
        /*- Maximum number of iterations -*/
        options.add_int("MAXITER", 100);
        /*- Maximum number of error vectors stored for DIIS extrapolation -*/
        options.add_int("DIIS_MAX_VECS", 7);
        /*- Which solution of the SCF equations to find, where 1 is the SCF ground state-*/
        options.add_int("FOLLOW_ROOT", 1);
        /*- Iteration at which to begin using the averaged Fock matrix-*/
        options.add_int("FAVG_START", 5);
        /*- -*/
        options.add_int("TURN_ON_ACTV", 0);
        /*- For orbital rotations after convergence, the angle (in degrees) by which to rotate. !expert -*/
        options.add_double("ROTATE_MO_ANGLE", 0.0);
        /*- For orbital rotations after convergence, irrep (1-based, Cotton order) of the orbitals to rotate. !expert
           -*/
        options.add_int("ROTATE_MO_IRREP", 1);
        /*- For orbital rotations after convergence, number of the first orbital (1-based) to rotate. !expert -*/
        options.add_int("ROTATE_MO_P", 1);
        /*- For orbital rotations after convergence, number of the second orbital (1-based) to rotate. !expert -*/
        options.add_int("ROTATE_MO_Q", 2);
        /*- Do use DIIS extrapolation to accelerate convergence of the CI coefficients? -*/
        options.add_bool("CI_DIIS", false);
        /*- Do use DIIS extrapolation to accelerate convergence of the SCF energy (MO coefficients only)? -*/
        options.add_bool("DIIS", true);
        /*- Do read in from file the MOs from a previous computation? -*/
        options.add_bool("MO_READ", true);
        /*- Do use the average Fock matrix during the SCF optimization? -*/
        options.add_bool("FAVG", false);
        /*- Do canonicalize the active orbitals such that the average Fock matrix is diagonal? -*/
        options.add_bool("CANONICALIZE_ACTIVE_FAVG", false);
        /*- Do canonicalize the inactive (DOCC and Virtual) orbitals such that the average Fock matrix is diagonal? -*/
        options.add_bool("CANONICALIZE_INACTIVE_FAVG", false);
        /*- Do consider internal rotations? -*/
        options.add_bool("INTERNAL_ROTATIONS", true);
        /*- Do attempt to force a two configuration solution by starting with CI coefficents of $\pm \sqrt{\frac{1}{2}}$
           ? -*/
        options.add_bool("FORCE_TWOCON", false);
        /*- The number of singly occupied orbitals, per irrep -*/
        options.add("SOCC", new ArrayType());
        /*- The number of doubly occupied orbitals, per irrep -*/
        options.add("DOCC", new ArrayType());
        /*- The symmetry of the SCF wavefunction.-*/
        options.add_str("WFN_SYM", "1",
                        "A AG AU AP APP A1 A2 B BG BU B1 B2 B3 B1G B2G B3G B1U B2U B3U 0 1 2 3 4 5 6 7 8");
    }
    if (name == "CCENERGY" || options.read_globals()) {
        /*- MODULEDESCRIPTION Computes coupled cluster energies. Called as part of any coupled cluster computation. -*/

        /*- Wavefunction type !expert -*/
        options.add_str("WFN", "NONE",
                        "CCSD CCSD_T CCSD_AT EOM_CCSD BCCD BCCD_T CC2 CC3 EOM_CC2 EOM_CC3 CCSD_MVD");
        /*- Reference wavefunction type -*/
        options.add_str("REFERENCE", "RHF", "RHF ROHF UHF");
        /*- Do use new triples? -*/
        options.add_bool("NEW_TRIPLES", 1);
        /*- Do analyze T2 amplitudes -*/
        options.add_bool("ANALYZE", 0);
        /*- Maximum number of iterations to solve the CC equations -*/
        options.add_int("MAXITER", 50);
        /*- Convergence criterion for energy. See Table :ref:`Post-SCF
        Convergence <table:conv_corl>` for default convergence criteria for
        different calculation types. -*/
        options.add_double("E_CONVERGENCE", 1e-6);
        /*- Convergence criterion for wavefunction (change) in CC amplitude equations. -*/
        options.add_double("R_CONVERGENCE", 1e-7);
        /*- Do restart the coupled-cluster iterations from old $t@@1$ and $t@@2$
        amplitudes?  For geometry optimizations, Brueckner
        calculations, etc. the iterative solution of the CC amplitude
        equations may benefit considerably by reusing old vectors as initial
        guesses.  Assuming that the MO phases remain the same between
        updates, the CC codes will, by default, re-use old vectors, unless
        the user sets RESTART = false. -*/
        options.add_bool("RESTART", 1);
        /*- Do restart the coupled-cluster iterations even if MO phases are screwed up? !expert -*/
        options.add_bool("FORCE_RESTART", 0);
        //#warning CCEnergy ao_basis keyword type was changed.
        /*- The algorithm to use for the $\left\langle VV||VV\right\rangle$ terms
        If AO_BASIS is ``NONE``, the MO-basis integrals will be used;
        if AO_BASIS is ``DISK``, the AO-basis integrals stored on disk will
        be used; if AO_BASIS is ``DIRECT``, the AO-basis integrals will be computed
        on the fly as necessary.  NB: The ``DIRECT`` option is not fully
        implemented and should only be used by experts.  Default is NONE.
        Note: The developers recommend use of this keyword only as a last
        resort because it significantly slows the calculation. The current
        algorithms for handling the MO-basis four-virtual-index integrals have
        been significantly improved and are preferable to the AO-based approach.
        !expert -*/
        options.add_str("AO_BASIS", "NONE", "NONE DISK DIRECT");
        /*- Caching level for libdpd governing the storage of amplitudes,
        integrals, and intermediates in the CC procedure. A value of 0 retains
        no quantities in cache, while a level of 6 attempts to store all
        quantities in cache.  For particularly large calculations, a value of
        0 may help with certain types of memory problems.  The default is 2,
        which means that all four-index quantities with up to two virtual-orbital
        indices (e.g., $\langle ij | ab \rangle$ integrals) may be held in the cache. -*/
        options.add_int("CACHELEVEL", 2);
        /*- Selects the priority type for maintaining the automatic memory
        cache used by the libdpd codes. A value of ``LOW`` selects a "low priority"
        scheme in which the deletion of items from the cache is based on
        pre-programmed priorities. A value of LRU selects a "least recently used"
        scheme in which the oldest item in the cache will be the first one deleted. -*/
        options.add_str("CACHETYPE", "LOW", "LOW LRU");
        /*- Number of threads -*/
        options.add_int("CC_NUM_THREADS", 1);
        /*- Do use DIIS extrapolation to accelerate convergence? -*/
        options.add_bool("DIIS", true);
        /*- -*/
        options.add_bool("T2_COUPLED", false);
        /*- The response property desired.  Acceptable values are ``POLARIZABILITY``
        (default) for dipole-polarizabilities, ``ROTATION`` for specific rotations,
        ``ROA`` for Raman Optical Activity, and ``ALL`` for all of the above. -*/
        options.add_str("PROPERTY", "POLARIZABILITY", "POLARIZABILITY ROTATION MAGNETIZABILITY ROA ALL");
        /*- Type of ABCD algorithm will be used -*/
        options.add_str("ABCD", "NEW", "NEW OLD");
        /*- Do simulate the effects of local correlation techniques? -*/
        options.add_bool("LOCAL", 0);
        /*- Value (always between one and zero) for the Broughton-Pulay completeness
        check used to contruct orbital domains for local-CC calculations. See
        J. Broughton and P. Pulay, J. Comp. Chem. 14, 736-740 (1993) and C. Hampel
        and H.-J. Werner, J. Chem. Phys. 104, 6286-6297 (1996). -*/
        options.add_double("LOCAL_CUTOFF", 0.02);
        /*- Type of local-CCSD scheme to be simulated. ``WERNER`` selects the method
        developed by H.-J. Werner and co-workers, and ``AOBASIS`` selects the method
        developed by G.E. Scuseria and co-workers (currently inoperative). -*/
        options.add_str("LOCAL_METHOD", "WERNER", "WERNER AOBASIS");
        /*- Desired treatment of "weak pairs" in the local-CCSD method. A value of
        ``NEGLECT`` ignores weak pairs entirely. A value of ``NONE`` treats weak pairs in
        the same manner as strong pairs. A value of MP2 uses second-order perturbation
        theory to correct the local-CCSD energy computed with weak pairs ignored. -*/
        options.add_str("LOCAL_WEAKP", "NONE", "NONE NEGLECT MP2");
        // options.add_int("LOCAL_FILTER_SINGLES", 1);
        /*- Cutoff value for local-coupled-perturbed-Hartree-Fock -*/
        options.add_double("LOCAL_CPHF_CUTOFF", 0.10);
        /*- Definition of local pair domains, default is BP, Boughton-Pulay. -*/
        options.add_str("LOCAL_PAIRDEF", "BP", "BP RESPONSE");
        /*- Number of important $t@@1$ and $t@@2$ amplitudes to print -*/
        options.add_int("NUM_AMPS_PRINT", 10);
        /*- Convergence criterion for Brueckner orbitals. The convergence is
        determined based on the largest $T_1$ amplitude.  Default adjusts
        depending on |ccenergy__e_convergence|. -*/
        options.add_double("BRUECKNER_ORBS_R_CONVERGENCE", 1e-5);
        /*- Do print the MP2 amplitudes which are the starting guesses for RHF and UHF reference functions? -*/
        options.add_bool("MP2_AMPS_PRINT", 0);
        /*- Do print MP2 and CCSD pair energies for RHF references? -*/
        options.add_bool("PAIR_ENERGIES_PRINT", 0);
        /*- Do build W intermediates required for cc3 in core memory? -*/
        options.add_bool("T3_WS_INCORE", 0);
        /*- Do SCS-MP2 with parameters optimized for nucleic acids? -*/
        options.add_bool("SCSN_MP2", 0);
        /*- Do spin-component-scaled MP2 (SCS-MP2)? -*/
        options.add_bool("SCS_MP2", 0);
        /*- Do spin-component-scaled CCSD -*/
        options.add_bool("SCS_CCSD", 0);
        /*- MP2 opposite-spin scaling value -*/
        options.add_double("MP2_OS_SCALE", 1.20);
        /*- MP2 same-spin scaling value -*/
        options.add_double("MP2_SS_SCALE", 1.0 / 3.0);
        /*- Coupled-cluster opposite-spin scaling value -*/
        options.add_double("CC_OS_SCALE", 1.27);
        /*- Coupled-cluster same-spin scaling value -*/
        options.add_double("CC_SS_SCALE", 1.13);
        /*- Convert ROHF MOs to semicanonical MOs -*/
        options.add_bool("SEMICANONICAL", true);
        /*- Maximum number of iterations for Brueckner CCD. -*/
        options.add_int("BCCD_MAXITER", 50);
    }
    if (name == "DFMP2" || options.read_globals()) {
        /*- MODULEDESCRIPTION Performs density-fitted MP2 computations for RHF/UHF/ROHF reference wavefunctions. -*/

        /*- A helpful option, used only in debugging the MADNESS version !expert-*/
        options.add_int("MADMP2_SLEEP", 0);
        /*- Primary basis set -*/
        options.add_str("BASIS", "NONE");
        /*- Auxiliary basis set for MP2 density fitting computations.
        :ref:`Defaults <apdx:basisFamily>` to a RI basis. -*/
        options.add_str("DF_BASIS_MP2", "");
        /*- OS Scale -*/
        options.add_double("MP2_OS_SCALE", 6.0 / 5.0);
        /*- SS Scale  -*/
        options.add_double("MP2_SS_SCALE", 1.0 / 3.0);
        /*- \% of memory for DF-MP2 three-index buffers -*/
        options.add_double("DFMP2_MEM_FACTOR", 0.9);
        /*- Schwarz screening threshold. Mininum absolute value below which TEI are neglected. -*/
        options.add_double("INTS_TOLERANCE", 0.0);
        /*- Minimum error in the 2-norm of the P(2) matrix for corrections to Lia and P. -*/
        options.add_double("DFMP2_P2_TOLERANCE", 0.0);
        /*- Minimum error in the 2-norm of the P matrix for skeleton-core Fock matrix derivatives. -*/
        options.add_double("DFMP2_P_TOLERANCE", 0.0);
        /*- Number of threads to compute integrals with. 0 is wild card -*/
        options.add_int("DF_INTS_NUM_THREADS", 0);
        /*- IO caching for CP corrections, etc !expert -*/
        options.add_str("DF_INTS_IO", "NONE", "NONE SAVE LOAD");
        /*- Do relax the one-particle density matrix? -*/
        options.add_bool("OPDM_RELAX", true);
        /*- Do compute one-particle density matrix? -*/
        options.add_bool("ONEPDM", false);
    }
    if (name == "DFEP2" || options.read_globals()) {
        /*- MODULEDESCRIPTION Performs density-fitted EP2 computations for RHF reference wavefunctions. -*/

        /*- Auxiliary basis set for EP2 density fitting computations.
        :ref:`Defaults <apdx:basisFamily>` to a RI basis. -*/
        options.add_str("DF_BASIS_EP2", "");
        /*- Number of Ionization Potentials to compute, starting with the HOMO. -*/
        options.add_int("EP2_NUM_IP", 3);
        /*- Number of Electron Affinities to compute, starting with the LUMO. -*/
        options.add_int("EP2_NUM_EA", 0);
        /*- Explicitly pick orbitals to use in the EP2 method, overrides |dfep2__EP2_NUM_IP| and |dfep2__ep2_num_ea|
           options. Input array should be [[orb1, orb2], [], ...] for each irrep. -*/
        options.add("EP2_ORBITALS", new ArrayType());
        /*- What is the maximum number of iterations? -*/
        options.add_double("EP2_CONVERGENCE", 5.e-5);
        /*- What is the maximum number of iterations? -*/
        options.add_int("EP2_MAXITER", 20);
    }
    if (name == "DLPNO" || options.read_globals()) {
        /*- MODULEDESCRIPTION Performs DLPNO-MP2 computations for RHF reference wavefunctions. -*/

        /*- SUBSECTION General Options -*/

        /*- Auxiliary basis set for MP2 density fitting computations.
        :ref:`Defaults <apdx:basisFamily>` to a RI basis. -*/
        options.add_str("DF_BASIS_MP2", "");
        /*- General convergence criteria for DLPNO methods -*/
        options.add_str("PNO_CONVERGENCE", "NORMAL", "LOOSE NORMAL TIGHT VERY_TIGHT");
        /*- Convergence criteria for the Foster-Boys orbital localization -*/
        options.add_double("LOCAL_CONVERGENCE", 1.0E-12);
        /*- Maximum iterations in Foster-Boys localization -*/
        options.add_int("LOCAL_MAXITER", 1000);
        /*- Energy convergence criteria for local MP2 iterations -*/
        options.add_double("E_CONVERGENCE", 1e-6);
        /*- Residual convergence criteria for local MP2 iterations -*/
        options.add_double("R_CONVERGENCE", 1e-6);
        /*- Orbital localizer -*/
        options.add_str("DLPNO_LOCAL_ORBITALS", "BOYS", "BOYS PIPEK_MEZEY NONE");
        /*- Maximum number of iterations to determine the MP2 amplitudes. -*/
        options.add_int("DLPNO_MAXITER", 50);
<<<<<<< HEAD
        /*- Use T1-transformed Hamiltonian for DLPNO-CCSD? -*/
        options.add_bool("DLPNO_T1_HAMILTONIAN", true);
        /*- Which DLPNO Algorithm to run !expert*/
        options.add_str("DLPNO_ALGORITHM", "CCSD", "MP2 CCSD CCSD(T)");
        /*- Use PAO SCALE APPROXIMATION FOR PAO-LMP2 prescreening? !expert -*/
        options.add_bool("APPROX_PAO_LMP2", false);
=======
        /*- Which DLPNO Algorithm to run !expert*/
        options.add_str("DLPNO_ALGORITHM", "CCSD", "MP2 CCSD CCSD(T)");
>>>>>>> 31636e8e
        /*- Use T0 approximation for DLPNO-CCSD(T)? !expert*/
        options.add_bool("T0_APPROXIMATION", false);

        /*- SUBSECTION Expert Options -*/

        /*- Occupation number threshold for removing PNOs !expert -*/
        options.add_double("T_CUT_PNO", 1e-8);
        /*- Occupation trace sum threshold for removing PNOs !expert -*/
        options.add_double("T_CUT_TRACE", 0.999);
        /*- Pair energy tolerance for removing PNOs !expert -*/
        options.add_double("T_CUT_ENERGY", 0.997);
<<<<<<< HEAD
        /*- Use projection approximation for linear (i a | j b) integrals in LCCSD? !expert -*/
        options.add_bool("PROJECT_K", false);
        /*- Use projection approximation for linear (i j | a b) integrals in LCCSD?
            [This is HIGHLY not recommended] !expert -*/
        options.add_bool("PROJECT_J", false);
=======
        /*- Projection error tolerance for removing PNOs !expert -*/
        options.add_double("T_CUT_PROJ", 0.06);
>>>>>>> 31636e8e
        /*- Perform "dispersion correction" for neglected weak pairs? !expert -*/
        options.add_bool("DISPERSION_CORRECTION", false);
        /*- Use low memory PNO overlap algorithm? !expert -*/
        options.add_bool("LOW_MEMORY_OVERLAP", false);
        /*- AO ERI Schwarz Screening tolerance for building DF ints in DLPNO !expert -*/
        options.add_double("DLPNO_AO_INTS_TOL", 1.0e-10);
        /*- Write (Q_{ij} | m_{ij} a_{ij}) integrals to disk? !expert -*/
        options.add_bool("WRITE_QIA_PNO", false);
        /*- Write (Q_{ij} | a_{ij} b_{ij}) integrals to disk? !expert -*/
        options.add_bool("WRITE_QAB_PNO", false);
        /*- Occupation number threshold for removing PNOs (for MP2 prescreening) !expert -*/
        options.add_double("T_CUT_PNO_MP2", 1e-10);
        /*- Occupation trace sum threshold for removing PNOs (for MP2 prescreening) !expert -*/
        options.add_double("T_CUT_TRACE_MP2", 0.9999);
        /*- Pair energy tolerance for removing PNOs (for MP2 prescreening) !expert -*/
        options.add_double("T_CUT_ENERGY_MP2", 0.999);
<<<<<<< HEAD
=======
        /*- Projection error tolerance for removing PNOs (for MP2 prescreening) !expert -*/
        options.add_double("T_CUT_PROJ_MP2", 0.05);
>>>>>>> 31636e8e
        /*- How much to scale T_CUT_PNO by for diagonal PNOs !expert */
        options.add_double("T_CUT_PNO_DIAG_SCALE", 3e-2);
        /*- DOI threshold for including PAO (u) in domain of LMO (i) !expert -*/
        options.add_double("T_CUT_DO", 1e-2);
        /*- DOI threshold for treating LMOs (i,j) as interacting !expert -*/
        options.add_double("T_CUT_DO_ij", 1e-5);
        /*- DOI threshold for treating PAOs (u,v) as interacting !expert -*/
        options.add_double("T_CUT_DO_uv", 1e-5);
        /*- Pair energy threshold (dipole approximation) for treating LMOs (i, j) as interacting !expert -*/
        options.add_double("T_CUT_PRE", 1e-6); 
        /*- DOI threshold for including PAO (u) in domain of LMO (i) during pre-screening !expert -*/
        options.add_double("T_CUT_DO_PRE", 3e-2);
        /*- The tolerance to decide between "MP2 Pairs" and "CCSD Pairs" after the initial pair prescreening -*/
        options.add_double("T_CUT_PAIRS", 1e-5);
        /*- Mulliken charge threshold for including aux BFs on atom (a) in domain of LMO (i) !expert -*/
        options.add_double("T_CUT_MKN", 1e-3);
        /*- Eigenvalue Tolerance for factoring (Q|u_t v_t) two electron integrals */
        options.add_double("T_CUT_EIG", 0.0);
        /*- SVD Tolerance for factoring the PAO overlap matrix */
        options.add_double("T_CUT_SVD", 1e-3);
        /*- Basis set coefficient threshold for including basis function (m) in domain of LMO (i) !expert -*/
        options.add_double("T_CUT_CLMO", 1e-3);
        /*- Basis set coefficient threshold for including basis function (n) in domain of PAO (u) !expert -*/
        options.add_double("T_CUT_CPAO", 1e-3);
        /*- Overlap matrix threshold for removing linear dependencies !expert -*/
        options.add_double("S_CUT", 1e-8);
        /*- Fock matrix threshold for treating ampltudes as coupled during local MP2 iterations !expert -*/
        options.add_double("F_CUT", 1e-5);
<<<<<<< HEAD
        /*- Use full LMP2 pre-screening for determining weak pairs and strong pairs, as well as PNO truncation error !expert -*/
        options.add_str("PRESCREENING_ALGORITHM", "SC_LMP2", "SC_LMP2 FULL_LMP2");
=======
>>>>>>> 31636e8e
        /*- Occupation number threshold for removing TNOs !expert -*/
        options.add_double("T_CUT_TNO", 1e-9);
        /*- T_CUT_TNO scaling for strong triplets in the iterative (T) algorithm !expert -*/
        options.add_double("T_CUT_TNO_STRONG_SCALE", 10.0);
        /*- T_CUT_TNO scaling for weak triplets in the iterative (T) algorithm !expert -*/
        options.add_double("T_CUT_TNO_WEAK_SCALE", 100.0);
        /*- Occupation number threshold used in the prescreening step !expert -*/
        options.add_double("T_CUT_TNO_PRE", 1e-7);
        /*- Local density fitting tolerance for the prescreening portion of the (T) algorithm -*/
        options.add_double("T_CUT_MKN_TRIPLES_PRE", 0.1);
        /*- LMO/PAO threshold for the prescreening portion of the (T) algorithm -*/
        options.add_double("T_CUT_DO_TRIPLES_PRE", 2e-2);
        /*- Triples energy threshold for a triplet (ijk) to not be further considered -*/
        options.add_double("T_CUT_TRIPLES_WEAK", 1e-7);
        /*- Local density fitting tolerance for the (T) algorithm -*/
        options.add_double("T_CUT_MKN_TRIPLES", 1e-2);
        /*- LMO/PAO threshold for the (T) algorithm -*/
        options.add_double("T_CUT_DO_TRIPLES", 1e-2);
<<<<<<< HEAD
        /*- Scale (T0) energy using MP2 truncation error estimate? !expert */
        options.add_bool("SCALE_T0", false);
=======
>>>>>>> 31636e8e
        /*- Fock matrix threshold for treating ampltudes as coupled during local (T) iterations !expert -*/
        options.add_double("F_CUT_T", 1e-3);
        /*- Energy difference in which to stop considering triples in iterative (T) */
        options.add_double("T_CUT_ITER", 1e-3);
        /*- Write triples amplitudes to disk? !expert -*/
        options.add_bool("WRITE_TRIPLES", false);

        /*- Number of spherical points in DOI grid !expert -*/
        options.add_int("DOI_SPHERICAL_POINTS", 50);
        /*- Number of radial points in DOI grid !expert -*/
        options.add_int("DOI_RADIAL_POINTS", 25);
        /*- Screening criteria for basis function values on DOI grids !expert -*/
        options.add_double("DOI_BASIS_TOLERANCE", 1.0E-10);
        /*- Pruning scheme for DOI grids !expert -*/
        options.add_str("DOI_PRUNING_SCHEME", "ROBUST", 
                        "ROBUST TREUTLER NONE FLAT P_GAUSSIAN D_GAUSSIAN P_SLATER D_SLATER LOG_GAUSSIAN LOG_SLATER NONE");

    }
    if (name == "PSIMRCC" || options.read_globals()) {
        /*- MODULEDESCRIPTION Performs multireference coupled cluster computations.  This theory
           should be used only by advanced users with a good working knowledge of multireference
           techniques. -*/

        /*- The multiplicity, $M@@S(M@@S+1)$, of the target state.  Must be specified if different from the reference
           $M@@s$. -*/
        options.add_int("CORR_MULTP", 1);
        /*- The molecular charge of the target state -*/
        options.add_int("CORR_CHARGE", 0);
        /*- The amount (percentage) of damping to apply to the amplitude updates.
            0 will result in a full update, 100 will completely stall the update. A
            value around 20 (which corresponds to 20\% of the amplitudes from the
            previous iteration being mixed into the current iteration)
            can help in cases where oscillatory convergence is observed. -*/
        options.add_double("DAMPING_PERCENTAGE", 0.0);
        /*- Maximum number of error vectors stored for DIIS extrapolation -*/
        options.add_int("DIIS_MAX_VECS", 7);
        /*- Number of threads -*/
        options.add_int("CC_NUM_THREADS", 1);
        /*- Which root of the effective hamiltonian is the target state? -*/
        options.add_int("FOLLOW_ROOT", 1);
        /*- Convergence criterion for energy. See Table :ref:`Post-SCF
        Convergence <table:conv_corl>` for default convergence criteria for
        different calculation types. -*/
        options.add_double("E_CONVERGENCE", 1e-6);
        /*- Convergence criterion for amplitudes (residuals). -*/
        options.add_double("R_CONVERGENCE", 1e-9);
        /*- Maximum number of iterations to determine the amplitudes -*/
        options.add_int("MAXITER", 100);
        /*- The number of DIIS vectors needed before extrapolation is performed -*/
        options.add_int("DIIS_START", 2);
        /*- The shift to apply to the denominators, {\it c.f.} Taube and Bartlett, JCP, 130, 144112 (2009) -*/
        options.add_double("TIKHONOW_OMEGA", 0.0);  // Omega = TIKHONOW_OMEGA / 1000
        /*- The cycle after which Tikhonow regularization is stopped.
        Set to zero to allow regularization in all iterations -*/
        options.add_int("TIKHONOW_MAX", 5);
        /*- Do use DIIS extrapolation to accelerate convergence for iterative triples excitations? -*/
        options.add_bool("TRIPLES_DIIS", false);
        /*- Do lock onto a singlet root? -*/
        options.add_bool("LOCK_SINGLET", false);
        /*- Do start from a MP2 guess? -*/
        options.add_bool("MP2_GUESS", true);
        /*- Do use the averaged Fock matrix over all references in (T) computations? -*/
        options.add_bool("FAVG_CCSD_T", false);
        /*- Do include the fourth-order contributions to the effective Hamiltonian? -*/
        options.add_bool("HEFF4", true);
        /*- Do include the off-diagonal corrections in (T) computations? -*/
        options.add_bool("OFFDIAGONAL_CCSD_T", true);
        /*- Do include the diagonal corrections in (T) computations? -*/
        options.add_bool("DIAGONAL_CCSD_T", true);
        /*- Do diagonalize the effective Hamiltonian? -*/
        options.add_bool("DIAGONALIZE_HEFF", false);
        /*- Do use symmetry to map equivalent determinants onto each other, for efficiency? -*/
        options.add_bool("USE_SPIN_SYM", true);
        /*- Do zero the internal amplitudes, i.e., those that map reference determinants onto each other? -*/
        options.add_bool("ZERO_INTERNAL_AMPS", true);
        /*- Do include the terms that couple the reference determinants? -*/
        options.add_bool("COUPLING_TERMS", true);
        /*- Do print the effective Hamiltonian? -*/
        options.add_bool("HEFF_PRINT", false);
        /*- Removed in 1.4. Will raise an error in 1.5. -*/
        options.add_bool("PERTURB_CBS", false);
        /*- Removed in 1.4. Will raise an error in 1.5. -*/
        options.add_bool("PERTURB_CBS_COUPLING", true);
        /*- Do use Tikhonow regularization in (T) computations? !expert -*/
        options.add_bool("TIKHONOW_TRIPLES", false);
        /*- The type of perturbation theory computation to perform -*/
        options.add_str("PT_ENERGY", "SECOND_ORDER",
                        "SECOND_ORDER SCS_SECOND_ORDER PSEUDO_SECOND_ORDER SCS_PSEUDO_SECOND_ORDER");
        /*- The type of correlated wavefunction -*/
        options.add_str("CORR_WFN", "CCSD", "PT2 CCSD MP2-CCSD CCSD_T");
        /*- The type of CCSD(T) computation to perform -*/
        options.add_str("CORR_CCSD_T", "STANDARD", "STANDARD PITTNER");
        /*- The ansatz to use for MRCC computations -*/
        options.add_str("CORR_ANSATZ", "MK", "SR MK BW APBW");
        /*- The order of coupling terms to include in MRCCSDT computations -*/
        options.add_str("COUPLING", "CUBIC", "NONE LINEAR QUADRATIC CUBIC");
        /*- The symmetry of the target wavefunction, specified either by Sch\ |o_dots|\ nflies symbol,
            or irrep number (in Cotton ordering) -*/
        options.add_str("WFN_SYM", "1",
                        "A AG AU AP APP A1 A2 B BG BU B1 B2 B3 B1G B2G B3G B1U B2U B3U 0 1 2 3 4 5 6 7 8");
        /*- The type of algorithm to use for (T) computations -*/
        options.add_str("TRIPLES_ALGORITHM", "RESTRICTED", "SPIN_ADAPTED RESTRICTED UNRESTRICTED");
        /*- How to perform MP2_CCSD computations -*/
        options.add_str("MP2_CCSD_METHOD", "II", "I IA II");
        /*- Whether to use spin symmetry to map equivalent configurations onto each other, for efficiency !expert -*/
        options.add_bool("USE_SPIN_SYMMETRY", true);
        // /*- The number of frozen occupied orbitals per irrep -*/
        // options.add("FROZEN_DOCC", new ArrayType());
        // /*- The number of doubly occupied orbitals per irrep -*/
        // options.add("RESTRICTED_DOCC", new ArrayType());
        // /*- The number of active orbitals per irrep -*/
        // options.add("ACTIVE", new ArrayType());
        // /*- The number of frozen virtual orbitals per irrep -*/
        // options.add("FROZEN_UOCC", new ArrayType());
        /*- -*/
        options.add_int("SMALL_CUTOFF", 0);
        /*- Do disregard updating single excitation amplitudes? -*/
        options.add_bool("NO_SINGLES", false);
    }
    if (name == "OPTKING" || options.read_globals()) {
        /*- MODULEDESCRIPTION Performs geometry optimizations and vibrational frequency analyses. -*/

        /*- SUBSECTION Optimization Algorithm -*/

        /*- Maximum number of geometry optimization steps -*/
        options.add_int("GEOM_MAXITER", 50);
        /*- Print all optking parameters. -*/
        options.add_bool("PRINT_OPT_PARAMS", false);
        /*- Specifies minimum search, transition-state search, or IRC following -*/
        options.add_str("OPT_TYPE", "MIN", "MIN TS IRC");
        /*- Geometry optimization step type, either Newton-Raphson or Rational Function Optimization -*/
        options.add_str("STEP_TYPE", "RFO", "RFO P_RFO NR SD LINESEARCH");
        /*- Geometry optimization coordinates to use.
            REDUNDANT and INTERNAL are synonyms and the default.
            CARTESIAN uses only cartesian coordinates.
            BOTH uses both redundant and cartesian coordinates.  -*/
        options.add_str("OPT_COORDINATES", "INTERNAL", "REDUNDANT INTERNAL CARTESIAN BOTH");
        /*- Do follow the initial RFO vector after the first step? -*/
        options.add_bool("RFO_FOLLOW_ROOT", false);
        /*- Root for RFO to follow, 0 being lowest (for a minimum) -*/
        options.add_int("RFO_ROOT", 0);
        /*- Starting level for dynamic optimization (0=nondynamic, higher=>more conservative) -*/
        options.add_int("DYNAMIC_LEVEL", 0);
        /*- IRC step size in bohr(amu)\ $^{1/2}$. -*/
        options.add_double("IRC_STEP_SIZE", 0.2);
        /*- IRC mapping direction -*/
        options.add_str("IRC_DIRECTION", "FORWARD", "FORWARD BACKWARD");
        /*- Maximum number of IRC points to collect before stopping. -*/
        options.add_int("IRC_POINTS", 20);
        /*- Initial maximum step size in bohr or radian along an internal coordinate -*/
        options.add_double("INTRAFRAG_STEP_LIMIT", 0.5);
        /*- Lower bound for dynamic trust radius [au] -*/
        options.add_double("INTRAFRAG_STEP_LIMIT_MIN", 0.001);
        /*- Upper bound for dynamic trust radius [au] -*/
        options.add_double("INTRAFRAG_STEP_LIMIT_MAX", 1.0);
        /*- Maximum step size in bohr or radian along an interfragment coordinate -*/
        options.add_double("INTERFRAG_STEP_LIMIT", 0.5);
        /*- Reduce step size as necessary to ensure back-transformation of internal
            coordinate step to cartesian coordinates. -*/
        options.add_bool("ENSURE_BT_CONVERGENCE", false);
        /*= Do stupid, linear scaling of internal coordinates to step limit (not RS-RFO) -*/
        options.add_bool("SIMPLE_STEP_SCALING", false);
        /*- Set number of consecutive backward steps allowed in optimization -*/
        options.add_int("CONSECUTIVE_BACKSTEPS", 0);
        /*- Eigenvectors of RFO matrix whose final column is smaller than this are ignored. -*/
        options.add_double("RFO_NORMALIZATION_MAX", 100);
        /*- Denominator check for hessian update. -*/
        options.add_double("H_UPDATE_DEN_TOL", 1e-7);
        /*- Absolute maximum value of RS-RFO. -*/
        options.add_double("RSRFO_ALPHA_MAX", 1e8);
        /*- Specify distances between atoms to be frozen (unchanged) -*/
        options.add_str("FROZEN_DISTANCE", "");
        /*- Specify angles between atoms to be frozen (unchanged) -*/
        options.add_str("FROZEN_BEND", "");
        /*- Specify dihedral angles between atoms to be frozen (unchanged) -*/
        options.add_str("FROZEN_DIHEDRAL", "");
        /*- Specify out-of-plane angles between atoms to be frozen (unchanged) -*/
        options.add_str("FROZEN_OOFP", "");
        /*- Specify atom and X, XY, XYZ, ... to be frozen (unchanged) -*/
        options.add_str("FROZEN_CARTESIAN", "");
        /*- Specify range for distances between atoms to be constrained to (eq. value specified)
            analogous to the previous FIXED_DISTANCE -*/
        options.add_str("RANGED_DISTANCE", "");
        /*- Specify range for angles between atoms to be constrained to (eq. value specified)
            analogous to the previous FIXED_BEND -*/
        options.add_str("RANGED_BEND", "");
        /*- Specify range for the dihedral angles between atoms to be constrained to (eq. value specified)
            analogous to the previous FIXED_DIHEDRAL -*/
        options.add_str("RANGED_DIHEDRAL", "");
        /*- Specify range for the out-of-plane angles between atoms to be constrained to (eq. value specified)
            analogous to the old FIXED_<COORD> keyword-*/
        options.add_str("RANGED_OOFP", "");

        /*- Specify formula for external forces for the distance between atoms -*/
        options.add_str("EXT_FORCE_DISTANCE", "");
        /*- Specify formula for external forces for angles between atoms -*/
        options.add_str("EXT_FORCE_BEND", "");
        /*- Specify formula for external forces for dihedral angles between atoms -*/
        options.add_str("EXT_FORCE_DIHEDRAL", "");
        /*- Specify formula for external forces for out-of-plane angles between atoms -*/
        options.add_str("EXT_FORCE_OOFP", "");
        /*- Symmetry formula for external forces for cartesian coordinates on atoms . -*/
        options.add_str("EXT_FORCE_CARTESIAN", "");
        /*- Tolerance for symmetrizing cartesian geometry between steps -*/
        options.add_double("CARTESIAN_SYM_TOLERANCE", 1e-7);

        /*- SUBSECTION Convergence Control -*/

        /*- Set of optimization criteria. Specification of any MAX_*_G_CONVERGENCE
        or RMS_*_G_CONVERGENCE options will append to overwrite the criteria set here
        unless |optking__flexible_g_convergence| is also on.      See Table :ref:`Geometry Convergence
        <table:optkingconv>` for details. -*/
        options.add_str("G_CONVERGENCE", "QCHEM", "QCHEM MOLPRO GAU GAU_LOOSE GAU_TIGHT INTERFRAG_TIGHT GAU_VERYTIGHT TURBOMOLE CFOUR NWCHEM_LOOSE");
        /*- Convergence criterion for geometry optmization: maximum force
        (internal coordinates, atomic units). -*/
        options.add_double("MAX_FORCE_G_CONVERGENCE", 3.0e-4);
        /*- Convergence criterion for geometry optmization: rms force
        (internal coordinates, atomic units). -*/
        options.add_double("RMS_FORCE_G_CONVERGENCE", 3.0e-4);
        /*- Convergence criterion for geometry optmization: maximum energy change. -*/
        options.add_double("MAX_ENERGY_G_CONVERGENCE", 1.0e-6);
        /*- Convergence criterion for geometry optmization: maximum displacement
        (internal coordinates, atomic units). -*/
        options.add_double("MAX_DISP_G_CONVERGENCE", 1.2e-3);
        /*- Convergence criterion for geometry optmization: rms displacement
        (internal coordinates, atomic units). -*/
        options.add_double("RMS_DISP_G_CONVERGENCE", 1.2e-3);
        /*- Even if a user-defined threshold is set, allow for normal, flexible convergence criteria -*/
        options.add_bool("FLEXIBLE_G_CONVERGENCE", false);

        /*- SUBSECTION Hessian Update -*/

        /*- Hessian update scheme -*/
        options.add_str("HESS_UPDATE", "BFGS", "NONE BFGS MS POWELL BOFILL");
        /*- Number of previous steps to use in Hessian update, 0 uses all -*/
        options.add_int("HESS_UPDATE_USE_LAST", 4);
        /*- Do limit the magnitude of changes caused by the Hessian update? -*/
        options.add_bool("HESS_UPDATE_LIMIT", true);
        /*- If |optking__hess_update_limit| is true, changes to the Hessian
        from the update are limited to the larger of
        |optking__hess_update_limit_scale| * (the previous value) and
        HESS_UPDATE_LIMIT_MAX [au]. -*/
        options.add_double("HESS_UPDATE_LIMIT_MAX", 1.00);
        /*- If |optking__hess_update_limit| is true, changes to the Hessian
        from the update are limited to the larger of HESS_UPDATE_LIMIT_SCALE
        * (the previous value) and |optking__hess_update_limit_max| [au]. -*/
        options.add_double("HESS_UPDATE_LIMIT_SCALE", 0.50);
        /*- Do read Cartesian Hessian?  Only for experts - use
        |optking__full_hess_every| instead. -*/
        options.add_bool("CART_HESS_READ", false);
        /* - Specify file for Cartesian Hessian (or JSON Schema-like file) to get Hessians from
        Only for experts - use |optking__full_hess_every| instead. Requires |optking__CART_HESS_READ | - */
        options.add_str("HESSIAN_FILE", "");
        /*- Frequency with which to compute the full Hessian in the course
        of a geometry optimization. 0 means to compute the initial Hessian only, 1
        means recompute every step, and N means recompute every N steps. The
        default (-1) is to never compute the full Hessian. -*/
        options.add_int("FULL_HESS_EVERY", -1);
        /*- Model Hessian to guess intrafragment force constants -*/
        options.add_str("INTRAFRAG_HESS", "SCHLEGEL", "FISCHER SCHLEGEL SIMPLE LINDH LINDH_SIMPLE");

        /*- SUBSECTION Fragment/Internal Coordinate Control -*/

        /*- For multi-fragment molecules, treat as single bonded molecule
        or via interfragment coordinates. A primary difference is that in ``MULTI`` mode,
        the interfragment coordinates are not redundant. -*/
        options.add_str("FRAG_MODE", "SINGLE", "SINGLE MULTI");
        /*- Which atoms define the reference points for interfragment coordinates? -*/
        options.add("FRAG_REF_ATOMS", new ArrayType());
        /*- Do freeze all fragments rigid? -*/
        options.add_bool("FREEZE_INTRAFRAG", false);
        /*- Do freeze all interfragment modes? -*/
        options.add_bool("FREEZE_INTERFRAG", false);
        /*- When interfragment coordinates are present, use as reference points either
        principal axes or fixed linear combinations of atoms. -*/
        options.add_str("INTERFRAG_MODE", "FIXED", "FIXED PRINCIPAL_AXES");
        /*- Use 1/R for the interfragment stretching coordinate instead of R -*/
        options.add_bool("INTERFRAG_DIST_INV", false);
        /*- Dictionary to define a dimer. Contains "Natoms per frag", "A Frag", "A Ref Atoms", "B Frag", and "B Ref Atoms" -*/
        options.add_str("INTERFRAG_COORDS", "");
        /*- Specify atoms to use for reference points in interfragment coordinates -*/
        options.add("FRAG_REF_ATOMS", new ArrayType());

        /*- Do add bond coordinates at nearby atoms for non-bonded systems? -*/
        options.add_bool("ADD_AUXILIARY_BONDS", true);
        /*- Re-estimate the Hessian at every step, i.e., ignore the currently stored Hessian. -*/
        options.add_bool("H_GUESS_EVERY", false);
        /*- This factor times standard covalent distance is used to add extra stretch coordinates. -*/
        options.add_double("AUXILIARY_BOND_FACTOR", 2.5);
        /*- Model Hessian to guess interfragment force constants -*/
        options.add_str("INTERFRAG_HESS", "DEFAULT", "DEFAULT FISCHER_LIKE");
        /*- When determining connectivity, a bond is assigned if interatomic distance
        is less than (this number) * sum of covalent radii. -*/
        options.add_double("COVALENT_CONNECT", 1.3);
        /*- When connecting disparate fragments when frag_mode = SIMPLE, a "bond"
        is assigned if interatomic distance is less than (this number) * sum of covalent radii. The
        value is then increased until all the fragments are connected (directly or indirectly). -*/
        options.add_double("INTERFRAGMENT_CONNECT", 1.8);
        /*- Tolerance for whether to reject a set of generated reference atoms due to collinearity -*/
        options.add_double("INTERFRAG_COLLINEAR_TOL", 0.01);

        /*- For now, this is a general maximum distance for the definition of H-bonds -*/
        options.add_double("H_BOND_CONNECT", 4.3);
        /*- Do only generate the internal coordinates and then stop? -*/
        options.add_bool("INTCOS_GENERATE_EXIT", false);
        /*- SUBSECTION Misc. -*/

        /*- Do test B matrix? -*/
        options.add_bool("TEST_B", false);
        /*- Do test derivative B matrix? -*/
        options.add_bool("TEST_DERIVATIVE_B", false);

        /*- Write the optimization history / state to disc -*/
        options.add_bool("WRITE_OPT_RESULT", false);
        /*- Save OptKing's internal classes for possible restart upon error -*/
        options.add_bool("SAVE_OPTIMIZATION", false);
        /*- Restart the optimization from optking's written history -*/
        options.add_double("OPT_RESTART", 0);
        /*- Write Optimization Trajectory -*/
        options.add_bool("WRITE_TRAJECTORY", false);
        /*- Should an xyz trajectory file be kept (useful for visualization)? -*/
        options.add_bool("PRINT_TRAJECTORY_XYZ_FILE", false);
        /*- Write the full history to disk. Produces a non validated OptimizationResult. -*/
        options.add_bool("WRITE_OPT_HISTORY", false);

    }
    if (name == "FINDIF" || options.read_globals()) {
        /*- MODULEDESCRIPTION Performs finite difference computations of energy derivative, with respect to nuclear
           displacements for geometry optimizations and vibrational frequency analyses, where the required analytical
           derivatives are not available. -*/

        /*- Number of points for finite-differences (3 or 5) -*/
        options.add_int("POINTS", 3);  // Can we error check integers?
        /*- Displacement size in au for finite-differences. -*/
        options.add_double("DISP_SIZE", 0.005);
        /*- Do write a gradient output file?  If so, the filename will end in
        .grad, and the prefix is determined by |globals__writer_file_label|
        (if set), or else by the name of the output file plus the name of
        the current molecule. -*/
        options.add_bool("GRADIENT_WRITE", false);
        /*- Do write a hessian output file?  If so, the filename will end in
        .hess, and the prefix is determined by |globals__writer_file_label|
        (if set), or else by the name of the output file plus the name of
        the current molecule. -*/
        options.add_bool("HESSIAN_WRITE", false);
        /*- Do write a file containing the normal modes in Molden format?
       If so, the filename will end in .molden_normal_modes, and the prefix is
       determined by |globals__writer_file_label| (if set), or else by the name
       of the output file plus the name of the current molecule. -*/
        options.add_bool("NORMAL_MODES_WRITE", false);
        /*- Do discount rotational degrees of freedom in a finite difference
        frequency calculation. Turned off at non-stationary geometries and
        in the presence of external perturbations. -*/
        options.add_bool("FD_PROJECT", true);
    }
    if (name == "OCC" || options.read_globals()) {
        /*- MODULEDESCRIPTION Performs orbital-optimized MPn and CC computations and conventional MPn computations. -*/

        /*- Maximum number of iterations to determine the amplitudes -*/
        options.add_int("CC_MAXITER", 50);
        /*- Maximum number of iterations to determine the orbitals -*/
        options.add_int("MO_MAXITER", 50);
        /*- Caching level for libdpd governing the storage of amplitudes,
        integrals, and intermediates in the CC procedure. A value of 0 retains
        no quantities in cache, while a level of 6 attempts to store all
        quantities in cache.  For particularly large calculations, a value of
        0 may help with certain types of memory problems.  The default is 2,
        which means that all four-index quantities with up to two virtual-orbital
        indices (e.g., $\langle ij | ab \rangle$ integrals) may be held in the cache. -*/
        options.add_int("CACHELEVEL", 2);
        /*- Minimum number of error vectors stored for DIIS extrapolation -*/
        options.add_int("DIIS_MIN_VECS", 2);
        /*- Maximum number of error vectors stored for DIIS extrapolation -*/
        options.add_int("DIIS_MAX_VECS", 6);
        /*- Cutoff value for numerical procedures -*/
        options.add_int("CUTOFF", 14);
        /*- Maximum number of preconditioned conjugate gradient iterations.  -*/
        options.add_int("PCG_MAXITER", 30);
        /*- Maximum number of electron propagator iterations.  -*/
        options.add_int("EP_MAXITER", 30);
        /*- Convergence criterion for energy. See Table :ref:`Post-SCF
        Convergence <table:conv_corl>` for default convergence criteria for
        different calculation types. -*/
        options.add_double("E_CONVERGENCE", 1e-6);
        /*- Convergence criterion for amplitudes (residuals). -*/
        options.add_double("R_CONVERGENCE", 1e-5);
        /*- Convergence criterion for RMS orbital gradient. If this keyword is not
        set by the user, OCC will estimate and use a value required to achieve the
        desired |occ__e_convergence|. The listed default will be used for the default
        value of |occ__e_convergence|. -*/
        options.add_double("RMS_MOGRAD_CONVERGENCE", 1e-4);
        /*- Convergence criterion for maximum orbital gradient. If this keyword is not
        set by the user, OCC will estimate and use a value required to achieve the
        desired |occ__e_convergence|. The listed default will be used for the default
        value of |occ__e_convergence|. -*/
        options.add_double("MAX_MOGRAD_CONVERGENCE", 1e-4);
        /*- Maximum step size in orbital-optimization procedure -*/
        options.add_double("MO_STEP_MAX", 0.5);
        /*- Removed in 1.4. Will raise an error in 1.5. -*/
        options.add_double("LEVEL_SHIFT", 0.02);
        /*- Removed in 1.4. Will raise an error in 1.5. -*/
        options.add_double("MP2_OS_SCALE", 6.0 / 5.0);
        /*- Removed in 1.4. Will raise an error in 1.5. -*/
        options.add_double("MP2_SS_SCALE", 1.0 / 3.0);
        /*- Removed in 1.4. Will raise an error in 1.5. -*/
        options.add_double("MP2_SOS_SCALE", 1.3);
        /*- Removed in 1.4. Will raise an error in 1.5. -*/
        options.add_double("MP2_SOS_SCALE2", 1.2);
        /*- Removed in 1.4. Will raise an error in 1.5. -*/
        options.add_double("CEPA_OS_SCALE", 1.27);
        /*- Removed in 1.4. Will raise an error in 1.5. -*/
        options.add_double("CEPA_SS_SCALE", 1.13);
        /*- Removed in 1.4. Will raise an error in 1.5. -*/
        options.add_double("CEPA_SOS_SCALE", 1.3);
        /*- A custom scaling parameter for opposite-spin terms in OCC. The result goes to a CUSTOM SCS variable, exact name method-dependent. -*/
        options.add_double("OS_SCALE", 1);
        /*- A custom scaling parameter for same-spin terms in OCC. The result goes to a CUSTOM SCS variable, exact name method-dependent. -*/
        options.add_double("SS_SCALE", 1);
        /*- Scaling value for 3rd order energy correction (S. Grimme, Vol. 24, pp. 1529, J. Comput. Chem.) -*/
        options.add_double("E3_SCALE", 0.25);
        /*- Convergence criterion for residual vector of preconditioned conjugate gradient method. -*/
        options.add_double("PCG_CONVERGENCE", 1e-6);
        /*- Damping factor for the orbital gradient (Rendell et al., JCP, vol. 87, pp. 5976, 1987) -*/
        options.add_double("MOGRAD_DAMPING", 1.0);
        /*- mixing parameter for the REMP hybrid perturbation theory, A specifies the Moller-Plesset fraction -*/
        options.add_double("REMP_A", 0.15E0);

        /*- The algorithm for orthogonalization of MOs -*/
        options.add_str("ORTH_TYPE", "MGS", "GS MGS");
        /*- The optimization algorithm. Modified Steepest-Descent (MSD) takes a Newton-Raphson (NR) step
         with a crude approximation to diagonal elements of the MO Hessian. The ORB_RESP option obtains the orbital
         rotation parameters with a crude approximation to all elements of the MO Hessian. Additionally, for both
         methods a DIIS extrapolation will be performed with the DO_DIIS = TRUE option. -*/
        options.add_str("OPT_METHOD", "MSD", "MSD ORB_RESP");
        /*- The algorithm will be used for solving the orbital-response equations. The LINEQ option create the MO
          Hessian and solve the simultaneous linear equations with method choosen by the LINEQ_SOLVER option. The PCG
          option does not create the MO Hessian explicitly, instead it solves the simultaneous equations iteratively
          with the preconditioned conjugate gradient method. -*/
        options.add_str("ORB_RESP_SOLVER", "PCG", "PCG LINEQ");
        /*- Type of PCG beta parameter (Fletcher-Reeves or Polak-Ribiere). -*/
        options.add_str("PCG_BETA_TYPE", "FLETCHER_REEVES", "FLETCHER_REEVES POLAK_RIBIERE");
        /*- Type of the SCS method -*/
        options.add_str("SCS_TYPE", "SCS", "SCS SCSN SCSVDW SCSMI");
        /*- Type of the SOS method -*/
        options.add_str("SOS_TYPE", "SOS", "SOS SOSPI");
        /*- Type of the wavefunction. -*/
        options.add_str("WFN_TYPE", "OMP2", "OMP2 OMP3 OCEPA OMP2.5 REMP OREMP");
        /*- How to take care of the TPDM VVVV-block. The COMPUTE option means it will be computed via an IC/OOC
        algorithm. The DIRECT option (default) means it will not be computed and stored, instead its contribution will
        be directly added to Generalized-Fock Matrix. -*/
        options.add_str("TPDM_ABCD_TYPE", "DIRECT", "DIRECT COMPUTE");
        /*- CEPA type such as CEPA0, CEPA1 etc. currently we have only CEPA0. -*/
        options.add_str("CEPA_TYPE", "CEPA0", "CEPA0");
        /*- Controls the spin scaling set to current energy. This is set by Psi internally. !expert -*/
        options.add_str("SPIN_SCALE_TYPE", "NONE", "NONE CUSTOM SCS SCSN SCSVDW SOS SOSPI");

        /*- Do compute natural orbitals? -*/
        options.add_bool("NAT_ORBS", false);
        /*- Removed in 1.4. Will raise an error in 1.5. -*/
        options.add_bool("DO_LEVEL_SHIFT", true);
        /*- Do print OCC orbital energies? -*/
        options.add_bool("OCC_ORBS_PRINT", false);
        /*- Removed in 1.4. Will raise an error in 1.5. Pass the method name, like scs-mp2, to energy instead. -*/
        options.add_bool("DO_SCS", false);
        /*- Removed in 1.4. Will raise an error in 1.5. Pass the method name, like scs-mp2, to energy instead. -*/
        options.add_bool("DO_SOS", false);
        /*- Do write coefficient matrices to external files for direct reading MOs in a subsequent job? -*/
        options.add_bool("MO_WRITE", false);
        /*- Do read coefficient matrices from external files of a previous OMP2 or OMP3 computation? -*/
        options.add_bool("MO_READ", false);
        /*- Do apply DIIS extrapolation? -*/
        options.add_bool("DO_DIIS", true);
        /*- Do compute CC Lambda energy? In order to this option to be valid one should use "TPDM_ABCD_TYPE = COMPUTE"
        option. -*/
        options.add_bool("CCL_ENERGY", false);
        /*- Do compute OCC poles for ionization potentials? Only valid OMP2. -*/
        options.add_bool("IP_POLES", false);
        /*- Do compute OCC poles for electron affinities? Only valid for OMP2. -*/
        options.add_bool("EA_POLES", false);
        /*- Do compute EP-OCC poles for ionization potentials? Only valid OMP2. -*/
        options.add_bool("EP_IP_POLES", false);
        /*- Do compute EP-OCC poles for electron affinities? Only valid for OMP2. -*/
        options.add_bool("EP_EA_POLES", false);
        /*- Do compute occupied orbital energies based on extended Koopmans' theorem? -*/
        options.add_bool("EKT_IP", false);
        /*- Do compute virtual orbital energies based on extended Koopmans' theorem?  -*/
        options.add_bool("EKT_EA", false);
        /*- Do optimize the orbitals?  -*/
        options.add_bool("ORB_OPT", true);
        /*- Do consider orbital response contributions for PDMs and GFM?  -*/
        options.add_bool("RELAXED", true);
        /*- Do symmetrize the GFM and OPDM in the EKT computations?  -*/
        options.add_bool("SYMMETRIZE", true);
        /*- Do compute one electron properties?  -*/
        options.add_bool("OEPROP", false);
    }
    if (name == "DFOCC" || options.read_globals()) {
        /*- MODULEDESCRIPTION Performs density-fitted orbital-optimized MPn and CC computations and conventional MPn
           computations. -*/

        /*- Maximum number of iterations to determine the amplitudes -*/
        options.add_int("CC_MAXITER", 50);
        /*- Maximum number of iterations to determine the orbitals -*/
        options.add_int("MO_MAXITER", 100);
        /*- Maximum number of preconditioned conjugate gradient iterations.  -*/
        options.add_int("PCG_MAXITER", 50);
        /*- Number of vectors used in orbital DIIS -*/
        options.add_int("MO_DIIS_NUM_VECS", 6);
        /*- Minimum number of vectors used in amplitude DIIS -*/
        options.add_int("CC_DIIS_MIN_VECS", 2);
        /*- Maximum number of vectors used in amplitude DIIS -*/
        options.add_int("CC_DIIS_MAX_VECS", 6);
        /*- Cutoff value for DF integrals -*/
        options.add_int("INTEGRAL_CUTOFF", 9);
        /*- Cutoff value for numerical procedures -*/
        options.add_int("CUTOFF", 8);

        /*- Convergence criterion for energy. See Table :ref:`Post-SCF
        Convergence <table:conv_corl>` for default convergence criteria for
        different calculation types. -*/
        options.add_double("E_CONVERGENCE", 1e-6);
        /*- Convergence criterion for amplitudes (residuals). -*/
        options.add_double("R_CONVERGENCE", 1e-5);
        /*- Convergence criterion for RMS orbital gradient. If this keyword is not
        set by the user, DFOCC will estimate and use a value required to achieve the
        desired |dfocc__e_convergence|. The listed default will be used for the default
        value of |dfocc__e_convergence|. -*/
        options.add_double("RMS_MOGRAD_CONVERGENCE", 1e-4);
        /*- Convergence criterion for maximum orbital gradient. If this keyword is not
        set by the user, DFOCC will estimate and use a value required to achieve the
        desired |dfocc__e_convergence|. The listed default will be used for the default
        value of |dfocc__e_convergence|. -*/
        options.add_double("MAX_MOGRAD_CONVERGENCE", 1e-4);
        /*- Maximum step size in orbital-optimization procedure -*/
        options.add_double("MO_STEP_MAX", 0.5);
        /*- Level shift to aid convergence -*/
        options.add_double("LEVEL_SHIFT", 0.02);
        /*- MP2 opposite-spin scaling value -*/
        options.add_double("MP2_OS_SCALE", 6.0 / 5.0);
        /*- MP2 same-spin scaling value -*/
        options.add_double("MP2_SS_SCALE", 1.0 / 3.0);
        /*- MP2 Spin-opposite scaling (SOS) value -*/
        options.add_double("MP2_SOS_SCALE", 1.3);
        /*- Spin-opposite scaling (SOS) value for optimized-MP2 orbitals -*/
        options.add_double("MP2_SOS_SCALE2", 1.2);
        /*- CEPA opposite-spin scaling value from SCS-CCSD -*/
        // options.add_double("CEPA_OS_SCALE",1.27);
        /*- CEPA same-spin scaling value from SCS-CCSD -*/
        // options.add_double("CEPA_SS_SCALE",1.13);
        /*- CEPA Spin-opposite scaling (SOS) value -*/
        // options.add_double("CEPA_SOS_SCALE",1.3);
        /*- Scaling value for 3rd order energy correction (S. Grimme, Vol. 24, pp. 1529, J. Comput. Chem.) -*/
        options.add_double("E3_SCALE", 0.25);
        /*- OO scaling factor used in MSD -*/
        options.add_double("OO_SCALE", 0.01);
        /*- Convergence criterion for residual vector of preconditioned conjugate gradient method.
        If this keyword is not set by the user, DFOCC will estimate and use a value required to achieve
        |dfocc__r_convergence| residual convergence. The listed default will be used for the default value
        of |dfocc__r_convergence|. -*/
        options.add_double("PCG_CONVERGENCE", 1e-7);
        /*- Regularization parameter -*/
        options.add_double("REG_PARAM", 0.4);
        /*- tolerance for Cholesky decomposition of the ERI tensor -*/
        options.add_double("CHOLESKY_TOLERANCE", 1.0e-4);

        /*- The solver will be used for simultaneous linear equations. -*/
        options.add_str("LINEQ_SOLVER", "CDGESV", "CDGESV FLIN POPLE");
        /*- The algorithm for orthogonalization of MOs -*/
        options.add_str("ORTH_TYPE", "MGS", "GS MGS");
        /*- The orbital optimization algorithm. Presently quasi-Newton-Raphson algorithm available with several Hessian
         * options. -*/
        options.add_str("OPT_METHOD", "QNR", "QNR");
        /*- The algorithm will be used for solving the orbital-response equations. The LINEQ option create the MO
          Hessian and solve the simultaneous linear equations with method choosen by the LINEQ_SOLVER option. The PCG
          option does not create the MO Hessian explicitly, instead it solves the simultaneous equations iteratively
          with the preconditioned conjugate gradient method. -*/
        options.add_str("ORB_RESP_SOLVER", "PCG", "PCG LINEQ");
        /*- Type of the MO Hessian matrix -*/
        options.add_str("HESS_TYPE", "HF", "APPROX_DIAG APPROX_DIAG_EKT APPROX_DIAG_HF HF");
        /*- Type of the SCS method -*/
        options.add_str("SCS_TYPE", "SCS", "SCS SCSN SCSVDW SCSMI");
        /*- Type of the SOS method -*/
        options.add_str("SOS_TYPE", "SOS", "SOS SOSPI");
        /*- Type of the wavefunction. -*/
        options.add_str("WFN_TYPE", "DF-OMP2",
                        "DF-OMP2 DF-OMP3 DF-OLCCD DF-OREMP DF-OMP2.5 DFGRAD DF-CCSD DF-CCD DF-CCSD(T) DF-CCSD(AT) QCHF");
        /*- mixing parameter for the REMP hybrid perturbation theory, A specifies the Moller-Plesset fraction -*/
        options.add_double("REMP_A", 0.15E0);
        /*- CEPA type such as CEPA0, CEPA1 etc. currently we have only CEPA0. -*/
        // options.add_str("CEPA_TYPE","CEPA(0)","CEPA(0)");
        /*- The algorithm that used for 4 index MO TEIs. -*/
        // options.add_str("CONV_TEI_TYPE","DIRECT","DIRECT DISK");
        /*- Type of PCG beta parameter (Fletcher-Reeves or Polak-Ribiere). -*/
        options.add_str("PCG_BETA_TYPE", "FLETCHER_REEVES", "FLETCHER_REEVES POLAK_RIBIERE");
        /*- The algorithm that used to handle mp2 amplitudes. The DIRECT option means compute amplitudes on the fly
         * whenever they are necessary. -*/
        options.add_str("MP2_AMP_TYPE", "DIRECT", "DIRECT CONV");
        /*- Type of the CCSD PPL term. -*/
        options.add_str("PPL_TYPE", "AUTO", "LOW_MEM HIGH_MEM CD AUTO");
        /*- The algorithm to handle (ia|bc) type integrals that used for (T) correction. -*/
        options.add_str("TRIPLES_IABC_TYPE", "DISK", "INCORE AUTO DIRECT DISK");

        /*- Do compute natural orbitals? -*/
        options.add_bool("NAT_ORBS", false);
        /*- Do apply level shifting? -*/
        options.add_bool("DO_LEVEL_SHIFT", true);
        /*- Do print OCC orbital energies? -*/
        options.add_bool("OCC_ORBS_PRINT", false);
        /*- Do perform spin-component-scaled OMP2 (SCS-OMP2)? In all computation, SCS-OMP2 energy is computed
         automatically. However, in order to perform geometry optimizations and frequency computations with SCS-OMP2,
         one needs to set 'DO_SCS' to true -*/
        options.add_bool("DO_SCS", false);
        /*- Do perform spin-opposite-scaled OMP2 (SOS-OMP2)? In all computation, SOS-OMP2 energy is computed
         automatically. However, in order to perform geometry optimizations and frequency computations with SOS-OMP2,
         one needs to set 'DO_SOS' to true -*/
        options.add_bool("DO_SOS", false);
        /*- Do apply DIIS extrapolation? -*/
        options.add_bool("DO_DIIS", true);
        /*- Do compute ionization potentials based on the extended Koopmans' theorem? -*/
        options.add_bool("EKT_IP", false);
        /*- Do optimize the orbitals?  -*/
        options.add_bool("ORB_OPT", true);
        /*- Do use regularized denominators?  -*/
        options.add_bool("REGULARIZATION", false);
        /*- Do read 3-index integrals from SCF files?  -*/
        options.add_bool("READ_SCF_3INDEX", true);
        /*- Do compute one electron properties?  -*/
        options.add_bool("OEPROP", false);
        /*- Do compute $\langle \hat{S}^2 \rangle$ for DF-OMP2/DF-MP2?  -*/
        options.add_bool("COMPUT_S2", false);
        /*- Do perform a QCHF computation?  -*/
        options.add_bool("QCHF", false);
        /*- Do solve lambda amplitude equations?  -*/
        options.add_bool("CC_LAMBDA", false);
        /*- Do write a MOLDEN output file?  If so, the filename will end in
        .molden, and the prefix is determined by |globals__writer_file_label|
        (if set), or else by the name of the output file plus the name of
        the current molecule. -*/
        options.add_bool("MOLDEN_WRITE", false);
        /*- Do Cholesky decomposition of the ERI tensor -*/
        options.add_bool("CHOLESKY", false);
    }
    if (name == "MRCC" || options.read_globals()) {
        /*- MODULEDESCRIPTION Interface to MRCC program written by Mih\ |a_acute|\ ly K\ |a_acute|\ llay. -*/

        /*- Sets the OMP_NUM_THREADS environment variable before calling MRCC.
            If the environment variable :envvar:`OMP_NUM_THREADS` is set prior to calling Psi4 then
            that value is used. When set, this option overrides everything. Be aware
            the ``-n`` command-line option described in section :ref:`sec:threading`
            does not affect MRCC.
            !expert -*/
        options.add_int("MRCC_OMP_NUM_THREADS", 1);

        /*- Convergence criterion for energy. See Table :ref:`Post-SCF
        Convergence <table:conv_corl>` for default convergence criteria for
        different calculation types. This becomes ``tol`` (option \#16) in
        fort.56. -*/
        options.add_double("E_CONVERGENCE", 1e-6);

        /*- Schwarz screening threshold. Mininum absolute value below which TEI are neglected. -*/
        options.add_double("INTS_TOLERANCE", 1.0E-12);

        /*- Maximum excitation level. This is used ONLY if it is explicitly set by the user.
          Single-reference case: all excitations up to this level are
          included, e.g., 2 for CCSD, 3 for CCSDT, 4 for CCSDTQ, etc.
          This becomes ``ex.lev`` (option \#1) in fort.56. -*/
        options.add_int("MRCC_LEVEL", 2);

        /*- Number of singlet roots. (Strictly speaking number of
            of roots with M_s=0 and S is even.) Use this option only with
            closed shell reference determinant, it must be zero otherwise.
            This becomes ``nsing`` (option \#2) in fort.56. -*/
        options.add_int("MRCC_NUM_SINGLET_ROOTS", 1);

        /*- Number of triplet roots. (Strictly speaking number of of roots
            with $M_s=0$ and S is odd.) See notes at option
            |mrcc__mrcc_num_singlet_roots|. This becomes ``ntrip`` (option \#3)
            in fort.56. -*/
        options.add_int("MRCC_NUM_TRIPLET_ROOTS", 0);

        /*- Number of root in case of open shell system. This becomes ``ndoub`` (option \#13)
           int fort.56. -*/
        options.add_int("MRCC_NUM_DOUBLET_ROOTS", 0);

        /*- The program restarts from the previously
            calculated parameters if it is 1. In case it is 2, the program
            executes automatically the lower-level calculations of the same
            type consecutively (e.g., CCSD, CCSDT, and CCSDTQ if CCSDTQ is
            requested) and restarts each calculation from the previous one
            (rest=2 is available only for energy calculations).
            Currently, only a value of 0 and 2 are supported.
            This becomes ``rest`` (option \#4) in fort.56. !expert -*/
        options.add_int("MRCC_RESTART", 0);

        /*- If more than one root is requested and calc=1, LR-CC (EOM-CC)
            calculation is performed automatically for the excited states.
            This overrides all automatic determination of method
            and will only work with :py:func:`~psi4.driver.energy`.
            This becomes ``CC/CI`` (option \#5) in fort.56.
            See Table :ref:`MRCC_METHOD <table:mrcc__mrcc_method>` for details.
            !expert -*/
        options.add_int("MRCC_METHOD", 1);
    }
    if (name == "FNOCC" || options.read_globals()) {
        /*- Do time each cc diagram? -*/
        options.add_bool("CC_TIMINGS", false);
        /*- Convergence criterion for CC energy. See Table :ref:`Post-SCF
        Convergence <table:conv_corl>` for default convergence criteria for
        different calculation types.  Note that convergence is
        met only when |fnocc__e_convergence| and |fnocc__r_convergence|
        are satisfied. -*/
        options.add_double("E_CONVERGENCE", 1.0e-6);
        /*- Maximum number of iterations for Brueckner orbitals optimization -*/
        options.add_int("BRUECKNER_MAXITER", 20);
        /*- Convergence for the CC amplitudes.  Note that convergence is
            met only when |fnocc__e_convergence| and |fnocc__r_convergence|
            are satisfied. -*/
        options.add_double("R_CONVERGENCE", 1.0e-7);
        /*- Maximum number of CC iterations -*/
        options.add_int("MAXITER", 100);
        /*- Desired number of DIIS vectors -*/
        options.add_int("DIIS_MAX_VECS", 8);
        /*- Do use low memory option for triples contribution? Note that this
            option is enabled automatically if the memory requirements of the
            conventional algorithm would exceed the available resources.
            The low memory algorithm is faster in general and has been turned
            on by default starting September 2020. -*/
        options.add_bool("TRIPLES_LOW_MEMORY", true);
        /*- Do compute triples contribution? !expert -*/
        options.add_bool("COMPUTE_TRIPLES", true);
        /*- Do compute MP4 triples contribution? !expert -*/
        options.add_bool("COMPUTE_MP4_TRIPLES", false);
        /*- Do use MP2 NOs to truncate virtual space for QCISD/CCSD and (T)? -*/
        options.add_bool("NAT_ORBS", false);
        /*- Cutoff for occupation of MP2 virtual NOs in FNO-QCISD/CCSD(T).
            Virtual NOs with occupations less than |fnocc__occ_tolerance|
            will be discarded. This option is only used if |fnocc__nat_orbs| =
            true. -*/
        options.add_double("OCC_TOLERANCE", 1.0e-6);
        /*- Cutoff for occupation of MP2 virtual NOs in FNO-QCISD/CCSD(T).
            The number of virtual NOs is chosen so the occupation of the
            truncated virtual space is |fnocc__occ_percentage| percent of
            occupation of the original MP2 virtual space. This option is only
            used if |fnocc__nat_orbs| = true. This keyword overrides
            |fnocc__occ_tolerance|. -*/
        options.add_double("OCC_PERCENTAGE", 99.0);
        /*- An array containing the number of virtual natural orbitals per irrep
        (in Cotton order) so a user can specify the number of retained
        natural orbitals rather than determining them with |fnocc__occ_tolerance|.
        This keyword overrides |fnocc__occ_tolerance| and
        |fnocc__occ_percentage|. -*/
        options.add("ACTIVE_NAT_ORBS", new ArrayType());
        /*- Do SCS-MP2? -*/
        options.add_bool("SCS_MP2", false);
        /*- Do SCS-CCSD? -*/
        options.add_bool("SCS_CCSD", false);
        /*- Do SCS-CEPA? Note that the scaling factors will be identical
        to those for SCS-CCSD. -*/
        options.add_bool("SCS_CEPA", false);
        /*- Opposite-spin scaling factor for SCS-MP2 -*/
        options.add_double("MP2_SCALE_OS", 1.20);
        /*- Same-spin scaling factor for SCS-MP2 -*/
        options.add_double("MP2_SCALE_SS", 1.0 / 3.0);
        /*- Oppposite-spin scaling factor for SCS-CCSD -*/
        options.add_double("CC_SCALE_OS", 1.27);
        /*- Same-spin scaling factor for SCS-CCSD -*/
        options.add_double("CC_SCALE_SS", 1.13);
        /*- do only evaluate mp2 energy? !expert -*/
        options.add_bool("RUN_MP2", false);
        /*- do only evaluate mp3 energy? !expert -*/
        options.add_bool("RUN_MP3", false);
        /*- do only evaluate mp4 energy? !expert -*/
        options.add_bool("RUN_MP4", false);
        /*- do ccsd rather than qcisd? !expert -*/
        options.add_bool("RUN_CCSD", false);
        /*- Use 3-index integrals to generate 4-index ERI's?
        This keyword is used for testing purposes only.  Changing its
        value will have no effect on the computation.  !expert -*/
        options.add_bool("USE_DF_INTS", false);

        /*- Do use density fitting or cholesky decomposition in CC? This
        keyword is used internally by the driver. Changing its value
        will have no effect on the computation. -*/
        options.add_bool("DFCC", false);
        /*- Auxilliary basis for df-ccsd(t). -*/
        options.add_str("DF_BASIS_CC", "");
        /*- tolerance for Cholesky decomposition of the ERI tensor -*/
        options.add_double("CHOLESKY_TOLERANCE", 1.0e-4);

        /*- Is this a CEPA job? This parameter is used internally
        by the pythond driver.  Changing its value won't have any
        effect on the procedure. !expert -*/
        options.add_bool("RUN_CEPA", false);
        /*- Which coupled-pair method is called?  This parameter is
        used internally by the python driver.  Changing its value
        won't have any effect on the procedure. !expert -*/
        options.add_str("CEPA_LEVEL", "CEPA(0)");
        /*- Compute the dipole moment? Note that dipole moments
        are only available in the FNOCC module for the ACPF,
        AQCC, CISD, and CEPA(0) methods. -*/
        options.add_bool("DIPMOM", false);
        /*- Flag to exclude singly excited configurations from a
        coupled-pair computation.  -*/
        options.add_bool("CEPA_NO_SINGLES", false);
    }
    if (name == "THERMO" || options.read_globals()) {
        /*- Temperature in Kelvin for thermodynamic analysis. Note that 273.15
        is the value for IUPAC STP. -*/
        options.add_double("T", 298.15);
        /*- Pressure in Pascal for thermodynamic analysis. Note that 100000.
        is the value for IUPAC STP. -*/
        options.add_double("P", 101325);
        /*- Rotational symmetry number for thermodynamic analysis. Default is set
        from the full point group (e.g., Td for methane) as opposed to the computational
        point group (e.g., C2v for methane). Default takes into account symmetry
        reduction through asymmetric isotopic substitution and is unaffected by
        user-set symmetry on molecule, so this option is the sole way to influence
        the symmetry-dependent aspects of the thermodynamic analysis.
        Note that this factor is handled differently among quantum chemistry software. -*/
        options.add_int("ROTATIONAL_SYMMETRY_NUMBER", 1);
    }
    if (name == "CFOUR" || options.read_globals()) {
        /*- MODULEDESCRIPTION Interface to CFOUR program written by Stanton and Gauss.
        Keyword descriptions taken from the
        `CFOUR Website <http://slater.chemie.uni-mainz.de/cfour/index.php?n=Main.ListOfKeywordsInAlphabeticalOrder>`_
        and extended by interface comments. -*/

        /*- SUBSECTION Psi4 Control of CFOUR -*/

        /*- Sets the OMP_NUM_THREADS environment variable before calling CFOUR.
            If the environment variable :envvar:`OMP_NUM_THREADS` is set prior to calling Psi4 then
            that value is used. When set, this option overrides everything. Be aware
            the ``-n`` command-line option described in section :ref:`sec:threading`
            does not affect CFOUR.
            !expert -*/
        options.add_int("CFOUR_OMP_NUM_THREADS", 1);

        /*- Do translate set Psi4 options to their cfour counterparts. -*/
        options.add_bool("TRANSLATE_PSI4", true);

        /*- SUBSECTION CFOUR Internal -*/

        /*- Specifies the way the :math:`\langle ab||cd \rangle` molecular orbital
        integrals are handled in post-MP2 calculations. STANDARD (= 0) uses
        directly the corresponding MO integrals and thus results in an
        algorithm which in particular for large-scale calculations results
        in excessive use of disk space (storage of all :math:`\langle ab||cd\rangle`
        integrals. AOBASIS (=2) uses an AO-based algorithm to evaluate all
        terms involving the :math:`\langle ab||cd\rangle` integrals and
        significantly reduces the amount of disk storage.  The use of
        ABCDTYPE=AOBASIS is strongly recommended for all CC calculations up
        to CCSD(T) and has been implemented for energy, gradient,
        second-derivative, and excitation energy calculations. -*/
        options.add_str("CFOUR_ABCDTYPE", "STANDARD", "STANDARD AOBASIS");

        /*- Specifies the active orbitals used in a TCSCF calculation and
        has to be used in combination with the keyword |cfour__cfour_core_orbitals|. The
        active orbitals are specified by either NIRREP or 2*NIRREP integers
        specifying the number of active orbitals of each symmetry type,
        where NIRREP is the number of irreducible representations in the
        computational point group. If there are no orbitals of a particular
        symmetry type a zero must be entered. For more information and an
        example see |cfour__cfour_occupation| . -*/
        options.add("CFOUR_ACTIVE_ORBI", new ArrayType());

        /*- Specifies treatment of anharmonic effects by calculating cubic
        and/or quartic force fields. VIBROT (=3) requests calculation
        of only those cubic constants of the form :math:`\phi_{nij}`, where n is a
        totally symmetric coordinate. These are sufficient to determine the
        vibration-rotation interaction constants needed to calculate
        vibrational corrections to rotational constants, but are *not*
        sufficient to generate the corresponding cubic constants of
        isotopologs that have a lower point-group symmetry (*i.e.* HOD
        isotopolog of water). VPT2 (=1, note that the old value
        CUBIC can be still used and is equivalent to VPT2)
        generates all cubic constants and all quartic constants apart from
        those of the form :math:`\phi_{ijkl}`, which is enough for: 1) generation of
        cubic constants of isotopologs (see manual entries associated with
        anharmonic calculations for an example); 2) calculation of
        vibrational energy levels with VPT2. This keyword also directs the
        program to analyze resonances and calculate intensities of one- and
        two-quantum transitions. FULLQUARTIC (=2) (not part of the
        public release) is largely self-explanatory; it directs the program
        to calculate all quartic constants. This is sufficient (but this has
        not been implemented) to generate the full quartic force field of
        all isotopologs. -*/
        options.add_str("CFOUR_ANHARMONIC", "OFF", "CUBIC VPT2 FULLQUARTIC VIBROT OFF");

        /*- Specifies which algorithm is used for |cfour__cfour_anharmonic| =VIBROT, VPT2,
        and FULLQUARTIC calculations. If STANDARD (=0) is chosen,
        then simply invoking ``xcfour`` will cause a complete job to be run with
        all second-derivative calculations being done in series. If
        PARALLEL (=1), then the job stops after the second-derivative
        calculation at the reference geometry and generates out all input
        geometries for the remaining calculation. These can be then
        processed in "parallel" (currently not recommended).  Note that it
        is recommended to carry out all calculations with
        PARALLEL, even when the actual calculation is carried
        out in a sequential mode. -*/
        options.add_str("CFOUR_ANH_ALGORITHM", "STANDARD", "STANDARD PARALLEL");

        /*- Specifies whether the anharmonic force field is calculated using
        analytic gradients (=FIRST) or analytic Hessians (=SECOND). -*/
        options.add_str("CFOUR_ANH_DERIVATIVES", "SECOND", "FIRST SECOND");

        /*- Controls the stepsize used in anharmonic force field
        calculations. The value is specified in reduced normal coordinates,
        which are dimensionless. The actual stepsize used in the calculation
        is :math:`\times 10^6` the integer value specified. -*/
        options.add_int("CFOUR_ANH_STEPSIZE", 50000);

        /*- Specifies whether non-abelian symmetry is to be exploited in
        determining displacements for |cfour__cfour_anharmonic| =VIBROT or VPT2 calculations. If
        set to NONABELIAN (=0), maximum advantage will be taken of symmetry
        and the full set of cubic force constants will be generated from a
        skeleton set by application of the totally symmetric projection
        operator. If set to ABELIAN (=1), only the operations of the
        abelian subgroup will be exploited. Note: It is important to point out
        that the symmetrization currently works only for cubic constants.
        Therefore, if you require quartic force constants (for frequency
        calculations), you *must* use the ABELIAN option. Moreover, the latter
        work for only asymmetric tops and linear molecules. -*/
        options.add_str("CFOUR_ANH_SYMMETRY", "ABELIAN", "ABELIAN NONABELIAN");

        /*- Can be used to control the algorithm used by CFOUR when terms
        involving :math:`\langle ab||cd\rangle` molecular orbital integrals are
        calculated in the atomic orbital basis (see |cfour__cfour_abcdtype|).
        MULTIPASS (= 0) uses an approach where the AO integral file is read
        a number of times in order to ensure maximal vectorization and is
        usually the optimal strategy on supercomputers; SINGLEPASS (= 1)
        determines the contributions with only a single pass through the AO
        integrals, but at the cost of significantly reduced vectorization.
        In general, however, SINGLEPASS is definitely preferable on
        workstations with RISC architectures. (Default : MULTIPASS on all
        64-bit machines (e.g., CRAY-YMP) ; SINGLEPASS on all 32-bit machines
        (e.g., IBM-RS6000, HP-735, SGI-Indigo, DEC alphastations)).
        SPARSE_AO (=2) uses a sparse matrix algorithm which first rearranges
        the integral matrix in order to get "well-occupied" and "very
        sparse" blocks. "Well-occupied" blocks will be multiplied by matrix
        multiplication while in "very sparse" blocks only the non-zero
        elements are considered. The computational time is further reduced
        using symmetrized and anti-symmetrized integral and amplitude
        matrices in the multiplication. Substantial saving is assumed if
        SPARSE_AO (=2) is used. -*/
        options.add_str("CFOUR_AO_LADDERS", "SINGLEPASS", "MULTIPASS SINGLEPASS");

        /*- Experimental Use!  ON (=1) requests and averaged SCF over two
        states. So far only implemented for degenerate doublet-Pi states and
        used in conjunction with SOPERT. -*/
        options.add_bool("CFOUR_AV_SCF", false);

        /*- Specifies the AO basis used in the calculation. One can either
        specify a basis known to CFOUR or via BASIS=SPECIAL (=0) requests an
        arbitrary basis (see non-standard basis-set input). However, the
        latter must be available in the supplied GENBAS file. As standard
        basis sets, currently the following are available.
        **Psi4 Interface:** Recommended to use instead |mints__basis| for
        larger basis set selection and greater flexibility. When |mints__basis|
        used, |cfour__cfour_spherical| is set appropriately. -*/
        options.add_str("CFOUR_BASIS", "SPECIAL",
                        "STO-3G 3-21G 4-31G 6-31G 6-31G* 6-31G** 6-311G 6-311G* 6-311G** DZ DZP TZ TZP TZ2P PVDZ PVTZ "
                        "PVQZ PV5Z PV6Z PCVDZ PCVTZ PCVQZ PCV5Z PCV6Z AUG-PVDZ AUG-PVTZ AUG-PVTZ AUG-PVQZ AUG-PV5Z "
                        "AUG-PV6Z D-AUG-PVDZ D-AUG-PVTZ D-AUG-PVQZ D-AUG-PV5Z D-AUG-PV6Z cc-pVDZ cc-pVTZ cc-pVQZ "
                        "cc-pV5Z cc-pV6Z cc-pCVDZ cc-pCVTZ cc-pCVQZ cc-pCV5Z cc-pCV6Z PWCVDZ PWCVTZ PWCVQZ PWCV5Z "
                        "PWCV6Z PwCVDZ PwCVTZ PwCVQZ PwCV5Z PwCV6Z svp dzp tzp tzp2p qz2p pz3d2f 13s9p4d3f WMR ANO0 "
                        "ANO1 ANO2 EVEN_TEMPERED SPECIAL");

        /*- experimental use -*/
        // BREIT

        /*- Specifies the convergence criterion in Brueckner based CC
        calculations. The calculation is considered to be converged when the
        absolute value of largest single excitation amplitudes falls below
        $10^N$, where NNN is the value associated with the keyword. -*/
        options.add_int("CFOUR_BRUCK_CONV", 4);

        /*- Specifies whether Brueckner orbitals are to be determined for
        the specified CC method. OFF(=0) Brueckner orbitals are not to be
        determined, ON (=1) they are to be determined. -*/
        options.add_bool("CFOUR_BRUECKNER", false);

        // experimental use
        // BUFFERSIZE

        /*- Defines the level of calculation to be performed.
        **Psi4 Interface:** Keyword set from argument of computation
        command: CCSD if ``energy('c4-ccsd')``, *etc.* See :ref:`Energy
        (CFOUR) <table:energy_cfour>` and :ref:`Gradient (CFOUR)
        <table:grad_cfour>`. for all available. -*/
        options.add_str("CFOUR_CALC_LEVEL", "SCF",
                        "SCF HF MBPT(2) MP2 MBPT(3) MP3 SDQ-MBPT(4) SDQ-MP4 MBPT(4) MP4 CCD CCSD CCSD(T) CCSDT-1 "
                        "CCSDT-1b CCSDT-2 CCSDT-3 CCSDT-4 CCSDT CC2 CC3 QCISD QCISD(T) CID CISD UCC(4) B-CCD");

        /*- The number of records held in the i/o cache used by the post-SCF
        programs. The maximum number of records which can be held is 100. -*/
        options.add_int("CFOUR_CACHE_RECS", 10);

        // CCORBOPT
        // experimental use

        /*- Specifies the convergence criterion for the CC amplitude
        equations. The amplitudes are considered to be converged when the
        maximum of all (absolute) changes in the amplitudes is less than
        $10^N$, where $N$ is the value associated with the keyword. -*/
        options.add_int("CFOUR_CC_CONV", 7);

        /*- Specifies the maximum number of expansion vectors used in the
        iterative subspace to enhance convergence in the solution of the CC
        equations. -*/
        options.add_int("CFOUR_CC_EXPORDER", 5);

        /*- Specifies the type of convergence acceleration used to solve the
        CC equations. RLE (=0) uses the RLE methods of Purvis and Bartlett,
        DIIS (=1) uses the DIIS approach by Pulay, NOJACOBI (=2) uses RLE
        with continuous extrapolation, OFF (=3) uses no convergence
        acceleration. In general, DIIS provides the best results and is
        recommended, while OFF often results in poor convergence and thus
        cannot be recommended. -*/
        options.add_str("CFOUR_CC_EXTRAPOLATION", "DIIS", "RLE DIIS NOJACOBI OFF");

        /*- Specifies the maximum number of iterations in solving the CC
        amplitude equations. -*/
        options.add_int("CFOUR_CC_MAXCYC", 50);

        /*- Specifies which CC program is used. The available options are
        VCC (=0), ECC (=1), MRCC (=2), and EXTERNAL (=3). The default for
        all calculations is currently VCC which requests usage of ``xvcc``, but
        in many cases (e.g., for CCSD and CCSD(T)) ECC should be preferred
        due to the better performance of ``xecc`` (available currently for CCSD,
        CCSD+T, CCSD(T), and closed-shell CCSDT-n, CC3, and CCSDT). MRCC and
        External are intended for CC programs outside the CFOUR suite, e.g.,
        the general CC module mrcc written by M. Kallay (Budapest, Hungary).
        Default: VCC Note: Using the option ECC is not recommended for ROHF
        gradients. That is, if you are doing a geometry optimization with
        ROHF as your reference wave function then it is safe to use the
        option VCC.
        **Psi4 Interface:** Keyword set according to best practice for the
        computational method |cfour__cfour_calc_level|, reference
        |cfour__cfour_reference| (NYI) and derivative level
        |cfour__cfour_deriv_level| according to Table :ref:`Best Practices
        <table:cfour_cc_program>` when method specified by argument to
        computation command (*e.g.*, when ``energy('c4-ccsd')`` requested
        but not when ``energy('cfour')`` requested). Value can always be set
        explicitly. -*/
        options.add_str("CFOUR_CC_PROGRAM", "VCC", "VCC ECC NCC MRCC EXTERNAL");

        /*- Specifies the molecular charge.
        **Psi4 Interface:** Keyword set from active molecule. -*/
        options.add_int("CFOUR_CHARGE", 0);

        /*- Specifies the convergence threshold as :math:`10^{-N}` for CIS
        calculations. -*/
        options.add_int("CFOUR_CIS_CONV", 5);

        // COMM_SIZE
        // experimental use

        /*- Signifies that one or more "continuum" orbitals should be added
        to the calculation. VIRTUAL and DVIRTUAL specify one or two orbital
        which should be initially unoccupied (in the SCF calculation), while
        OCCUPIED and DOCCUPIED specify one or two orbitals which should be
        initially occupied. -*/
        options.add_str("CFOUR_CONTINUUM", "NONE", "NONE VIRTUAL DVIRTUAL OCCUPIED DOCCUPIED");

        /*- Specifies the contraction scheme used by the integral and
        integral derivative program. SEGMENTED (=0) uses a segmented
        contraction scheme; GENERAL (=1) uses a general contraction scheme,
        and UNCONTRACTED (=2) uses the corresponding uncontracted sets. Note
        that even for truly segmented basis sets, the integral programs run
        significantly faster in the GENERAL mode. -*/
        options.add_str("CFOUR_CONTRACTION", "GENERAL", "SEGMENTED GENERAL UNCONTRACTED");

        /*- Identical to |cfour__cfour_geo_conv|. -*/
        options.add_int("CFOUR_CONVERGENCE", 4);

        /*- Specifies the type of coordinates used in the input file ZMAT.
        Value INTERNAL (=0) means that the geometry is supplied in the
        usual Z-matrix format, while CARTESIAN (=1) means that the geometry
        is given in Cartesian coordinates. A third option is XYZINT (=2) for
        which a Z-matrix connectivity is defined, but with values of the
        internal coordinates defined implicitly by supplying Cartesian
        coordinates. Note that geometry optimizations are currently only
        possible for INTERNAL and XYZ2INT.
        **Psi4 Interface:** Keyword set from active molecule, always CARTESIAN.
        Above restrictions on geometry optimizations no longer apply. -*/
        options.add_str("CFOUR_COORDINATES", "INTERNAL", "INTERNAL CARTESIAN XYZINT");

        /*- Specifies the core orbitals used in a TCSCF calculation and has
        to be used in combination with the keyword |cfour__cfour_active_orbi|. The core
        orbitals are specified by either NIRREP or 2*NIRREP integers
        specifying the number of core orbitals of each symmetry type, where
        NIRREP is the number of irreducible representations in the
        computational point group. If there are no orbitals of a particular
        symmetry type a zero must be entered. For more information and an
        example see |cfour__cfour_occupation|. -*/
        options.add("CFOUR_CORE_ORBITALS", new ArrayType());

        /*- Specifies the convergence criterion for the iterative solution
        of the CPHF and Z-vector equations. The solutions are considered to
        be converged when the residual norm of the error vector falls below
        $10^N$. -*/
        options.add_int("CFOUR_CPHF_CONVER", 12);

        /*- Specifies the maximum number of cycles allowed for the solution
        of the CPHF- and/or Z-vector equations. -*/
        options.add_int("CFOUR_CPHF_MAXCYC", 64);

        /*- Specifies whether or not Hessian matrix is transformed
        (nonlinearly) to curvilinear internal coordinates. A value of 0 (or
        OFF) turns the transformation off if the analytic force constants
        are not available, while it is always performed if CURVILINEAR=1 (or
        ON). Values higher than 1 (or NO) unconditionally turn the
        transformation off.(Default: ON if analytic Hessian is available,
        OFF otherwise). -*/
        options.add_bool("CFOUR_CURVILINEAR", true);

        /*- Specifies whether the diagonal Born-Oppenheimer correction
        (DBOC) to the energy is evaluated (ON =1) or not (OFF =0). DBOC
        calculations are currently only available for HF-SCF and CCSD using
        RHF or UHF reference functions. -*/
        options.add_bool("CFOUR_DBOC", false);

        /*- Specifies whether the Dipole Coupling Tensor (DCT) is calculated
        (ON =1) or not (OFF =0). -*/
        options.add_bool("CFOUR_DCT", false);

        /*- Specifies whether or not energy derivatives are to be calculated
        and if so whether first or second derivatives are computed. ZERO (=
        0) derivatives are not calculated, FIRST (=1) first derivatives are
        calculated, SECOND (=2) second derivatives are calculated.  Note
        that this keyword usually needs not be set in any calculation since
        it is automatically set if the appropriate other options in the
        CFOUR namelist are turned on.
        **Psi4 Interface:** Keyword set from type of computation command:
        ZERO if :py:func:`~psi4.driver.energy`, FIRST if
        :py:func:`~psi4.driver.gradient` or :py:func:`~psi4.driver.optimize`,
        *etc.* -*/
        options.add_str("CFOUR_DERIV_LEVEL", "ZERO", "ZERO FIRST SECOND");

        /*- Specifies whether orbital-relaxed (RELAXED =0) or
        orbital-unrelaxed (UNRELAXED =1) derivatives are computed in the CC
        calculation. -*/
        options.add_str("CFOUR_DIFF_TYPE", "RELAXED", "RELAXED UNRELAXED");

        // DIRECT
        // experimental use

        // DIAG_MRCC
        // experimental use

        /*- Specifies which molecular orbitals will be dropped from the
        post-SCF calculation. The orbitals are numbered in ascending order
        from the most stable (negative energy) to the most unstable (largest
        positive energy). Individual orbitals must be separated with a dash,
        while x>y means orbitals x through y inclusive. For example, the
        string ``1>10-55-58>64``, would result in orbitals
        1,2,3,4,5,6,7,8,9,10,55,58,59,60,61,62,63 and 64 being dropped. For
        UHF calculations, the appropriate orbitals are deleted for both spin
        cases. No dropped virtual MOs are currently allowed for gradient or
        property calculations.
        **Psi4 Interface:** The array above is specified in PSI as
        (white space tolerant) [1,2,3,4,5,6,7,8,9,10,55,58,59,60,61,62,63,64]. -*/
        options.add("CFOUR_DROPMO", new ArrayType());

        // EA_CALC
        // experimental use

        // EA_SYM
        // experimental use

        /*- Specifies whether effective core potentials (pseudopotentials)
        are used (ON, =1) or not (OFF, =0). -*/
        options.add_bool("CFOUR_ECP", false);

        /*- Specifies which eigenvector of the totally symmetric part of the
        block-factored Hessian is to be followed uphill in a transition
        state search. Eigenvectors are indexed by their eigenvalues -- the
        lowest eigenvalue is 1, the next lowest is 2, etc. The default is 1,
        which should always be used if you are not looking for a specific
        transition state which you know corresponds to motion along a
        different mode. In the future, relatively sophisticated generation
        of a guessed eigenvector will be implemented, but this is the way
        things are for now. Of course, this keyword has no
        meaning if |cfour__cfour_method| is not set to TS. -*/
        options.add_int("CFOUR_EIGENVECTOR", 1);

        /*- Experimental use, ON = 1 requests the evaluation of electrical
        anharmonicities -*/
        options.add_bool("CFOUR_EL_ANHARM", false);

        /*- Specifies the threshold used in converging CC-LR/EOM-CC
        calculations. The iterative diagonalization is continued until the
        RMS residual falls below $10^{-N}$ with $N$ as the value specified with
        this keyword. -*/
        options.add_int("CFOUR_ESTATE_CONV", 5);

        // EOM_NSING
        // experimental use

        // EOM_NTRIP
        // experimental use

        /*- Controls whether non-iterative triples corrections are applied
        after various types of EOM-CCSD calculation. Works with |cfour__cfour_excite| set to EOMIP, might
        work with EOMEE, certainly doesn't work with EOMEA. Use with great
        caution, preferably after having a few drinks. -*/
        options.add_bool("CFOUR_EOM_NONIT", false);

        ///*- For experimental use only. Selects the iterative diagonalization
        // algorithm for the EOMEE calculations. If set to DAVIDSON, the
        // general modified Davidson technique is used. If set to MULTIROOT, a
        // multi-root Davidson approach is invoked that evaluates all roots of
        // a symmetry block simultaneously. This approach is much more stable
        // if the roots are energetically close to each other. -*/
        // options.add_str("CFOUR_EOM_NSTATES", "", "DAVIDSON MULTIROOT");

        ///*- Selects the excited state the EOMEE properties are calculated
        // for. Only valid if EOM_NSTATES = MULTIROOT is set. It always refers
        // to the corresponding state of the last symmetry block considered. -*/
        // options.add_int("CFOUR_EOM_PROPSTA");

        // EOMFOLLOW
        // experimental use

        // ESTATE_DIAG
        // experimental use

        // ESTATE_LOCK
        // experimental use

        /*- The maximum number of expansion vectors used in the solution of
        EOMCC equations (Default: 20, hard-coded to 4 in triples
        calculations) -*/
        options.add_int("CFOUR_ESTATE_MAXCYC", 20);

        /*- This keyword applies only to EOM-CC calculations and specifies
        whether any excited or ionized state one-electron properties are to
        be calculated. Proper use of this keyword requires a relatively
        advanced knowledge of quantum chemistry and the available options
        are discussed here. The options are: OFF (=0) [no properties or
        transition moments are calculated]; EXPECTATION (=1) [transition
        moments and dipole strengths are calculated along with selected
        one-electron properties which are evaluated as expectation values];
        UNRELAXED (=2) [selected one-electron properties are calculated in
        an approximation that neglects relaxation of molecular orbitals];
        RESPONSE (=3) [selected one-electron properties are calculated as
        analytic first derivatives of the energy]. Except for EOMCC
        calculations on two-electron systems (which are exact), properties
        obtained by the three approaches will not be equivalent. The default
        value for this keyword is slightly complicated. For TDA
        calculations, the default is EXPECTATION since the evaluation of
        transition moments involves only a negligible amount of additional
        computation relative to the evaluation of the excitation energies.
        For EOMCC, the default is OFF since evaluation of any transition
        moments or properties requires approximately twice the computational
        time. Transition moments and dipole strengths are evaluated by
        default for all values of ESTATE_PROP other than OFF. -*/
        options.add_str("CFOUR_ESTATE_PROP", "", "OFF EXPECTATION UNRELAXED RESPONSE");

        /*- Specifies the number of excited states which are to be
        determined in each irreducible representation of the computational
        subgroup. The program attempts to find all of the lowest roots, but
        this is not guaranteed because the eigenvalue problem is not solved
        by direct matrix diagonalization, but rather by an iterative
        (modified Davidson) algorithm. For excited state gradient
        calculations, only one root (clearly) is used. In such a case, one
        and only one non-zero entry in the string can be used, and this
        value is usually set to one (*i.e.* 0/1/0/0). (However
        sometimes one wants to calculate the gradient for, say, the second
        root of a given symmetry, and in such a case, one could use
        0/2/0/0. What happens is that both roots are calculated,
        but only the second one is used in the subsequent density matrix and
        gradient calculation.) The format used for this keyword is identical
        to that used in |cfour__cfour_occupation|. For example, for a
        computational subgroup having four symmetry species, the string
        3/1/0/2 specifies that 6 total roots should be searched
        for, three in the first block, one in the second block, and two in
        the fourth block. It is also important to note that the ``%excite*``
        input, if present, takes precedence over this keyword.
        Default: All zeros.
        **Psi4 Interface:** The array above is specified in PSI as
        (white space tolerant) [3,1,0,2]. -*/
        options.add("CFOUR_ESTATE_SYM", new ArrayType());

        /*- Specifies whether just the excitation energies (OFF, =0) or in
        addition transition moments (EXPECTATION, =1) are calculated. Note
        that this keyword should not be used in excited-state calculations
        involving analytic gradients and that transition moments are
        essentially only available for EOM-CCSD/CCSD-LR. -*/
        options.add_str("CFOUR_ESTATE_TRANS", "OFF", "OFF EXPECTATION");

        /*- Tells the program, in the course of a geometry optimization, to
        calculate the Hessian explicitly every N cycles. 0 means never
        calculated explicitly.
        **Psi4 Interface:** Geometry optimizations run through PSI (except in
        sandwich mode) use PSI's optimizer and so this keyword has no effect.
        Use :ref:`optking <apdx:optking>` keywords instead,
        particularly |optking__full_hess_every|. -*/
        options.add_int("CFOUR_EVAL_HESS", 0);

        /*- Specifies in CC calculations using mrcc the excitation level if
        the calculation level has been chosen as CC(n), CI(n), or CCn(n). -*/
        options.add_int("CFOUR_EXCITATION", 0);

        /*- Specifies the type of EOM-CC/LR-CC treatment to be performed.
        Available options are NONE (=0), EOMEE (=3, the EOM-CC/CC-LR
        approach for the treatment of excited states), EOMIP (=4, the
        EOM-CC/CC-LR approach for the treatment of ionized states), EOMEA
        (=7, the EOM-CC/CC-LR approach for the treatment of
        electron-attached states). -*/
        options.add_str("CFOUR_EXCITE", "NONE", "NONE EOMEE EOMIP EOMEA");

        /*- Specifies the strength of a Fermi-Contact perturbation as
        required for finite-field calculations of spin densities and the FC
        contributions to indirect spin-spin coupling constants. The value
        must be specified as an integer and the FC strength used by the
        program will be the value of the keyword $\times 10^{-6}$. The atom for
        which the FC perturbation is switched on is specified in the ZMAT
        file after the CFOUR command line and potential basis set input, as
        follows

        %spin density
         N

        with N as the number of atom (in (X5,I3) format) in the order they
        are written by JODA to the MOL file. Be aware that for some atoms,
        the calculation has to be run in lower symmetry or even without
        symmetry. (Default : 0) -*/
        options.add_int("CFOUR_FC_FIELD", 0);

        /*- Specifies the algorithm used to compute the harmonic force
        constants in finite-difference calculations.GRADONLY (=0) evaluates
        the force constants and dipole moment derivatives by numerical
        differentiation of analytic gradients; ENERONLY (=1) evaluates the
        force constants by second differences of energies (dipole moment
        derivatives are not evaluated); while MIXED (=2) evaluates 1x1
        blocks of symmetry-blocked force constants by second differences pf
        energies and all other elements by first differences of gradients.
        the GRADONLY and MIXED approaches may, of course, only be used hwen
        using computational methods for which analytic gradients are
        available. -*/
        options.add_str("CFOUR_FD_CALCTYPE", "GRADONLY", "GRADONLY ENERONLY MIXED");

        /*- Requests that only vibrational frequencies of certain symmetry
        types are evaluated in a VIBRATION=FINDIF calculation. The numbers
        of the irreducible representations for which vibrational analysis is
        to be performed are separated by slashes. For example,
        FD_IRREP=1/3/4 means compute the frequencies of modes transforming
        as the first, third, and fourth irreducible representations. If a
        symmetry is specified for which there are no vibrational modes, the
        program will terminate. The labels of the irreducible
        representations for this keyword are not usually the same as those
        used in the rest of the calculation. Moreover, for some point
        groups, for example, those of linear molecules, the two sets of
        labels refer to different subgroups. There is as yet no
        straightforward way to determine what they will be without starting
        a calculation. If one runs the ``xjoda`` and then the ``xsymcor``
        executables, the relevant irreducible representations will be
        listed. If all vibrational frequencies are desired, this keyword
        need not be included.  Default : compute vibrational frequencies for
        all irreducible representations -*/
        options.add("CFOUR_FD_IRREPS", new ArrayType());

        /*- Specifies whether or not rotational degrees of freedoms are
        projected out from the symmetry-adapted coordinates in a finite
        difference calculations. ON (=0) uses rotationally projected
        coordinates, while OFF (=1) retains the rotational degrees of
        freedom. At a stationary point on the potential energy surface, both
        options will give equivalent harmonic force fields, but OFF should
        be used at non-stationary points. -*/
        options.add_str("CFOUR_FD_PROJECT", "ON", "ON OFF");

        /*- Specifies the step length in mass-weighted coordinates (in
        :math:`10^{-4} amu^{1/2} bohr` ) used in generating the force constant matrix
        by finite difference of Cartesian gradients. -*/
        options.add_int("CFOUR_FD_STEPSIZE", 5);

        /*- In finite difference calculations using the FINDIF option, this
        keyword specifies the point group to be used in generating the
        symmetry-adapted vibrational coordinates. FULL (= 0) specifies the
        full molecular point group, COMP (= 1) specifies the Abelian
        subgroup used in the electronic structure calculation. -*/
        options.add_str("CFOUR_FD_USEGROUP", "FULL", "FULL COMP");

        /*- This specifies the physical length (in integer words) of the
        records used in the word-addressable direct access files used by
        CFOUR. This value should always be chosen as a multiple of 512
        bytes, as your local system manager certainly understands. -*/
        options.add_int("CFOUR_FILE_RECSIZ", 2048);

        /*- This option allows the splitting of files. Input is required
        in the form N1/N2/N3/N4/N5, where N1, N2, N3, N4, and N5 specify
        the number of files in which ``MOINTS``, ``GAMLAM``, ``MOABCD``,
        ``DERINT``, and ``DERGAM`` are split, respectively. -*/
        options.add_str("CFOUR_FILE_STRIPE", "0/0/0/0/0");

        /*- Specifies the field strength for a perturbation (defined within
        a ``%perturbation`` section). The value must be given as an integer, and
        the field strength used by the program will be then the value of the
        keyword $\times 10^{-6}$. -*/
        options.add_int("CFOUR_FINITE_PERTURBATION", 0);

        /*- This option is used to control the algorithm used for
        construction of the Fock matrix in SCF calculations. PK (=0) uses
        the PK-supermatrix approach while AO (=1) constructs the matrix
        directly from the basis function integrals. In general, PK is
        somewhat faster, but results in considerable use of disk space when
        out-of-core algorithms are required. (Default: FOCK). -*/
        options.add_str("CFOUR_FOCK", "", "PK AO");

        /*- FREQ_ALGORIT experimental use -*/
        options.add_str("CFOUR_FREQ_ALGORITHM", "STANDARD", "STANDARD PARALLEL");

        /*- Specifies whether in the correlation treatment all electron (OFF
        =0) or only the valence electrons (ON =1) are considered. This
        keyword provides an alternative to the |cfour__cfour_dropmo| keyword, as it allows
        frozen-core calculation without explicitly specifying the
        corresponding inner-shell orbitals. -*/
        options.add_bool("CFOUR_FROZEN_CORE", false);

        /*- Specifies whether in the correlation treatment all virtual
        orbitals (OFF =0) or only a subset of virtual orbitals (ON =1) are
        used. In the latter case, the threshold for deleting virtual
        orbitals based on the orbital energy needs to be specified in a
        ``%frozen_virt`` section. -*/
        options.add_bool("CFOUR_FROZEN_VIRT", false);

        /*- Used to control the handling and storage of two-particle density
        matrix elements with four virtual indices $\Gamma(abcd)$. DISK (=0)
        directs the program to calculate and store all elements of
        $\Gamma(abcd)$, while DIRECT (=1) tells the program to use
        alternative algorithms in which $\Gamma(abcd)$ is calculated and
        used "on the fly". Note that this option might be not available
        for all type of calculations. -*/
        options.add_str("CFOUR_GAMMA_ABCD", "DISK", "DISK DIRECT");

        // GAMMA_ABCI
        // see GAMMA_ABCD

        /*- This keyword applies only to Hydrogen and Helium atoms and
        specifies the number of contracted Gaussian functions per shell.
        There is usually no need to use this keyword, but it can be useful
        for using a subset of the functions in a particular entry in the
        ``GENBAS`` file, particularly for generally contracted WMR basis sets.
        For example, if entry H:BASIS in the ``GENBAS`` file contains 7
        contracted s functions, 4 p functions and a single d function, then
        setting GENBAS_1=730 would eliminate the last p function and the d
        function. Default: use the unaltered ``GENBAS`` entry. -*/
        options.add_str("CFOUR_GENBAS_1", "");

        /*- This keyword performs the same function as |cfour__cfour_genbas_1|
        above, but applies to second-row atoms. -*/
        options.add_str("CFOUR_GENBAS_2", "");

        /*- This keyword performs the same function as |cfour__cfour_genbas_1| and
        |cfour__cfour_genbas_2| , but applies to third-row atoms. -*/
        options.add_str("CFOUR_GENBAS_3", "");

        /*- This keyword performs the same function as |cfour__cfour_genbas_1| ,
        |cfour__cfour_genbas_2| , and |cfour__cfour_genbas_3| , but applies
        to fourth-row atoms. -*/
        options.add_str("CFOUR_GENBAS_4", "");

        /*- Specifies the convergence criterion for geometry optimization.
        The optimization terminates when the RMS gradient is below $10^{-N}$
        Hartree/bohr, where $N$ is the specified value.
        **Psi4 Interface:** Geometry optimizations run through PSI (except in
        sandwich mode) use PSI's optimizer and so this keyword has no effect.
        Use :ref:`optking <apdx:optking>` keywords instead,
        particularly |optking__g_convergence| =CFOUR, which should be equivalent
        except for different internal coordinate definitions. -*/
        options.add_int("CFOUR_GEO_CONV", 5);

        /*- Specifies largest step (in millibohr) which is allowed in
        geometry optimizations.
        **Psi4 Interface:** Geometry optimizations run through PSI (except in
        sandwich mode) use PSI's optimizer and so this keyword has no effect.
        Use :ref:`optking <apdx:optking>` keywords instead,
        particularly |optking__intrafrag_step_limit|. -*/
        options.add_int("CFOUR_GEO_MAXSTEP", 300);

        /*- Specifies the used geometry optimization methods. The following
        values are permitted: NR (=0) --- straightforward Newton-Raphson
        search for minimum; RFA (=1) --- Rational Function Approximation
        search for minimum (this method can be used to find minima when the
        initial structure is in a region where the Hessian index is
        nonzero); TS (=2) Cerjan-Miller eigenvector following search for a
        transition state (can be started in a region where the Hessian index
        is not equal to unity); MANR (=3) --- Morse-adjusted Newton-Raphson
        search for minimum (very efficient minimization scheme, particularly
        if the Hessian is available); SINGLE_POINT (=5) for a single-point
        energy calculation. ENERONLY (=6) requests a geometry optimization
        based on single-point energy calculations.  Default: SINGLE-POINT
        (NR as soon as variables are marked to be optimized). -*/
        options.add_str("CFOUR_GEO_METHOD", "SINGLE_POINT", "NR RFA TS MANR SINGLE_POINT ENERONLY");

        /*- Specifies the maximum allowed number of geometry optimization cycles.
        **Psi4 Interface:** Geometry optimizations run through PSI (except in
        sandwich mode) use PSI's optimizer and so this keyword has no effect.
        Use :ref:`optking <apdx:optking>` keywords instead,
        particularly |optking__geom_maxiter|. -*/
        options.add_int("CFOUR_GEO_MAXCYC", 50);

        /*- Specifies whether gauge-including atomic orbitals are used (ON)
        or not (OFF). Default: ON for |cfour__cfour_props| =NMR  and =MAGNETIC,
        otherwise OFF -*/
        options.add_str("CFOUR_GIAO", "", "ON OFF");

        // GIMIC
        // experimental use

        /*- Keyword used to control type of grid calculation (see later
        section in this manual). Options are OFF (=0), no grid calculation;
        CARTESIAN (=1), steps are in Cartesian coordinates (which must be
        run with |cfour__cfour_coordinates| =CARTESIAN); INTERNAL (=2), steps are in Z-matrix
        internal coordinates; QUADRATURE (=3) steps are chosen for an
        integration based on Gauss-Hermite quadrature. (Default: OFF) -*/
        options.add_str("CFOUR_GRID", "OFF", "OFF CARTESIAN INTERNAL QUADRATURE");

        // GRID_ALGO
        // experimental use

        /*- Where the initial SCF eigenvectors are read from. MOREAD means
        to read from the disk (the ``JOBARC`` file) and CORE means to use a
        core Hamiltonian initial guess. If MOREAD is chosen but no disk file
        is present, the core Hamiltonian is used. (Default: MOREAD) -*/
        options.add_str("CFOUR_GUESS", "MOREAD", "MOREAD CORE");

        /*- This keyword determines which action is taken by the linear
        response program. ON (=1) the full effective Hamiltonian is
        calculated and written to disk; OFF (=0) the "lambda" linear
        response equations are solved. -*/
        options.add_bool("CFOUR_HBAR", false);

        // HESS_TYPE
        // experimental use

        /*- Control analysis of the stability of RHF, ROHF and UHF
        wavefunctions, as well as a possible search for a lower SCF
        solution. There are three possible options for this keyword. OFF
        (=0) does nothing, while ON (=1) performs a stability analysis and
        returns the number of negative eigenvalues in the orbital rotation
        Hessian. A third option, FOLLOW (=2) performs the stability
        analysis and then proceeds to rotate the SCF orbitals in the
        direction of a particular negative eigenvalue of the orbital
        rotation Hessian (see the explanation of keyword |cfour__cfour_rot_evec|), after
        which the SCF is rerun. -*/
        options.add_str("CFOUR_HFSTABILITY", "OFF", "OFF ON FOLLOW");

        // HF2_FILE
        // experimental use

        /*- This keyword can be used to significantly reduce disk i/o, and
        should be implemented very soon. The following options are
        available: OFF (= 0), no special algorithms are used (the default
        case); ALL (=1) all quantities except the $\langle ab\vert\vert
        cd\rangle$ molecular integral lists are held in core; PARTIAL (= 2),
        the T2 and T1 vectors are held in core throughout the calculation;
        (=4) all quantities except the $\langle ab\vert\vert cd\rangle$ and
        $\langle ab\vert\vert ci\rangle$ integrals are held in core; (=5)
        $\langle ij\vert\vert kl\rangle$ and $\langle ij\vert\vert
        ka\rangle$ and two-index quantities are held in core; (=6) all
        direct access files (``MOINTS``, ``GAMLAM``, etc.) are held in core. At
        present, these options have been implemented only in the energy code
        ``xvcc`` and the excitation energy code ``xvee``. (Default: 0) -*/
        options.add_str("CFOUR_INCORE", "OFF", "OFF ALL PARTIAL");

        /*- Specifies whether an input for mrcc is written (ON, =0) or not
        (OFF, =1) if |cfour__cfour_cc_program| =EXTERNAL has been specified. -*/
        options.add_bool("CFOUR_INPUT_MRCC", true);

        /*- This keyword defines what type of integral input will be written
        by ``xjoda``. VMOL (=1) has to be used with the programs of CFOUR. Using
        ARGOS (=0), input for Pitzer's ARGOS integral program will be
        written. (Default: VMOL). -*/
        options.add_str("CFOUR_INTEGRALS", "VMOL", "VMOL ARGOS");

        /*- Controls amount of debug printing performed by ``xjoda``. The higher
        the number, the more information is printed. Values of 25 or higher
        generally do not produce anything of interest to the general user.
        Do not set JODA_PRINT to 999 as this will cause the core vector to
        be dumped to disk. -*/
        options.add_int("CFOUR_JODA_PRINT", 0);

        /*- Convergence threshold for linear equations controlled by
        LINEQ_TYPE. Equations are iterated until smallest residual falls
        below $10^{-N}$, where $N$ is the value associated with this keyword. -*/
        options.add_int("CFOUR_LINEQ_CONV", 7);

        ///*- Maximum subspace dimension for linear equation solutions. -*/
        // options.add_int("CFOUR_LINEQ_EXPOR");

        /*- Determines the algorithm used to solve linear equations
        ( $\Lambda$ and derivative $T$ and $\Lambda$ ). POPLE (=0) uses
        Pople's method of successively orthogonalized basis vectors, while
        DIIS (=1) uses Pulay's DIIS method. The latter offers the practical
        advantage of requiring much less disk space, although it is not
        guaranteed to converge. Moreover, POPLE has not been tested for some
        time and should definitely be checked! (Default : DIIS) -*/
        options.add_str("CFOUR_LINEQ_TYPE", "DIIS", "POPLE DIIS");

        /*- The maximum number of iterations in all linear CC equations. -*/
        options.add_int("CFOUR_LINEQ_MAXCY", 50);

        // LINDEP_TOL

        /*- This keyword is used by the SCF program to determine if the
        orbital occupancy (by symmetry block) is allowed to change in the
        course of the calculation. ON (=1) locks the occupation to that set
        by the keyword |cfour__cfour_occupation| (or the initial guess if
        omitted); OFF (= 0) permits the occupation to change. (Default : 1
        if the occupation is specified with |cfour__cfour_occupation| and for
        second and later steps of optimizations; 0 if |cfour__cfour_occupation|
        omitted.) -*/
        options.add_bool("CFOUR_LOCK_ORBOCC", false);

        /*- Identical to |cfour__cfour_geo_maxstep|. -*/
        options.add_int("CFOUR_MAXSTEP", 300);

        /*- Specifies the amount of core memory used in integer words
        (default) or in the units specified via the keyword |cfour__cfour_mem_unit|.
        Default: 100 000 000 (approximately 381 or 762 MB for 32 or 64 bit
        machines, respectively).
        **Psi4 Interface:** Keyword set in MB from memory input command when
        given. -*/
        options.add_int("CFOUR_MEMORY_SIZE", 100000000);

        /*- Specifies the units in which the amount of requested core memory
        is given. Possible choices are INTEGERWORDS (default), kB, MB, GB,
        and TB.
        **Psi4 Interface:** Keyword set from memory input command when
        given, always MB. -*/
        options.add_str("CFOUR_MEM_UNIT", "INTEGERWORDS", "INTEGERWORDS KB MB GB TB");

        /*- Specifies the geometry optimization strategy. Four values are
        permitted: NR (=0) -- Straightforward Newton-Raphson search for
        minimum; RFA (=1) -- Rational Function Approximation search for
        minimum (this method can be used to find minima when the initial
        structure is in a region where the Hessian index is nonzero); TS (=2)
        Cerjan-Miller eigenvector following search for a transition
        state (can be started in a region where the Hessian index is not
        equal to unity); MANR (=3) -- Morse-adjusted Newton-Raphson search
        for minimum (very efficient minimization scheme, particularly if the
        Hessian is available); 4 is currently unavailable;
        SINGLE_POINT (=5) is a single point calculation.
        **Psi4 Interface:** Geometry optimizations run through PSI (except in
        sandwich mode) use PSI's optimizer and so this keyword has no effect.
        Use :ref:`optking <apdx:optking>` keywords instead,
        particularly |optking__opt_type| and |optking__step_type|. -*/
        options.add_str("CFOUR_METHOD", "SINGLE_POINT", "NR RFA TS MANR SINGLE_POINT");

        /*- Specifies the type of MRCC calculation. MK performs a MR-CC
        calculation based on Mukherjee's ansatz. -*/
        options.add_bool("CFOUR_MRCC", false);

        /*- Specifies the spin multiplicity.
        **Psi4 Interface:** Keyword set from active molecule. -*/
        options.add_int("CFOUR_MULTIPLICITY", 1);

        /*- Calculation of non-adiabatic coupling. In case of ON (=1) the
        method by Ichino, Gauss, Stanton is used to obtain the lambda
        coupling, while in case of LVC (=3) the lambda coupling is computed
        by means of the algorithm by Tajti and Szalay. Furthermore, NACV (=2)
        requests the computation of the full non-adiabatic coupling. Note
        that for calculations using LVC or NACV
        options the multiroot diagonalization has to be used, as requested
        via the keyword CFOUR_EOM_NSTATES (dne?) =MULTIROOT. -*/
        options.add_str("CFOUR_NACOUPLING", "OFF", "ON NACV LVC");

        /*- Specifies what to do if negative eigenvalues are encountered in
        the totally symmetric Hessian during an NR or MANR
        geometry-optimization search. If ABORT (=0), the job will
        terminate with an error message; if SWITCH (=1) the program
        will just switch the eigenvalue to its absolute value and keep
        plugging away (this is strongly discouraged!); and if RFA
        (=2), the keyword |cfour__cfour_geo_method| is switched to RFA internally and the
        optimization is continued.
        **Psi4 Interface:** Geometry optimizations run through PSI (except in
        sandwich mode) use PSI's optimizer and so this keyword has no effect.
        Use :ref:`optking <apdx:optking>` keywords instead. -*/
        options.add_str("CFOUR_NEGEVAL", "ABORT", "ABORT SWITCH RFA");

        /*- All components of spherical AO's are normalized to 1. This
        feature can help with numerical convergence issues if AO integrals
        are involved. Currently only working for single-point energy
        calculations. -*/
        options.add_bool("CFOUR_NEWNORM", false);

        /*- Specifies whether the reference function used in the correlation
        energy calculation satisfies the (spin-orbital) HF equations or not.
        Usually there is no need to set this parameter (OFF = 0 and ON =1),
        since standard non-HF reference functions (QRHF and ROHF) set this
        flag automatically. -*/
        options.add_bool("CFOUR_NONHF", false);

        /*- Specifies how many t amplitudes will be printed for each spin
        case and excitation level. For =N, The largest N amplitudes for each spin
        case and excitation level will be printed. -*/
        options.add_int("CFOUR_NTOP_TAMP", 15);

        /*- Specifies the orbital occupancy of the reference function in
        terms of the occupation numbers of the orbitals and their
        irreducible representations. The occupancy is specified by either
        NIRREP or 2*NIRREP integers specifying the number of occupied
        orbitals of each symmetry type, where NIRREP is the number of
        irreducible representations in the computational point group. If
        there are no orbitals of a particular symmetry type a zero must be
        entered. If the reference function is for an open-shell system, two
        strings of NIRREP occupation numbers separated by a slash are input
        for the $\alpha$ and $\beta$ sets of orbitals.  An example of the use of
        the OCCUPATION keyword for the water molecule would be
        OCCUPATION=3-1-1-0. For the :math:`^2A_1` water cation, an open-shell
        system, the keyword would be specified by
        OCCUPATION=3-1-1-0/2-1-1-0. It should be noted that the ``xvmol``
        integral program orders the irreducible representations in a strange
        way, which most users do not perceive to be a logical order. Hence,
        it is usually advisable initially to run just a single point
        integral and HF-SCF calculation in order to determine the number and
        ordering of the irreducible representations.  The occupation keyword
        may be omitted, in which case an initial orbital occupancy is
        determined by diagonalization of the core Hamiltonian. In many
        cases, HF-SCF calculations run with the core Hamiltonian guess will
        usually converge to the lowest energy HF-SCF solution, but this
        should not be blindly assumed.  (Default: The occupation is given
        by the core Hamiltonian initial guess).
        **Psi4 Interface:** The arrays above are specified in PSI as
        (white space tolerant) [3,1,1,0] and [[3,1,1,0],[3,0,1,0]]. -*/
        options.add("CFOUR_OCCUPATION", new ArrayType());

        /*- Specifies which kind of open-shell CC treatment is employed. The
        default is a spin-orbital CC treatment (SPIN-ORBITAL =1) which is
        the only possible choice for UHF-CC schemes anyways. For ROHF-CC
        treatments, the possible options are beside the standard
        spin-orbital scheme a spin-restricted CC approach (SR-CC=3), as well
        as a corresponding linear approximation (which in the literature
        usually is referred to as partially-spin-adapted CC scheme)
        (PSA-CC=1). SR-CC and PSA-CC are within the CCSD approximation
        restricted to excitations defined by the first-order interacting
        space arguments. With the keywords PSA-CC_FULL (=2) or SR-CC_FULL (=6)
        inclusion of the so called "pseudo-triples" beyond the first-order
        interacting space is also possible.  The two-determinant CC method
        for open-shell singlet states can be activated by TD-CC (=8). -*/
        options.add_str("CFOUR_OPEN-SHELL", "SPIN-ORBITAL", "SPIN-ORBITAL SR-CC PSA-CC_FULL SR-CC_FULL TD-CC");

        /*- Identical to |cfour__cfour_geo_maxcyc|. -*/
        options.add_int("CFOUR_OPT_MAXCYC", 50);

        /*- Specifies the type of molecular orbitals used in post-HF
        calculations. STANDARD (=0) requests usage of the orbitals (from a
        corresponding HF-SCF calculation) without any modification. These
        are in the case of RHF/UHF the usual canonical HF orbitals and in
        the case of ROHF calculations the standard ROHF-orbitals with equal
        spatial parts for both the $\alpha$ and the $\beta$ spin orbitals.
        SEMICANONICAL (=1) forces in ROHF type calculations a transformation
        to so-called semicanonical orbitals which diagonalize the
        occupied-occupied and virtual-virtual blocks of the usual
        Fock-matrices. The use of semicanonical orbitals is, for example,
        required for ROHF-CCSD(T) calculations and for those calculations
        also automatically set. LOCAL requests a localization of the HF
        orbitals and this is currently done according to the Pipek-Mezey
        localization criterion.  Note that it is strongly recommended not to
        use this keyword unless you know what are you doing.  Default:
        STANDARD except for ROHF-CCSD(T) and ROHF-MP4 calculations for which
        SEMICANONICAL is the default. -*/
        options.add_str("CFOUR_ORBITALS", "STANDARD", "STANDARD SEMICANONICAL");

        // PARALLEL
        // experimental use

        // PARA_PRINT
        // experimental use

        // PARA_INT
        // experimental use

        /*- Specifies the type of perturbed orbitals used in energy
        derivative calculations. STANDARD means that the gradient
        formulation assumes that the perturbed orbitals are not those in
        which the (perturbed) Fock matrix is diagonal. CANONICAL means that
        the perturbed orbitals are assumed to be canonical. This keyword is
        set automatically to CANONICAL in derivative calculations with
        methods which include triple excitations (MBPT[4]/MP4, CCSD+T[CCSD],
        CCSD[T], QCISD[T] and all iterative schemes like CCSDT-n and CC3)
        apart from CCSDT. IJ_CANONICAL requests a canonical
        perturbed-orbital treatment only for the occupied-occupied block of
        the unperturbed density matrix in analytic derivative calculations.
        For testing purposes, it is possible to force the use standard
        perturbed orbitals even in case of iterative triple excitations via
        the option FORCE_STANDA (dne?).  Note also that in case of unrelaxed
        derivatives standard orbitals must be used.  Default : STANDARD for
        all methods without triples (except CCSDT), CANONICAL for all
        methods with triples in case of relaxed derivatives. -*/
        options.add_str("CFOUR_PERT_ORB", "", "STANDARD CANONICAL IJ_CANONICAL");

        /*- Specifies either single (=1, or SINGLE) or double (=2, DOUBLE)
        sided numerical differentiation in the finite difference evaluation
        of the Hessian. Two-sided numerical differentiation is considerably
        more accurate than the single-sided method, and its use is strongly
        recommended for production work. -*/
        options.add_str("CFOUR_POINTS", "DOUBLE", "SINGLE DOUBLE");

        /*- Controls the amount of printing in the energy and energy
        derivative calculation programs. Using a value of 1 will produce a
        modest amount of additional output over the default value of 0,
        which includes some useful information such as SCF eigenvectors,
        Fock matrix elements, etc. -*/
        options.add_int("CFOUR_PRINT", 0);

        /*- Specifies whether and which molecular property is calculated.
        OFF (=0) means that no property is calculated, FIRST_ORDER (=1)
        requests computation of various one-electron first-order properties
        (e.g., dipole moment, quadrupole moment, electric field gradient,
        spin densities,etc.), SECOND_ORDER (=2, in the next release replaced
        by STAT_POL) computes static electric polarizabilities, DYNAMICAL
        (=7, in the next release replaced by DYN_POL) requests the
        calculation of frequency-dependent polarizabilities (note that here
        an additional input of the frequency is required), NMR (=5) requests
        the calculation of NMR chemical shifts/chemical shielding tensors
        (by default using GIAOs), J_FC requests the calculation of the
        Fermi-Contact contribution to indirect spin-spin coupling constants,
        J_SD the calculation of the corresponding spin-dipole contribution,
        and J_SO the calculation of the corresponding spin-orbit
        contribution to J; HYPERPOL (=22) invokes a calculation of static
        hyperpolarizabilities, DYN_HYP (=23) requests the calculation of
        frequency-dependent hyperpolarizabilities, SHG (=24) the calculation
        of hyperpolarizabilities related to the second-harmonic
        generation, OPT_REC (=25) the computation of hyperpolarizabilities
        related to optical rectification, VERDET (=26) the calculation of
        Verdet constants. -*/
        options.add_str("CFOUR_PROPS", "OFF", "OFF FIRST_ORDER SECOND_ORDER NMR HYPERPOL DYN_HYP SHG OPT_REC VERDET");

        /*- Allows storage of property integrals computed in ``xvdint`` on
        internal files (e.g., ``MOINTS`` and ``GAMLAM``, default choice INTERNAL,
        =0) or on external files (EXTERNAL, =1). -*/
        options.add_str("CFOUR_PROP_INTEGRAL", "INTERNAL", "INTERNAL EXTERNAL");

        /*- The presence of this keyword specifies that a QRHF based CC
        calculation, or alternatively, an SCF calculation that uses the
        |cfour__cfour_qrhfgues| option, is to be performed. -*/
        options.add("CFOUR_QRHF_GENERAL", new ArrayType());

        /*- If this keyword is set to ON (=1), then the QRHF orbitals
        specified by the |cfour__cfour_qrhf_general|, |cfour__cfour_qrhf_orbital|
        and CFOUR_QRHF_SPIN (nyi?) keywords
        are used as a starting guess for a restarted SCF procedure. This can
        be an extremely useful way to converge "difficult" SCF solutions,
        such as those that correspond to states that are not the lowest
        states of a given symmetry. Note that when this option is used, the
        calculation that is performed is not a QRHF-CC calculation; it is
        instead a UHF-based or ROHF-based calculation, depending on what
        type of reference is specified by the |cfour__cfour_reference| keyword. The QRHF
        aspect of the calculation is used simply as a device to converge the
        orbitals. -*/
        options.add_bool("CFOUR_QRHFGUES", false);

        /*- By default, in QRHF calculations, electrons are removed from the
        highest occupied orbital in a symmetry block (symmetry block HOMO),
        while electrons are added to the lowest unoccupied orbital within a
        symmetry block (symmetry block LUMO). The purpose of the
        QRHF_ORBITAL keyword is to allow additional flexibility in choosing
        which orbitals will have their occupation numbers altered. The value
        of this keyword gives the offset with respect to the default orbital
        for the orbital which will be depopulated (or populated) in QRHF-CC
        calculations. For calculations involving more than one removal or
        addition of electrons, values are separated by commas and correspond
        to the |cfour__cfour_qrhf_general| input on a one-to-one basis. For example,
        specifying |cfour__cfour_qrhf_general| =2/-4, QRHF_ORBITAL=3/2 means that an electron
        will be added to the third lowest virtual in symmetry block 2 and
        another will be removed from the second highest occupied orbital in
        symmetry block 4. Examples given later in this manual further
        illustrate the QRHF input options and may help to clarify any
        confusion resulting from this documentation. (Default : 1) -*/
        options.add("CFOUR_QRHF_ORBITAL", new ArrayType());

        ///*- Specifies the spin of the electrons modified by the QRHF_GENERAL
        // and QRHF_ORBITAL keywords, where a value of 1 means $\alpha$ spin,
        // while 2 corresponds to a $\beta$ electron. By default, electrons that
        // are removed are assigned to $\beta$ spin, while added electrons are
        //$\alpha$. Note that this option allows one to construct low-spin
        // determinants, which generally are unsuitable for single-reference
        // coupled-cluster calculations. An important exception is the
        // open-shell singlet coupled-cluster method (see keyword
        // OPEN-SHELL=TD-CC above). -*/
        // options.add_int("CFOUR_QRHF_SPIN");

        /*- ON (=1) requests a calculation of Raman intensities based on the
        geometrical derivatives of the static polarizability tensor, while
        DYN (=2) requests a calculation of Raman intensities based on the
        derivatives of the dynamical polarizability tensor. -*/
        options.add_str("CFOUR_RAMAN_INT", "OFF", "ON DYN OFF");

        /*- Specifies whether Raman intensities are calculated with orbital
        relaxation with respect to the electric field perturbation (RELAXED,
        = 1) or without orbital relaxation (UNRELAXED, = 0). -*/
        options.add_str("CFOUR_RAMAN_ORB", "UNRELAXED", "RELAXED UNRELAXED");

        /*- Specifies whether or not relaxed density natural orbitals are to
        be computed. This option only has meaning for a correlated
        calculation. For =0, Do not compute. For =1, compute. -*/
        options.add_bool("CFOUR_RDO", true);

        /*- Specifies the type of SCF calculation to be performed. RHF (= 0)
        requests a restricted Hartree-Fock reference; UHF (= 1) an
        unrestricted Hartree-Fock reference; ROHF (= 2) a restricted
        open-shell Hartree-Fock calculation; TCSCF (=3) a
        two-configurational SCF calculation, and CASSCF (=4) a
        complete-active space SCF calculations (currently not implemented).
        **Psi4 Interface:** Keyword subject to translation from value of
        |scf__reference| unless set explicitly. -*/
        options.add_str("CFOUR_REFERENCE", "RHF", "RHF UHF ROHF TCSCF CASSCF");

        /*- Specifies the treatment of relativistic effects. The default is
        a non-relativistic treatment (OFF), while perturbational treatments
        are invoked via MVD1 (mass-velocity and 1-electron Darwin
        contribution), MVD2 (mass-velocity and 1- and 2-electron Darwin
        contribution), DPT2 (second-order direct perturbation theory
        approach), SF-DPT4 (scalar-relativistic part of fourth-order direct
        perturbation theory, DPT4 (full fourth-order DPT including
        spin-orbit corrections), SF-DPT6 (scalar-relativistic part of
        sixth-order direct perturbation theory), SFREE (spin-free
        treatment), X2C1E (spin-free X2C-1e treatment), or DPT (synonym with
        DPT2). -*/
        options.add_str("CFOUR_RELATIVISTIC", "OFF", "OFF MVD1 MVd2 DPT2 SF-DPT4 DPT4 SF-DPT6 SFREE X2C1E DPT");

        /*- Specifies whether the relaxed density matrix is computed for
        correlated wave functions. OFF (= 0) The relaxed density will not be
        computed, ON (= 1) it will be computed. -*/
        options.add_bool("CFOUR_RELAX_DENS", false);

        /*- This option can be used to convert an analytically calculated
        gradient vector to a particular normal coordinate representation. A
        useful application is to calculate the gradient of an electronically
        excited state in the normal coordinate representation of the ground
        electronic state, as this provides a first approximation to
        resonance Raman intensities (hence the name of the keyword).
        Calculations that use the this option require the externally
        supplied force constant matrix ``FCMFINAL``, which is written to disk
        during the course of both analytic and finite-difference vibrational
        frequency calculations. No such transformation is performed if OFF
        (=0); while ON (=1) directs the program to evaluate the gradient and
        transform it to the chosen set of normal coordinates. A warning
        message is printed if the force constant matrix is unavailable. -*/
        options.add_bool("CFOUR_RES_RAMAN", false);

        // RESET_FLAGS
        // experimental use

        /*- Offers the possibility to restart a CC calculation which stopped
        for various reasons, e.g. time limit, in the correlation part.
        However, note that a restart which is specified by ON (= 1) needs
        the following files of the previous unfinished calculation: ``JOBARC``,
        ``JAINDX``, ``MOINTS``, and ``MOABCD``. -*/
        options.add_bool("CFOUR_RESTART_CC", false);

        /*- Specifies which eigenvector of the orbital rotation Hessian is
        to be used to rotate the original SCF orbitals. By default, it will
        use that associated with the lowest eigenvalue of the totally
        symmetric part of the block-factored Hessian, as this choice often
        leads to the lowest energy SCF solution. For RHF stability checks,
        only those instabilities which correspond to RHF solutions will be
        considered. It is important to understand that following
        non-symmetric eigenvectors lowers the symmetry of the wavefunction
        and that following RHF --> UHF stabilities leads to a UHF solution.
        To converge the SCF roots associated with such instabilities, one
        must run the calculation in reduced symmetry and as a closed-shell
        UHF case, respectively. Value *n* directs the program to follow the
        vector associated with the *n*\ th lowest eigenvalue having the proper
        symmetry (totally symmetric) and spin (RHF-->RHF or UHF-->UHF)
        properties. 0 means use the lowest eigenvalue. -*/
        options.add_int("CFOUR_ROT_EVEC", 0);

        /*- Tells CFOUR whether to delete large files (AO integrals and
        ``MOINTS`` file for now) when they are no longer needed. OFF (=0) They
        will not be saved, ON (=1) they will be saved. -*/
        options.add_bool("CFOUR_SAVE_INTS", false);

        /*- Controls whether step scaling is based on the absolute step
        length (1-norm) (=0 or MAG(S)) or the largest individual step in the
        internal coordinate space (=1 or MAX(S)). -*/
        options.add_str("CFOUR_SCALE_ON", "MAG(S)", "MAG(S) MAX(S)");

        /*- Specifies the convergence criterion for the HF-SCF equations.
        Equations are considered converged when the maximum change in
        density matrix elements is less than $10^{-N}$.
        **Psi4 Interface:** Keyword subject to translation from value of
        |scf__d_convergence| unless set explicitly. -*/
        options.add_int("CFOUR_SCF_CONV", 7);

        /*- Controls the damping (in the first iterations (specified by
        |cfour__cfour_scf_expstart| via
        :math:`D_{new} = D_{old} + X/1000 * (D_{new} - D_{old})` with $X$
        as the value specified by the keyword. The default value is
        currently 1000 (no damping), but a value of 500 is recommended in
        particular for transition metal compounds where the SCF convergence
        is often troublesome.
        **Psi4 Interface:** Keyword subject to translation from value of
        |scf__damping_percentage| unless set explicitly. -*/
        options.add_int("CFOUR_SCF_DAMPING", 1000);

        /*- Specifies the number of density matrices to be used in the
        DIIS convergence acceleration procedure. -*/
        options.add_int("CFOUR_SCF_EXPORDER", 6);

        /*- Specifies the first iteration in which the DIIS convergence
        acceleration procedure is applied. -*/
        options.add_int("CFOUR_SCF_EXPSTART", 8);

        /*- Specifies whether or not the DIIS extrapolation is used to
        accelerate convergence of the SCF procedure. OFF (=0) means do not use
        DIIS, ON (=1) means use DIIS. -*/
        options.add_bool("CFOUR_SCF_EXTRAPOLATION", true);

        /*- Specifies the maximum number of SCF iterations.
        **Psi4 Interface:** Keyword subject to translation from value of
        |scf__maxiter| unless set explicitly.-*/
        options.add_int("CFOUR_SCF_MAXCYC", 150);

        /*- Specifies the strength of a spin-dipole perturbation as required
        for finite-field calculations of the SD contributions to indirect
        spin-spin coupling constants. The value must be specified as an
        integer and the SD strength used by the program will be the value of
        the keyword $\times 10^{-6}$. (Default : 0, currently not implemented) -*/
        options.add_int("CFOUR_SD_FIELD", 0);

        // SOPERT
        // Experimental Use!
        // Default : OFF.
        ///*- Perturbative treatment of spin-orbit splittings in doublet-pi
        // states via multireference coupled-cluster theory. MKMRCC (=1)
        // requests a treatment based on Mukherjee's multireference
        // coupled-cluster theory. EMRCCSO (=2) requests the expectation value
        // of a similarity transformed spin-orbit operator. Please note that
        // symmetric orbitals are needed, e.g., using AV_SCF. For more
        // information on the theory see J. Chem. Phys. 136, 111103 (2012). -*/

        /*- Specifies whether spherical harmonic (5d, 7f, 9g, etc.) or
        Cartesian (6d, 10f, 15g, etc.) basis functions are to be used. ON (=
        1) uses spherical harmonics, OFF (= 0) uses Cartesians.
        **Psi4 Interface:** Keyword set according to basis design when
        |mints__basis| is used instead of |cfour__cfour_basis|. Keyword
        subject to translation from value of |globals__puream| unless set
        explicitly. -*/
        options.add_bool("CFOUR_SPHERICAL", true);

        /*- Controls whether excitation energy calculations allow for a
        "spin flip" which changes the $M_s$ quantum number. Such
        calculations have some advantages for biradicals and are currently
        implemented (together with gradients) for CIS and CIS(D)
        calculations. Options are OFF and ON. -*/
        options.add_bool("CFOUR_SPIN_FLIP", false);

        /*- Experimental Use!  ON (=1) requests calculation of one-electron
        spin-orbit integrals. MEANSO additionally gives a mean-field
        treatment of the two-electron terms (spin-orbit mean field treatment
        as described Mol. Phys. 98, 1823-1833 (2000)). -*/
        options.add_str("CFOUR_SPIN_ORBIT", "OFF", "ON MEANSO OFF");

        // SPINORBIT
        // experimental use

        /*- ON (=1) requests the spin-component scaled variant of the MP2
        approach. This keyword has only an effect when |cfour__cfour_calc_level| =MP2 is
        specified and must be used together with |cfour__cfour_reference| =UHF. -*/
        options.add_bool("CFOUR_SPIN_SCAL", false);

        /*- Specifies whether nuclear spin-rotation tensors are computed
        within a NMR chemical shift calculation (ON, =1) or not (OFF, =9).
        In the case of electronic g-tensor calculations for open-shell
        molecules this keyword controls the calculation of the electronic
        spin-rotation tensor. -*/
        options.add_bool("CFOUR_SPINROTATION", false);

        /*- Specifies an Abelian subgroup to be used in a calculation.
        Acceptable arguments are DEFAULT (=0); C1 (= 1); C2 (= 2); CS (= 3);
        CI (= 4); C2V (= 5); C2H (= 6); D2 (= 7) and D2H (= 8). Use of C1 is
        of course equivalent to setting |cfour__cfour_symmetry| =OFF in the input. The
        DEFAULT option (which is the default) uses the highest order Abelian
        subgroup. -*/
        options.add_str("CFOUR_SUBGROUP", "DEFAULT", "DEFAULT C1 C2 CS CI C2V C2H D2 D2H OFF");

        ///*- Is a somewhat complicated keyword to use. Allowed values are 0,
        // 1, and 2, which specify the $x$, $y$, and $z$ axes, respectively. The
        // meaning of the keyword is best described by example: Suppose one is
        // running a calculation on water, and wishes to run it in the $C_s$
        // point group with the "special" plane being the one which bisects the
        // H-O-H bond angle. Now, what SUBGRPAXIS does is to specify which
        // Cartesian direction in the $C_{2v}$ frame becomes the special
        // direction in the $C_s$ frame. CFOUR will orient water in the $yz$
        // plane, so one wants the $y$ axis in the $C_{2v}$ frame to be the $z$
        // axis in the $C_s$ frame. Hence, for this case, one would specify
        // SUBGRPAXIS=2. Use of this keyword may be facilitated by studying
        // section D1 of this chapter, entitled "Molecular Orientation".
        // However, when the true Abelian subgroup is either $C_{2v}$ or
        //$D_{2h}$, the CFOUR orientation is not well defined, and it may be
        // necessary to run the ``xjoda`` executable directly two times. If
        // SUBGROUP=0 in the first pass, then the reference orientation for the
        // true Abelian subgroup can be determined and the appropriate value of
        // SUBGRPAXIS selected. -*/
        // options.add_int("CFOUR_SUBGRPAXIS");

        /*- In principle can be used to force the SCF to converge a solution
        for which the density matrix transforms as the totally symmetric
        representation of the point group (i.e. no broken symmetry
        solutions). The code seems to work in most cases, but has currently
        been implemented for point groups with E type representation and not
        for those with triply-, quadruply- or pentuply-degenerate
        representations. Extending the code to those cases is probably
        straightforward, and the reader is encouraged to do so if (s)he is
        so inclined. SYM_CHECK=0 "forces" the high-symmetry solution.
        SYM_CHECK=OVERRIDE (=1) doesn't. The latter is the default. -*/
        options.add_bool("CFOUR_SYM_CHECK", true);

        /*- Specifies what subgroup of the full point group is to be used in
        the energy and/or gradient calculation (the computational point
        group). OFF (=1) forces a no symmetry run (in $C_1$ ) and ON (=0) runs
        the calculation in the largest self-adjoint subgroup ( $D_{2h}$ and its
        subgroups). -*/
        options.add_bool("CFOUR_SYMMETRY", true);

        /*- Specifies how often the largest $t$ amplitudes are to be printed.
        For =0, amplitudes are printed at the beginning and end of the run.
        For =1, amplitudes are printed every iteration. For =2, amplitudes are
        printed every other iteration, etc. -*/
        options.add_int("CFOUR_TAMP_SUM", 5);

        // TDHF
        // experimental use

        // TESTSUITE
        //(currently not available)

        /*- Specifies whether to calculate finite-temperature thermodynamic
        corrections after a frequency calculation. OFF (=0) skips this; ON
        (=1) gives abbreviated output; and VERBOSE (=2) gives elaborate
        output that is separated by translation, rotation and vibration.
        Default: ON (currently not available in public version) -*/
        options.add_str("CFOUR_THERMOCHEMISTRY", "ON", "OFF ON VERBOSE");

        // TRANGRAD
        // experimental use

        /*- Specifies whether or not translational invariance is exploited
        in geometrical derivative calculations. USE(=0) specifies that
        translational invariance is exploited, while IGNORE (=1) turns it
        off. -*/
        options.add_str("CFOUR_TRANS_INV", "USE", "USE IGNORE");

        /*- Specifies whether in a correlated NMR chemical shift
        calculations all perturbations are treated at once or sequentially.
        Available option are SIMULTANEOUS (=0) and SEQUENTIAL (=1). The
        latter is at least preferred for large-scale calculations, as it has
        less demands on the available disk space. -*/
        options.add_str("CFOUR_TREAT_PERT", "SIMULTANEOUS", "SIMULTANEOUS SEQUENTIAL");

        /*- Specifies whether the T3 amplitudes are included ON (=1) or not
        included OFF (=0) in the DIIS convergence acceleration during CCSDT
        calculations. Inclusion of T3 speeds up convergence and allows tight
        convergence, but on the other hand it increases disk space
        requirements. Note that this keyword is only available with module
        ``xecc``. -*/
        options.add_bool("CFOUR_T3_EXTRAPOL", false);

        /*- Specifies the threshold value (given as an integer) for the
        treatment of CPHF coefficients in second derivative calculations
        using perturbed canonical orbitals. If a CPHF coefficient is above
        the threshold, the corresponding orbital rotation is treated (at the
        expense of additional CPU cost) using the standard non-canonical
        procedures, while orbital pairs corresponding to CPHF coefficients
        below the threshold are treated using perturbed canonical
        representation.  Default: 25 (Default: 1 in the developer version) -*/
        options.add_int("CFOUR_UIJ_THRESHOLD", 25);

        /*- Specifies the units used for molecular geometry input. ANGSTROM
        (= 0) uses Angstrom units, BOHR (= 1) specifies atomic units.
        **Psi4 Interface:** Keyword set from active molecule, always ANGSTROM. -*/
        options.add_str("CFOUR_UNITS", "ANGSTROM", "ANGSTROM BOHR");

        // UNOS
        // experimental use

        /*- Specifies whether or not the Hessian update is carried out. OFF
        (= 0) uses the initial Hessian (however supplied, either the default
        guess or a ``FCMINT`` file), ON (= 1) updates it during subsequent
        optimization cycles. (not in current public version). -*/
        options.add_bool("CFOUR_UPDATE_HESSIAN", true);

        // VIB_ALGORIT
        // experimental use

        // VIBPHASE
        // experimental use

        /*- Specifies whether (harmonic) vibrational frequencies are
        calculated or not. If the default NO (=0) is specified then no
        frequencies are calculated. For ANALYTIC, vibrational frequencies
        are determined from analytically computed second derivatives, and
        for FINDIF (=2) vibrational frequencies are calculated from a force
        field obtained by numerical differentiation of analytically
        evaluated gradients (or even single-point energies) using
        symmetry-adapted mass-weighted Cartesian coordinates. If vibrational
        frequencies are calculated, a normal mode analysis using the
        computed force-constant matrix is performed, rotationally projected
        frequencies are computed, infrared intensities are determined, and
        zero-point energies (ZPE) are evaluated. -*/
        options.add_str("CFOUR_VIBRATION", "NO", "NO ANALYTIC FINDIF EXACT");

        /*- This keyword defines what type of integral transformation is to
        be performed in the program ``xvtran``. FULL/PARTIAL (=0) allows the
        transformation program to choose the appropriate type of
        transformation, while FULL (=1) requires a full integral
        transformation and PARTIAL (=2) means a MBPT(2)-specific
        transformation where the :math:`(ab \vert cd)` integrals are not formed. -*/
        options.add_str("CFOUR_VTRAN", "FULL/PARTIAL", "FULL/PARTIAL FULL PARTIAL");

        /*- Specifies the X-component of an external electric field. The
        value must be specified as an integer and the field used by the
        program will be the value of the keyword :math:`\times 10^{-6}`. This allows
        field strengths :math:`|\varepsilon| > 10^{-6}` to be used. -*/
        options.add_int("CFOUR_XFIELD", 0);

        /*- The tolerance for storing transformed integrals. Integrals less
        than $10^{-N}$ are neglected and not stored on disk. -*/
        options.add_int("CFOUR_XFORM_TOL", 11);

        /*- Specifies the Y-component of an external electric field. The
        value must be specified as an integer and the field used by the
        program will be the value of the keyword :math:`\times 10^{-6}`. This allows
        field strengths :math:`|\varepsilon| > 10^{-6}` to be used. -*/
        options.add_int("CFOUR_YFIELD", 0);

        /*- Specifies the Z-component of an external electric field. The
        value must be specified as an integer and the field used by the
        program will be the value of the keyword :math:`\times 10^{-6}`. This allows
        field strengths :math:`|\varepsilon| > 10^{-6}` to be used. -*/
        options.add_int("CFOUR_ZFIELD", 0);
    }
    if (name == "EFP" || options.read_globals()) {
        /*- MODULEDESCRIPTION Performs effective fragment potential
        computations through calls to Kaliman's libefp library. -*/

        /*- The amount of information printed to the output file. -*/
        options.add_int("PRINT", 1);
        /*- Do include electrostatics energy term in EFP computation? -*/
        options.add_bool("EFP_ELST", true);
        /*- Do include exchange repulsion energy term in EFP computation? -*/
        options.add_bool("EFP_EXCH", true);
        /*- Do include polarization energy term in EFP computation? (EFP_POL c. v1.1) -*/
        options.add_bool("EFP_IND", true);
        /*- Do include dispersion energy term in EFP computation? -*/
        options.add_bool("EFP_DISP", true);
        /*- Fragment-fragment electrostatic damping type. ``SCREEN``
        is a damping formula based on screen group in the EFP potential.
        ``OVERLAP`` is damping that computes charge penetration energy. -*/
        options.add_str("EFP_ELST_DAMPING", "SCREEN", "SCREEN OVERLAP OFF");
        /*- Fragment-fragment polarization damping type. ``TT`` is a
        damping formula like Tang and Toennies. (EFP_POL_DAMPING c. v1.1) -*/
        options.add_str("EFP_IND_DAMPING", "TT", "TT OFF");
        /*- Fragment-fragment dispersion damping type. ``TT`` is a damping
        formula by Tang and Toennies. ``OVERLAP`` is overlap-based
        dispersion damping. -*/
        options.add_str("EFP_DISP_DAMPING", "OVERLAP", "TT OVERLAP OFF");
        /*- Do include electrostatics energy term in QM/EFP computation? (QMEFP_ELST c. v1.1) -*/
        options.add_bool("EFP_QM_ELST", true);
        /*- Do include polarization energy term in QM/EFP computation? (QMEFP_POL c. v1.1) -*/
        options.add_bool("EFP_QM_IND", true);
        /*- Do EFP gradient? !expert -*/
        options.add_str("DERTYPE", "NONE", "NONE FIRST");
        /*- Do turn on QM/EFP terms? !expert -*/
        options.add_bool("QMEFP", false);
    }
    if (name == "DMRG" || options.read_globals()) {
        /*- MODULEDESCRIPTION Performs a DMRG computation
         through calls to Wouters's CheMPS2 library. -*/

        /*- The DMRG wavefunction multiplicity in the form (2S+1) -*/
        options.add_int("DMRG_MULTIPLICITY", -1);

        /*- The DMRG wavefunction irrep uses the same conventions as PSI4. How convenient :-).
            Just to avoid confusion, it's copied here. It can also be found on
            http://sebwouters.github.io/CheMPS2/doxygen/classCheMPS2_1_1Irreps.html .
            Symmetry Conventions        Irrep Number & Name
            Group Number & Name         0     1     2     3     4     5     6     7
            0: c1                       A
            1: ci                       Ag     Au
            2: c2                       A     B
            3: cs                       A'     A''
            4: d2                       A     B1     B2     B3
            5: c2v                      A1     A2     B1     B2
            6: c2h                      Ag     Bg     Au     Bu
            7: d2h                      Ag     B1g     B2g     B3g     Au     B1u     B2u     B3u
        -*/
        options.add_int("DMRG_IRREP", -1);

        /*- The number of reduced renormalized basis states to be
            retained during successive DMRG instructions -*/
        options.add("DMRG_SWEEP_STATES", new ArrayType());

        /*- The energy convergence to stop an instruction
            during successive DMRG instructions -*/
        options.add("DMRG_SWEEP_ENERGY_CONV", new ArrayType());

        /*- The density RMS convergence to stop an instruction
            during successive DMRG instructions -*/
        options.add_double("DMRG_SCF_GRAD_THR", 1.e-6);

        /*- The maximum number of sweeps to stop an instruction
            during successive DMRG instructions -*/
        options.add("DMRG_SWEEP_MAX_SWEEPS", new ArrayType());

        /*- The noise prefactors for successive DMRG instructions -*/
        options.add("DMRG_SWEEP_NOISE_PREFAC", new ArrayType());

        /*- The residual tolerances for the Davidson diagonalization during DMRG instructions -*/
        options.add("DMRG_SWEEP_DVDSON_RTOL", new ArrayType());

        /*- Whether or not to print the correlation functions after the DMRG calculation -*/
        options.add_bool("DMRG_PRINT_CORR", false);

        /*- Whether or not to create intermediary MPS checkpoints -*/
        options.add_bool("DMRG_MPS_WRITE", false);

        /*- Whether or not to store the unitary on disk (convenient for restarting). -*/
        options.add_bool("DMRG_UNITARY_WRITE", true);

        /*- Whether or not to use DIIS for DMRG. -*/
        options.add_bool("DMRG_DIIS", false);

        /*- When the update norm is smaller than this value DIIS starts. -*/
        options.add_double("DMRG_SCF_DIIS_THR", 1e-2);

        /*- Whether or not to store the DIIS checkpoint on disk (convenient for restarting). -*/
        options.add_bool("DMRG_DIIS_WRITE", true);

        /*- Maximum number of DMRG iterations -*/
        options.add_int("DMRG_SCF_MAX_ITER", 100);

        /*- Which root is targeted: 0 means ground state, 1 first excited state, etc. -*/
        options.add_int("DMRG_EXCITATION", 0);

        /*- Whether or not to use state-averaging for roots >=2 with DMRG-SCF. -*/
        options.add_bool("DMRG_SCF_STATE_AVG", true);

        /*- Which active space to use for DMRG calculations:
               --> input with SCF rotations (INPUT);
               --> natural orbitals (NO);
               --> localized and ordered orbitals (LOC) -*/
        options.add_str("DMRG_SCF_ACTIVE_SPACE", "INPUT", "INPUT NO LOC");

        /*- Whether to start the active space localization process from a random unitary matrix instead of a unit matrix. -*/
        options.add_bool("DMRG_LOCAL_INIT", true);

        /*- Do calculate the DMRG-CASPT2 energy after the DMRGSCF calculations are done? -*/
        options.add_bool("DMRG_CASPT2_CALC", false);

        /*- Whether to calculate the DMRG-CASPT2 energy after the DMRGSCF calculations are done. -*/
        options.add_str("DMRG_CASPT2_ORBS", "PSEUDOCANONICAL", "PSEUDOCANONICAL ACTIVE");

        /*- CASPT2 IPEA shift -*/
        options.add_double("DMRG_CASPT2_IPEA", 0.0);

        /*- CASPT2 Imaginary shift -*/
        options.add_double("DMRG_CASPT2_IMAG", 0.0);

        /*- DMRG-CI or converged DMRG-SCF orbitals in molden format -*/
        options.add_bool("DMRG_MOLDEN_WRITE", false);

        /*- Print out the density matrix in the AO basis -*/
        options.add_bool("DMRG_OPDM_AO_PRINT", false);
    }

    return true;
}

}  // namespace psi

// clang-format on
//  LocalWords:  Psi4<|MERGE_RESOLUTION|>--- conflicted
+++ resolved
@@ -2549,17 +2549,8 @@
         options.add_str("DLPNO_LOCAL_ORBITALS", "BOYS", "BOYS PIPEK_MEZEY NONE");
         /*- Maximum number of iterations to determine the MP2 amplitudes. -*/
         options.add_int("DLPNO_MAXITER", 50);
-<<<<<<< HEAD
-        /*- Use T1-transformed Hamiltonian for DLPNO-CCSD? -*/
-        options.add_bool("DLPNO_T1_HAMILTONIAN", true);
         /*- Which DLPNO Algorithm to run !expert*/
         options.add_str("DLPNO_ALGORITHM", "CCSD", "MP2 CCSD CCSD(T)");
-        /*- Use PAO SCALE APPROXIMATION FOR PAO-LMP2 prescreening? !expert -*/
-        options.add_bool("APPROX_PAO_LMP2", false);
-=======
-        /*- Which DLPNO Algorithm to run !expert*/
-        options.add_str("DLPNO_ALGORITHM", "CCSD", "MP2 CCSD CCSD(T)");
->>>>>>> 31636e8e
         /*- Use T0 approximation for DLPNO-CCSD(T)? !expert*/
         options.add_bool("T0_APPROXIMATION", false);
 
@@ -2571,16 +2562,8 @@
         options.add_double("T_CUT_TRACE", 0.999);
         /*- Pair energy tolerance for removing PNOs !expert -*/
         options.add_double("T_CUT_ENERGY", 0.997);
-<<<<<<< HEAD
-        /*- Use projection approximation for linear (i a | j b) integrals in LCCSD? !expert -*/
-        options.add_bool("PROJECT_K", false);
-        /*- Use projection approximation for linear (i j | a b) integrals in LCCSD?
-            [This is HIGHLY not recommended] !expert -*/
-        options.add_bool("PROJECT_J", false);
-=======
         /*- Projection error tolerance for removing PNOs !expert -*/
         options.add_double("T_CUT_PROJ", 0.06);
->>>>>>> 31636e8e
         /*- Perform "dispersion correction" for neglected weak pairs? !expert -*/
         options.add_bool("DISPERSION_CORRECTION", false);
         /*- Use low memory PNO overlap algorithm? !expert -*/
@@ -2597,11 +2580,8 @@
         options.add_double("T_CUT_TRACE_MP2", 0.9999);
         /*- Pair energy tolerance for removing PNOs (for MP2 prescreening) !expert -*/
         options.add_double("T_CUT_ENERGY_MP2", 0.999);
-<<<<<<< HEAD
-=======
         /*- Projection error tolerance for removing PNOs (for MP2 prescreening) !expert -*/
         options.add_double("T_CUT_PROJ_MP2", 0.05);
->>>>>>> 31636e8e
         /*- How much to scale T_CUT_PNO by for diagonal PNOs !expert */
         options.add_double("T_CUT_PNO_DIAG_SCALE", 3e-2);
         /*- DOI threshold for including PAO (u) in domain of LMO (i) !expert -*/
@@ -2630,11 +2610,6 @@
         options.add_double("S_CUT", 1e-8);
         /*- Fock matrix threshold for treating ampltudes as coupled during local MP2 iterations !expert -*/
         options.add_double("F_CUT", 1e-5);
-<<<<<<< HEAD
-        /*- Use full LMP2 pre-screening for determining weak pairs and strong pairs, as well as PNO truncation error !expert -*/
-        options.add_str("PRESCREENING_ALGORITHM", "SC_LMP2", "SC_LMP2 FULL_LMP2");
-=======
->>>>>>> 31636e8e
         /*- Occupation number threshold for removing TNOs !expert -*/
         options.add_double("T_CUT_TNO", 1e-9);
         /*- T_CUT_TNO scaling for strong triplets in the iterative (T) algorithm !expert -*/
@@ -2653,11 +2628,6 @@
         options.add_double("T_CUT_MKN_TRIPLES", 1e-2);
         /*- LMO/PAO threshold for the (T) algorithm -*/
         options.add_double("T_CUT_DO_TRIPLES", 1e-2);
-<<<<<<< HEAD
-        /*- Scale (T0) energy using MP2 truncation error estimate? !expert */
-        options.add_bool("SCALE_T0", false);
-=======
->>>>>>> 31636e8e
         /*- Fock matrix threshold for treating ampltudes as coupled during local (T) iterations !expert -*/
         options.add_double("F_CUT_T", 1e-3);
         /*- Energy difference in which to stop considering triples in iterative (T) */

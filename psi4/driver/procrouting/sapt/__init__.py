--- conflicted
+++ resolved
@@ -27,8 +27,5 @@
 #
 
 from .sapt_proc import run_sapt_dft, run_sf_sapt, sapt_dft
-<<<<<<< HEAD
 from . import constants
-=======
-from . import fsapt
->>>>>>> 7aab916d
+from . import fsapt
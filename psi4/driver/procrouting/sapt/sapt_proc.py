#
# @BEGIN LICENSE
#
# Psi4: an open-source quantum chemistry software package
#
# Copyright (c) 2007-2024 The Psi4 Developers.
#
# The copyrights for code used from other parties are included in
# the corresponding files.
#
# This file is part of Psi4.
#
# Psi4 is free software; you can redistribute it and/or modify
# it under the terms of the GNU Lesser General Public License as published by
# the Free Software Foundation, version 3.
#
# Psi4 is distributed in the hope that it will be useful,
# but WITHOUT ANY WARRANTY; without even the implied warranty of
# MERCHANTABILITY or FITNESS FOR A PARTICULAR PURPOSE.  See the
# GNU Lesser General Public License for more details.
#
# You should have received a copy of the GNU Lesser General Public License along
# with Psi4; if not, write to the Free Software Foundation, Inc.,
# 51 Franklin Street, Fifth Floor, Boston, MA 02110-1301 USA.
#
# @END LICENSE
#

import numpy as np

from psi4 import core

from ... import p4util
from ...constants import constants
from ...p4util.exceptions import *
from .. import proc_util
<<<<<<< HEAD
from ..proc import scf_helper, run_scf, _set_external_potentials_to_wavefunction
=======
from ..proc import scf_helper, run_scf
>>>>>>> 1b48d907
from . import sapt_jk_terms, sapt_mp2_terms, sapt_sf_terms
from .sapt_util import print_sapt_dft_summary, print_sapt_hf_summary, print_sapt_var
import qcelemental as qcel
from ...p4util.exceptions import ConvergenceError
<<<<<<< HEAD

# Import energy module for SAPT(DFT) delta DFT
# from ... import energy
=======
>>>>>>> 1b48d907

# Only export the run_ scripts
__all__ = ["run_sapt_dft", "sapt_dft", "run_sf_sapt"]


def run_sapt_dft(name, **kwargs):
    optstash = p4util.OptionsState(
        ["SCF_TYPE"],
        ["SCF", "REFERENCE"],
        ["SCF", "DFT_GRAC_SHIFT"],
        ["SCF", "SAVE_JK"],
    )

    core.tstart()
    # Alter default algorithm
    if not core.has_global_option_changed("SCF_TYPE"):
        core.set_global_option("SCF_TYPE", "DF")
<<<<<<< HEAD
    core.prepare_options_for_module("SAPT")

    # Get the molecule of interest
    ref_wfn = kwargs.get('ref_wfn', None)
    if ref_wfn is None:
        sapt_dimer_molecule = kwargs.pop('molecule', core.get_active_molecule())
    else:
        core.print_out('Warning! SAPT argument "ref_wfn" is only able to use molecule information.')
        sapt_dimer_molecule = ref_wfn.molecule()

    data = {}
    sapt_dimer, monomerA, monomerB = proc_util.prepare_sapt_molecule(sapt_dimer_molecule, "dimer")

=======

    core.prepare_options_for_module("SAPT")

>>>>>>> 1b48d907
    # Grab overall settings
    do_mon_grac_shift_A = False
    do_mon_grac_shift_B = False
    mon_a_shift = core.get_option("SAPT", "SAPT_DFT_GRAC_SHIFT_A")
    mon_b_shift = core.get_option("SAPT", "SAPT_DFT_GRAC_SHIFT_B")
<<<<<<< HEAD
    SAPT_DFT_GRAC_COMPUTE = core.get_option("SAPT", "SAPT_DFT_GRAC_COMPUTE")

    if not core.has_option_changed("SAPT", "SAPT_DFT_GRAC_SHIFT_A") and SAPT_DFT_GRAC_COMPUTE.upper() != "NONE":
        do_mon_grac_shift_A = True
    if not core.has_option_changed("SAPT", "SAPT_DFT_GRAC_SHIFT_B") and SAPT_DFT_GRAC_COMPUTE.upper() != "NONE":
=======
    grac_compute = core.get_option("SAPT", "SAPT_DFT_GRAC_COMPUTE")

    if not core.has_option_changed("SAPT", "SAPT_DFT_GRAC_SHIFT_A") and grac_compute.upper() != "NONE":
        do_mon_grac_shift_A = True
    if not core.has_option_changed("SAPT", "SAPT_DFT_GRAC_SHIFT_B") and grac_compute.upper() != "NONE":
>>>>>>> 1b48d907
        do_mon_grac_shift_B = True

    do_delta_hf = core.get_option("SAPT", "SAPT_DFT_DO_DHF")
    do_delta_dft = core.get_option("SAPT", "SAPT_DFT_DO_DDFT")
    do_disp = core.get_option("SAPT", "SAPT_DFT_DO_DISP")
    sapt_dft_functional = core.get_option("SAPT", "SAPT_DFT_FUNCTIONAL")
    sapt_dft_D4_IE = core.get_option("SAPT", "SAPT_DFT_D4_IE")
    do_dft = sapt_dft_functional != "HF"

    # Get the molecule of interest
    ref_wfn = kwargs.get("ref_wfn", None)
    if ref_wfn is None:
<<<<<<< HEAD
        sapt_dimer_initial = kwargs.pop("molecule", core.get_active_molecule())
=======
        sapt_dimer = kwargs.pop("molecule", core.get_active_molecule())
>>>>>>> 1b48d907
    else:
        core.print_out(
            'Warning! SAPT argument "ref_wfn" is only able to use molecule information.'
        )
<<<<<<< HEAD
        sapt_dimer_initial = ref_wfn.molecule()

    if do_mon_grac_shift_A or do_mon_grac_shift_B:
        monomerA_mon_only_bf = sapt_dimer.extract_subsets(1)
        monomerB_mon_only_bf = sapt_dimer.extract_subsets(2)

    sapt_dimer, monomerA, monomerB = proc_util.prepare_sapt_molecule(
        sapt_dimer_initial, "dimer"
    )

    if getattr(sapt_dimer_initial, "_initial_cartesian", None) is not None:
        sapt_dimer._initial_cartesian = sapt_dimer_initial._initial_cartesian
        monomerA._initial_cartesian = core.Matrix.from_array(sapt_dimer._initial_cartesian.np.copy())
        monomerB._initial_cartesian = core.Matrix.from_array(sapt_dimer._initial_cartesian.np.copy())

=======
        sapt_dimer = ref_wfn.molecule()

    sapt_dimer, monomerA, monomerB = proc_util.prepare_sapt_molecule(
        sapt_dimer, "dimer"
    )

    if do_mon_grac_shift_A or do_mon_grac_shift_B:
        monomerA_mon_only_bf = sapt_dimer.extract_subsets(1)
        monomerB_mon_only_bf = sapt_dimer.extract_subsets(2)
>>>>>>> 1b48d907

    # Print out the title and some information
    core.print_out("\n")
    core.print_out(
        "         ---------------------------------------------------------\n"
    )
    core.print_out("         " + "SAPT(DFT) Procedure".center(58) + "\n")
    core.print_out("\n")
    core.print_out("         " + "by Daniel G. A. Smith".center(58) + "\n")
    core.print_out(
        "         ---------------------------------------------------------\n"
    )
    core.print_out("\n")

    # core.print_out("  !!!  WARNING:  SAPT(DFT) capability is in beta. Please use with caution. !!!\n\n")
    core.print_out(
        "Warning! The default value of SAPT_DFT_EXCH_DISP_SCALE_SCHEME has changed from DISP to FIXED. Please be careful comparing results with earlier versions. \n\n"
    )

    core.print_out("  ==> Algorithm <==\n\n")
    core.print_out("   SAPT DFT Functional     %12s\n" %
                   str(sapt_dft_functional))
    core.print_out("   Monomer A GRAC Shift    %12.6f\n" % mon_a_shift)
    core.print_out("   Monomer B GRAC Shift    %12.6f\n" % mon_b_shift)
<<<<<<< HEAD
    core.print_out(
        "   Delta HF                %12s\n" % (
            "True" if do_delta_hf else "False")
    )
    core.print_out(
        "   JK Algorithm            %12s\n" % core.get_global_option(
            "SCF_TYPE")
    )
=======
    # fmt: off
    core.print_out("   Delta HF                %12s\n" % ("True" if do_delta_hf else "False"))
    core.print_out("   JK Algorithm            %12s\n" % core.get_global_option("SCF_TYPE"))
    # fmt: on
>>>>>>> 1b48d907
    core.print_out("\n")
    core.print_out("   Required computations:\n")
    if do_delta_hf:
        core.print_out("     HF   (Dimer)\n")
        core.print_out("     HF   (Monomer A)\n")
        core.print_out("     HF   (Monomer B)\n")
    if do_dft:
        core.print_out("     DFT  (Monomer A)\n")
        core.print_out("     DFT  (Monomer B)\n")
    if do_mon_grac_shift_A:
        core.print_out("     GRAC (Monomer A)\n")
<<<<<<< HEAD
    if do_mon_grac_shift_B:
        core.print_out("     GRAC (Monomer B)\n")
    if do_delta_dft:
        core.print_out("     Delta DFT Correction:\n")
        core.print_out("       DFT (Dimer)\n")
        core.print_out("       DFT (Monomer A: No Asymptotic Correction)\n")
        core.print_out("       DFT (Monomer B: No Asymptotic Correction)\n")

    core.print_out("\n")
    core.print_out("   Beginning setup computations\n")

    wfn_A_grac = None
    wfn_B_grac = None
    if do_mon_grac_shift_A:
        core.print_out("     GRAC (Monomer A)\n")
        wfn_A_grac = compute_GRAC_shift(
            monomerA_mon_only_bf,
            SAPT_DFT_GRAC_COMPUTE,
            "Monomer A",
        )
        mon_a_shift = core.get_option("SAPT", "SAPT_DFT_GRAC_SHIFT_A")
    if do_mon_grac_shift_B:
        core.print_out("     GRAC (Monomer B)\n")
        compute_GRAC_shift(
            monomerB_mon_only_bf,
            SAPT_DFT_GRAC_COMPUTE,
            "Monomer B",
        )
        mon_b_shift = core.get_option("SAPT", "SAPT_DFT_GRAC_SHIFT_B")

    core.set_variable("SAPT_DFT_GRAC_SHIFT_A", mon_a_shift)
    core.set_variable("SAPT_DFT_GRAC_SHIFT_B", mon_b_shift)
    core.print_out("\n")
    do_ext_potential = kwargs.get("external_potentials")
    external_potentials = kwargs.pop("external_potentials", {})
    if do_ext_potential:
        kwargs["external_potentials"] = {}
    def construct_external_potential_in_field_C(arrays):
        output = []
        for i, array in enumerate(arrays):
            if array is None:
                continue
            for j, val in enumerate(array):
                output.append(val)
        return output

    if do_dft and ((not core.has_option_changed("SAPT", "SAPT_DFT_GRAC_SHIFT_A")) or (not core.has_option_changed("SAPT", "SAPT_DFT_GRAC_SHIFT_B"))) and SAPT_DFT_GRAC_COMPUTE.upper() == "NONE":
        raise ValidationError(
            'SAPT(DFT): must set both "SAPT_DFT_GRAC_SHIFT_A" and "B". To automatically compute the GRAC shift, set SAPT_DFT_GRAC_COMPUTE to "ITERATIVE" or "SINGLE".'
        )

=======
        mon_a_shift = compute_GRAC_shift(
            monomerA_mon_only_bf,
            grac_compute,
            "Monomer A",
        )
    if do_mon_grac_shift_B:
        core.print_out("     GRAC (Monomer B)\n")
        mon_b_shift = compute_GRAC_shift(
            monomerB_mon_only_bf,
            grac_compute,
            "Monomer B",
        )

    core.set_variable("SAPT DFT GRAC SHIFT A", mon_a_shift)  # P::e SAPT
    core.set_variable("SAPT DFT GRAC SHIFT B", mon_b_shift)  # P::e SAPT
    core.print_out("\n")

    if do_dft and ((not core.has_option_changed("SAPT", "SAPT_DFT_GRAC_SHIFT_A")) or (not core.has_option_changed("SAPT", "SAPT_DFT_GRAC_SHIFT_B"))) and grac_compute == "NONE":
        raise ValidationError(
            'SAPT(DFT): must set both "SAPT_DFT_GRAC_SHIFT_A" and "B". To automatically compute the GRAC shift, set SAPT_DFT_GRAC_COMPUTE to "ITERATIVE" or "SINGLE".'
        )

>>>>>>> 1b48d907
    if core.get_option("SCF", "REFERENCE") != "RHF":
        raise ValidationError(
            "SAPT(DFT) currently only supports restricted references."
        )

<<<<<<< HEAD
=======
    core.IO.set_default_namespace("dimer")
    data = {}
>>>>>>> 1b48d907

    # Save integrals
    # We want to try to re-use itegrals for the dimer and monomer SCF's. If we
    # are using Disk based DF (DISK_DF) then we can use the DF_INTS_IO option.
    # MemDF does not know about this option but setting it will be harmless
    # there.
    core.set_global_option('DF_INTS_IO', 'SAVE')

    # Compute dimer wavefunction
    hf_wfn_dimer = None
    ext_pot_C = external_potentials.get("C")
    if isinstance(ext_pot_C, np.ndarray):
        ext_pot_C = [np.array(x) for x in ext_pot_C]
    ext_pot_A = external_potentials.get("A")
    ext_pot_B = external_potentials.get("B")
    if do_delta_hf:
        core.set_global_option('DF_INTS_IO', 'SAVE')
        core.timer_on("SAPT(DFT):Dimer SCF")
        hf_data = {}

        core.set_local_option("SCF", "SAVE_JK", True)
        if do_ext_potential:
            kwargs["external_potentials"]['C'] = construct_external_potential_in_field_C([ext_pot_C, ext_pot_A, ext_pot_B])
        hf_wfn_dimer = scf_helper("SCF", molecule=sapt_dimer, banner="SAPT(DFT): delta HF Dimer", **kwargs)
        if do_ext_potential:
            kwargs.pop("external_potentials")
        hf_data["HF DIMER"] = core.variable("CURRENT ENERGY")
        core.timer_off("SAPT(DFT):Dimer SCF")

        core.timer_on("SAPT(DFT):Monomer A SCF")
        core.IO.change_file_namespace(97, 'dimer', 'monomerA')

        jk_obj = hf_wfn_dimer.jk()
        if do_ext_potential and (ext_pot_A or ext_pot_C):
            kwargs["external_potentials"] = {}
            kwargs["external_potentials"]['C'] = construct_external_potential_in_field_C([ext_pot_C, ext_pot_A])
        hf_wfn_A = scf_helper("SCF", molecule=monomerA, banner="SAPT(DFT): delta HF Monomer A", jk=jk_obj, **kwargs)
        if do_ext_potential and kwargs.get("external_potentials"):
            kwargs.pop("external_potentials")
        hf_data["HF MONOMER A"] = core.variable("CURRENT ENERGY")
        core.timer_off("SAPT(DFT):Monomer A SCF")

        core.timer_on("SAPT(DFT):Monomer B SCF")
        core.IO.change_file_namespace(97, 'monomerA', 'monomerB')

        if do_ext_potential and (ext_pot_B or ext_pot_C):
            kwargs["external_potentials"] = {}
            kwargs["external_potentials"]['C'] = construct_external_potential_in_field_C([ext_pot_C, ext_pot_B])
        hf_wfn_B = scf_helper("SCF", molecule=monomerB, banner="SAPT(DFT): delta HF Monomer B", jk=jk_obj, **kwargs)
        hf_data["HF MONOMER B"] = core.variable("CURRENT ENERGY")
        core.set_global_option("SAVE_JK", False)
        core.timer_off("SAPT(DFT):Monomer B SCF")

<<<<<<< HEAD
        if do_ext_potential:
            kwargs["external_potentials"] = {}
        if ext_pot_C:
            kwargs["external_potentials"]["C"] = ext_pot_C
        if ext_pot_A:
            kwargs["external_potentials"]["A"] = ext_pot_A
        if ext_pot_B:
            kwargs["external_potentials"]["B"] = ext_pot_B

=======
>>>>>>> 1b48d907
        if do_dft:  # For SAPT(HF) do the JK terms in sapt_dft()
            # Grab JK object and set to A (so we do not save many JK objects)
            sapt_jk = hf_wfn_B.jk()
            hf_wfn_A.set_jk(sapt_jk)
            core.set_global_option("SAVE_JK", False)

            # Move it back to monomer A
            core.IO.change_file_namespace(97, 'monomerB', 'dimer')

            core.print_out("\n")
            core.print_out(
                "         ---------------------------------------------------------\n"
            )
            core.print_out(
                "         " + "SAPT(DFT): delta HF Segment".center(58) + "\n"
            )
            core.print_out("\n")
            core.print_out(
                "         " +
                "by Daniel G. A. Smith and Rob Parrish".center(58) + "\n"
            )
            core.print_out(
                "         ---------------------------------------------------------\n"
            )
            core.print_out("\n")

            # Build cache
            hf_cache = sapt_jk_terms.build_sapt_jk_cache(
<<<<<<< HEAD
               hf_wfn_dimer, hf_wfn_A, hf_wfn_B, sapt_jk, True
=======
                hf_wfn_A, hf_wfn_B, sapt_jk, True
>>>>>>> 1b48d907
            )

            # Electrostatics
            core.timer_on("SAPT(HF):elst")
            elst, extern_extern_IE = sapt_jk_terms.electrostatics(hf_cache, True)
            hf_data['extern_extern_IE'] = extern_extern_IE
            hf_data.update(elst)
            core.timer_off("SAPT(HF):elst")

            # Exchange
            core.timer_on("SAPT(HF):exch")
            exch = sapt_jk_terms.exchange(hf_cache, sapt_jk, True)
            hf_data.update(exch)
            core.timer_off("SAPT(HF):exch")

            # Induction
            core.timer_on("SAPT(HF):ind")
            ind = sapt_jk_terms.induction(
                hf_cache,
                sapt_jk,
                True,
                maxiter=core.get_option("SAPT", "MAXITER"),
                conv=core.get_option("SAPT", "CPHF_R_CONVERGENCE"),
                Sinf=core.get_option("SAPT", "DO_IND_EXCH_SINF"),
            )
            hf_data.update(ind)
            core.timer_off("SAPT(HF):ind")

            dhf_value = (
                hf_data["HF DIMER"] - hf_data["HF MONOMER A"] -
                hf_data["HF MONOMER B"]
            )

            core.print_out("\n")
            core.print_out(
                print_sapt_hf_summary(hf_data, "SAPT(HF)", delta_hf=dhf_value)
            )

            data["Delta HF Correction"] = core.variable("SAPT(DFT) Delta HF")
            sapt_jk.finalize()

            del hf_wfn_A, hf_wfn_B, sapt_jk

        else:
            wfn_A = hf_wfn_A
            wfn_B = hf_wfn_B
            data["DFT MONOMER A"] = hf_data["HF MONOMER A"]
            data["DFT MONOMER B"] = hf_data["HF MONOMER B"]
            dhf_value = (
                hf_data["HF DIMER"] - hf_data["HF MONOMER A"] -
                hf_data["HF MONOMER B"]
            )
            data["DHF VALUE"] = dhf_value

    if hf_wfn_dimer is None:
        dimer_wfn = core.Wavefunction.build(
            sapt_dimer, core.get_global_option("BASIS"))
    else:
        dimer_wfn = hf_wfn_dimer

    if do_dft or not do_delta_hf:

        # Set the primary functional
        core.set_local_option("SCF", "REFERENCE", "RKS")

        # Compute Monomer A wavefunction
        core.timer_on("SAPT(DFT): Monomer A DFT")
        core.IO.change_file_namespace(97, 'dimer', 'monomerA')

        if mon_a_shift:
            core.set_global_option("DFT_GRAC_SHIFT", mon_a_shift)

        core.IO.set_default_namespace('monomerA')
        core.set_global_option("SAVE_JK", True)
        if do_ext_potential and (ext_pot_A or ext_pot_C):
            kwargs["external_potentials"] = {}
            kwargs["external_potentials"]['C'] = construct_external_potential_in_field_C([ext_pot_C, ext_pot_A])
        wfn_A = scf_helper(sapt_dft_functional,
                           post_scf=False,
                           molecule=monomerA,
                           banner="SAPT(DFT): DFT Monomer A",
                           **kwargs)
        if do_ext_potential and kwargs.get("external_potentials"):
            kwargs.pop("external_potentials")
        data["DFT MONOMERA"] = core.variable("CURRENT ENERGY")

        core.set_global_option("DFT_GRAC_SHIFT", 0.0)
        core.timer_off("SAPT(DFT): Monomer A DFT")

        # Compute Monomer B wavefunction
        core.timer_on("SAPT(DFT): Monomer B DFT")
        core.IO.change_file_namespace(97, 'monomerA', 'monomerB')

        if mon_b_shift:
            core.set_global_option("DFT_GRAC_SHIFT", mon_b_shift)

        core.set_global_option("SAVE_JK", True)
        core.IO.set_default_namespace('monomerB')
        if do_ext_potential and (ext_pot_B or ext_pot_C):
            kwargs["external_potentials"] = {}
            kwargs["external_potentials"]['C'] = construct_external_potential_in_field_C([ext_pot_C, ext_pot_B])
        wfn_B = scf_helper(sapt_dft_functional,
                           post_scf=False,
                           molecule=monomerB,
                           banner="SAPT(DFT): DFT Monomer B",
                           jk=wfn_A.jk(),
                           **kwargs)
        data["DFT MONOMERB"] = core.variable("CURRENT ENERGY")
        core.timer_off("SAPT(DFT): Monomer B DFT")
        if do_ext_potential:
            kwargs["external_potentials"] = {}
        if ext_pot_C:
            kwargs["external_potentials"]["C"] = ext_pot_C
        if ext_pot_A:
            kwargs["external_potentials"]["A"] = ext_pot_A
        if ext_pot_B:
            kwargs["external_potentials"]["B"] = ext_pot_B
    kwargs["external_potentials"] = {}
    if do_ext_potential:
        dimer_wfn.del_potential_variable("C")
        _set_external_potentials_to_wavefunction(
            construct_external_potential_in_field_C([ext_pot_A, ext_pot_B]),
            dimer_wfn,
        )
        if ext_pot_C:
            kwargs["external_potentials"]["C"] = ext_pot_C
        if ext_pot_A:
            kwargs["external_potentials"]["A"] = ext_pot_A
            _set_external_potentials_to_wavefunction(ext_pot_A, wfn_A)
        if ext_pot_B:
            kwargs["external_potentials"]["B"] = ext_pot_B
            _set_external_potentials_to_wavefunction(ext_pot_B, wfn_B)

    # Save JK object
    sapt_jk = wfn_B.jk()
    wfn_A.set_jk(sapt_jk)

    if do_delta_dft and do_dft:
        optstash2 = p4util.OptionsState(
            ["SCF_TYPE"],
            ["SCF", "REFERENCE"],
            ["SCF", "DFT_GRAC_SHIFT"],
            ["SCF", "SAVE_JK"],
        )
        core.set_local_option("SCF", "DFT_GRAC_SHIFT", 0.0)
        core.IO.set_default_namespace('dimer')
        core.print_out("\n")
        core.print_out("         ---------------------------------------------------------\n")
        core.print_out("         " + "SAPT(DFT): delta DFT Segment".center(58) + "\n")
        core.print_out("\n")
        core.timer_on("SAPT(DFT):delta DFT")

        monomer_A_molecule = monomerA
        monomer_B_molecule = monomerB

        core.timer_on("SAPT(DFT):Dimer DFT")
        run_scf(sapt_dft_functional.lower(), molecule=sapt_dimer_molecule)
        data["DFT DIMER ENERGY"] = core.variable("CURRENT ENERGY")
        core.timer_off("SAPT(DFT):Dimer DFT")

        core.timer_on("SAPT(DFT):Monomer A DFT")
        run_scf(sapt_dft_functional.lower(), molecule=monomer_A_molecule, jk=sapt_jk)
        data["DFT MONOMER A ENERGY"] = core.variable("CURRENT ENERGY")
        core.timer_off("SAPT(DFT):Monomer A DFT")

        core.timer_on("SAPT(DFT):Monomer B DFT")
        run_scf(sapt_dft_functional.lower(), molecule=monomer_B_molecule, jk=sapt_jk)
        data["DFT MONOMER B ENERGY"] = core.variable("CURRENT ENERGY")
        core.timer_off("SAPT(DFT):Monomer B DFT")

        core.timer_off("SAPT(DFT):delta DFT")
        core.print_out("\n")
        data["DFT IE"] = data["DFT DIMER ENERGY"] - data["DFT MONOMER A ENERGY"] - data["DFT MONOMER B ENERGY"]
        optstash2.restore()
    elif do_delta_dft and not do_dft:
        raise ValueError("SAPT(DFT): delta DFT correction requested when running HF. Set SAPT_DFT_DO_DDFT to False or use a DFT functional.")
    if sapt_dft_D4_IE:
        core.print_out("\n")
        core.print_out("         ---------------------------------------------------------\n")
        core.print_out("         " + "SAPT(DFT): D4 Interaction Energy".center(58) + "\n")
        core.print_out("\n")
        core.timer_on("SAPT(DFT):D4 Interaction Energy")
        dimer_d4, _ = sapt_dimer.run_dftd4(sapt_dft_functional, 'd4bjeeqatm')
        data["D4 DIMER"] = dimer_d4
        monA_d4, _ = monomerA.run_dftd4(sapt_dft_functional, 'd4bjeeqatm')
        data["D4 MONOMER A"] = monA_d4
        monB_d4, _ = monomerB.run_dftd4(sapt_dft_functional, 'd4bjeeqatm')
        data["D4 MONOMER B"] = monB_d4
        data["D4 IE"] = dimer_d4 - monA_d4 - monB_d4
        core.timer_off("SAPT(DFT):D4 Interaction Energy")
    core.set_global_option("SAVE_JK", False)

    core.set_global_option("DFT_GRAC_SHIFT", 0.0)

    # Write out header
    scf_alg = core.get_global_option("SCF_TYPE")
    sapt_dft_header(
        sapt_dft_functional, mon_a_shift, mon_b_shift, bool(
            do_delta_hf), scf_alg
    )

    # Compute Delta HF for SAPT(HF)?
    delta_hf = do_delta_hf and not do_dft

    # Call SAPT(DFT)
    sapt_jk = wfn_B.jk()
    sapt_dft(
        dimer_wfn,
        wfn_A,
        wfn_B,
        do_dft=do_dft,
        sapt_jk=sapt_jk,
        data=data,
        print_header=False,
        delta_hf=delta_hf,
<<<<<<< HEAD
        external_potentials = kwargs.get("external_potentials", None),
        do_delta_dft=do_delta_dft,
        do_disp=do_disp
=======
>>>>>>> 1b48d907
    )

    # Copy data back into globals
    for k, v in data.items():
        core.set_variable(k, v)

    core.tstop()

    optstash.restore()

    return dimer_wfn


sapt_dft_grac_convergence_tier_options = {
    "SINGLE": [
        {
            "SCF_INITIAL_ACCELERATOR": "ADIIS",
        }
    ],
    "ITERATIVE": [
        {
            "SCF_INITIAL_ACCELERATOR": "ADIIS",
        },
        {
            "LEVEL_SHIFT": 0.01,
            "LEVEL_SHIFT_CUTOFF": 0.01,
            "SCF_INITIAL_ACCELERATOR": "ADIIS",
            "MAXITER": 200,
        },
        {
            "LEVEL_SHIFT": 0.02,
            "LEVEL_SHIFT_CUTOFF": 0.02,
            "SCF_INITIAL_ACCELERATOR": "ADIIS",
            "MAXITER": 200,
        },
    ],
}


<<<<<<< HEAD
def compute_GRAC_shift(molecule, sapt_dft_grac_convergence_tier="SINGLE", label="Monomer A"):
=======
def compute_GRAC_shift(molecule, sapt_dft_grac_convergence_tier, label):
>>>>>>> 1b48d907
    optstash = p4util.OptionsState(
        ["SCF_TYPE"],
        ["SCF", "REFERENCE"],
        ["SCF", "DFT_GRAC_SHIFT"],
        ["SCF", "SAVE_JK"],
        ["SCF", "MAXITER"],
<<<<<<< HEAD
        ["LEVEL_SHIFT"],
        ["LEVEL_SHIFT_CUTOFF"],
        ["SCF_INITIAL_ACCELERATOR"],
    )

    dft_functional = core.get_option("SAPT", "SAPT_DFT_FUNCTIONAL")
    scf_reference = core.get_option("SCF", "REFERENCE")

    core.print_out(f"Computing GRAC shift for {label} using {sapt_dft_grac_convergence_tier}...")
    grac_options = sapt_dft_grac_convergence_tier_options()[
        sapt_dft_grac_convergence_tier.upper()
=======
        ["SCF", "LEVEL_SHIFT"],
        ["SCF", "LEVEL_SHIFT_CUTOFF"],
        ["SCF", "SCF_INITIAL_ACCELERATOR"],
        ["BASIS"],
    )

    dft_functional = core.get_option("SAPT", "SAPT_DFT_FUNCTIONAL")
    grac_basis = core.get_option("SAPT", "SAPT_DFT_GRAC_BASIS")
    if grac_basis != "AUTO":
        core.set_global_option("BASIS", grac_basis)

    core.print_out(f"Computing GRAC shift for {label} using {sapt_dft_grac_convergence_tier}...")
    grac_options = sapt_dft_grac_convergence_tier_options[
        sapt_dft_grac_convergence_tier
>>>>>>> 1b48d907
    ]
    for options in grac_options:
        for key, val in options.items():
            core.set_local_option("SCF", key, val)
<<<<<<< HEAD
        core.set_local_option("SCF", "REFERENCE", "UHF")
        # Need to get the neutral and cation to estimate ionization energy for
=======
        # Need to get the initial and cation to estimate ionization energy for
>>>>>>> 1b48d907
        # GRAC shift
        mol_qcel_dict = molecule.to_schema(dtype=2)
        del mol_qcel_dict["fragment_charges"]
        del mol_qcel_dict["fragment_multiplicities"]
        del mol_qcel_dict["molecular_multiplicity"]
<<<<<<< HEAD
        mol_qcel_dict["molecular_charge"] = 0

        mol_qcel = qcel.models.Molecule(**mol_qcel_dict)
        mol_neutral = core.Molecule.from_schema(mol_qcel.dict())

        mol_qcel_dict["molecular_charge"] = 1
        mol_qcel = qcel.models.Molecule(**mol_qcel_dict)
        mol_cation = core.Molecule.from_schema(mol_qcel.dict())

        core.print_out(f"\n\n  ==> GRAC {label}: Neutral <==\n\n")
        try:
            wfn_neutral = run_scf(
                dft_functional.lower(),
                molecule=mol_neutral,
            )
=======
        given_charge = mol_qcel_dict["molecular_charge"]

        mol_qcel = qcel.models.Molecule(**mol_qcel_dict)
        mol_given = core.Molecule.from_schema(mol_qcel.dict())

        mol_qcel_dict["molecular_charge"] += 1
        mol_qcel = qcel.models.Molecule(**mol_qcel_dict)
        mol_cation = core.Molecule.from_schema(mol_qcel.dict())

        core.print_out(f"\n\n  ==> GRAC {label}: Given {given_charge} <==\n\n")
        try:
            if mol_given.multiplicity() != 1:
                core.set_local_option("SCF", "REFERENCE", "UHF")
            else:
                core.set_local_option("SCF", "REFERENCE", "RHF")
            wfn_given = run_scf(
                dft_functional.lower(),
                molecule=mol_given,
            )
            if mol_cation.multiplicity() != 1:
                core.set_local_option("SCF", "REFERENCE", "UHF")
            else:
                core.set_local_option("SCF", "REFERENCE", "RHF")
>>>>>>> 1b48d907
            core.print_out(f"\n\n  ==> GRAC {label}: Cation <==\n\n")
            wfn_cation = run_scf(
                dft_functional.lower(),
                molecule=mol_cation,
            )
        except ConvergenceError:
            if len(options) == 1:
                raise Exception(
                    "Convergence error in GRAC shift calculation, please try a different convergence tier."
                )
            else:
<<<<<<< HEAD
                core.print("Convergence error, trying next GRAC iteration...")
                core.print(f"{options = }")
            continue
        occ_neutral = wfn_neutral.epsilon_a_subset(basis="SO", subset="OCC").to_array(
            dense=True
        )
        HOMO = np.amax(occ_neutral)

        E_neutral = wfn_neutral.energy()
        E_cation = wfn_cation.energy()
        grac = E_cation - E_neutral + HOMO
        if grac >= 1 or grac <= -1:
            raise Exception(f"The computed GRAC shift ({grac = }) exceeds the bounds of -1 < x < 1 and should not be used to approximate the ionization potential.")
        if label == "Monomer A":
            core.set_global_option("SAPT_DFT_GRAC_SHIFT_A", grac)
            core.set_variable("SAPT_DFT_GRAC_SHIFT_A", grac)
        elif label == "Monomer B":
            core.set_global_option("SAPT_DFT_GRAC_SHIFT_B", grac)
            core.set_variable("SAPT_DFT_GRAC_SHIFT_B", grac)
        else:
            raise ValueError(
                "Only Monomer A and Monomer B are valid GRAC shift options"
            )
    core.set_local_option("SCF", "REFERENCE", scf_reference)
    optstash.restore()
    return wfn_neutral
=======
                core.print_out("Convergence error, trying next GRAC iteration...")
            continue
        occ_given = wfn_given.epsilon_a_subset(basis="SO", subset="OCC").to_array(
            dense=True
        )
        HOMO = np.amax(occ_given)

        E_given = wfn_given.energy()
        E_cation = wfn_cation.energy()
        grac = E_cation - E_given + HOMO
        if grac >= 1 or grac <= -1:
            raise Exception(f"The computed GRAC shift ({grac} [E_h]) for {label} exceeds the bounds of -1 < x < 1 and should not be used to approximate the ionization potential.")
    optstash.restore()
    return grac
>>>>>>> 1b48d907


def sapt_dft_header(
    sapt_dft_functional="unknown",
    mon_a_shift=None,
    mon_b_shift=None,
    do_delta_hf="N/A",
    jk_alg="N/A",
):
    # Print out the title and some information
    core.print_out("\n")
    core.print_out(
        "         ---------------------------------------------------------\n"
    )
    core.print_out(
        "         " +
        "SAPT(DFT): Intermolecular Interaction Segment".center(58) + "\n"
    )
    core.print_out("\n")
    core.print_out(
        "         " + "by Daniel G. A. Smith and Rob Parrish".center(58) + "\n"
    )
    core.print_out(
        "         ---------------------------------------------------------\n"
    )
    core.print_out("\n")

    core.print_out("  ==> Algorithm <==\n\n")
    core.print_out("   SAPT DFT Functional     %12s\n" %
                   str(sapt_dft_functional))
    if mon_a_shift:
        core.print_out("   Monomer A GRAC Shift    %12.6f\n" % mon_a_shift)
    if mon_b_shift:
        core.print_out("   Monomer B GRAC Shift    %12.6f\n" % mon_b_shift)
    core.print_out("   Delta HF                %12s\n" % do_delta_hf)
    core.print_out("   JK Algorithm            %12s\n" % jk_alg)


def sapt_dft(
    dimer_wfn,
    wfn_A,
    wfn_B,
    do_dft=True,
    sapt_jk=None,
    sapt_jk_B=None,
    data=None,
    print_header=True,
    cleanup_jk=True,
    delta_hf=False,
<<<<<<< HEAD
    external_potentials=None,
    do_delta_dft=False, 
    do_disp=True
=======
>>>>>>> 1b48d907
):
    """
    The primary SAPT(DFT) algorithm to compute the interaction energy once the wavefunctions have been built.

    Example
    -------

    dimer = psi4.geometry('''
      Ne
      --
      Ar 1 6.5
      units bohr
    ''')

    psi4.set_options({"BASIS": "aug-cc-pVDZ"})

    # Prepare the fragments
    sapt_dimer, monomerA, monomerB = psi4.proc_util.prepare_sapt_molecule(sapt_dimer, "dimer")

    # Run the first monomer
    set DFT_GRAC_SHIFT 0.203293
    wfnA, energyA = psi4.energy("PBE0", monomer=monomerA, return_wfn=True)

    # Run the second monomer
    set DFT_GRAC_SHIFT 0.138264
    wfnB, energyB = psi4.energy("PBE0", monomer=monomerB, return_wfn=True)

    # Build the dimer wavefunction
    wfnD = psi4.core.Wavefunction.build(sapt_dimer)

    # Compute SAPT(DFT) from the provided wavefunctions
    data = psi4.procrouting.sapt.sapt_dft(wfnD, wfnA, wfnB)
    """

    # Handle the input options
    core.timer_on("SAPT(DFT):Build JK")
    if print_header:
        sapt_dft_header()

    if sapt_jk is None:

        core.print_out("\n   => Building SAPT JK object <= \n\n")
        sapt_jk = core.JK.build(dimer_wfn.basisset())
        sapt_jk.set_do_J(True)
        sapt_jk.set_do_K(True)
        if wfn_A.functional().is_x_lrc():
            sapt_jk.set_do_wK(True)
            sapt_jk.set_omega(wfn_A.functional().x_omega())
        sapt_jk.initialize()
        sapt_jk.print_header()
        if wfn_B.functional().is_x_lrc() and (wfn_A.functional().x_omega() != wfn_B.functional().x_omega()):
            core.print_out("   => Monomer B: Building SAPT JK object <= \n\n")
            core.print_out(
                "      Reason: MonomerA Omega != MonomerB Omega\n\n")
            sapt_jk_B = core.JK.build(dimer_wfn.basisset())
            sapt_jk_B.set_do_J(True)
            sapt_jk_B.set_do_K(True)
            sapt_jk_B.set_do_wK(True)
            sapt_jk_B.set_omega(wfn_B.functional().x_omega())
            sapt_jk_B.initialize()
            sapt_jk_B.print_header()

    else:
        sapt_jk.set_do_K(True)

    sapt_jk.set_do_J(True)
    sapt_jk.set_do_K(True)

    if wfn_A.functional().is_x_lrc():
        sapt_jk.set_do_wK(True)
        sapt_jk.set_omega(wfn_A.functional().x_omega())


    if data is None:
        data = {}

    # Build SAPT cache
    cache = sapt_jk_terms.build_sapt_jk_cache(dimer_wfn, wfn_A, wfn_B, sapt_jk, True, external_potentials)
    core.timer_off("SAPT(DFT):Build JK")

    # Electrostatics
    core.timer_on("SAPT(DFT):elst")
    elst, extern_extern_IE = sapt_jk_terms.electrostatics(cache, True)
    data["extern_extern_IE"] = extern_extern_IE
    data.update(elst)
    core.timer_off("SAPT(DFT):elst")

    # Exchange
    core.timer_on("SAPT(DFT):exch")
    exch = sapt_jk_terms.exchange(cache, sapt_jk, True)
    data.update(exch)
    core.timer_off("SAPT(DFT):exch")

    # Induction
    core.timer_on("SAPT(DFT):ind")
    ind = sapt_jk_terms.induction(
        cache,
        sapt_jk,
        True,
        sapt_jk_B=sapt_jk_B,
        maxiter=core.get_option("SAPT", "MAXITER"),
        conv=core.get_option("SAPT", "CPHF_R_CONVERGENCE"),
        Sinf=core.get_option("SAPT", "DO_IND_EXCH_SINF"),
    )
    data.update(ind)

    # Set Delta HF for SAPT(HF)
    if delta_hf:
        total_sapt = (
            data["Elst10,r"] + data["Exch10"] +
            data["Ind20,r"] + data["Exch-Ind20,r"]
        )
        sapt_hf_delta = data["DHF VALUE"] - total_sapt
        core.set_variable("SAPT(DFT) Delta HF", sapt_hf_delta)
        data["Delta HF Correction"] = core.variable("SAPT(DFT) Delta HF")
    
    # Set Delta DFT for SAPT(DFT) if requested
    if do_delta_dft:
        sapt_dft_elst_exch_indu = (data["Elst10,r"] + data["Exch10"] + data["Ind20,r"] + data["Exch-Ind20,r"])
        sapt_dft_delta = data["DFT IE"] - sapt_dft_elst_exch_indu
        core.set_variable("SAPT(DFT) Delta DFT", sapt_dft_delta)
        data["Delta DFT Correction"] = core.variable("SAPT(DFT) Delta DFT")

    core.timer_off("SAPT(DFT):ind")

    # Blow away JK object before doing MP2 for memory considerations
    if cleanup_jk:
        sapt_jk.finalize()

<<<<<<< HEAD
    if do_disp:
        # Hybrid xc kernel check
        do_hybrid = core.get_option("SAPT", "SAPT_DFT_DO_HYBRID")
        is_x_hybrid = wfn_B.functional().is_x_hybrid()
        is_x_lrc = wfn_B.functional().is_x_lrc()
        hybrid_specified = core.has_option_changed("SAPT", "SAPT_DFT_DO_HYBRID")
        if is_x_lrc:
            if do_hybrid:
                if hybrid_specified:
                    raise ValidationError(
                        "SAPT(DFT): Hybrid xc kernel not yet implemented for range-separated funtionals."
                    )
                else:
                    core.print_out(
                        "Warning: Hybrid xc kernel not yet implemented for range-separated funtionals; hybrid kernel capability is turned off.\n"
                    )
=======
    # Hybrid xc kernel check
    do_hybrid = core.get_option("SAPT", "SAPT_DFT_DO_HYBRID")
    is_x_hybrid = wfn_B.functional().is_x_hybrid()
    is_x_lrc = wfn_B.functional().is_x_lrc()
    hybrid_specified = core.has_option_changed("SAPT", "SAPT_DFT_DO_HYBRID")
    if is_x_lrc:
        if do_hybrid:
            if hybrid_specified:
                raise ValidationError(
                    "SAPT(DFT): Hybrid xc kernel not yet implemented for range-separated funtionals."
                )
            else:
                core.print_out(
                    "Warning: Hybrid xc kernel not yet implemented for range-separated funtionals; hybrid kernel capability is turned off.\n"
                )
        is_hybrid = False
    else:
        if do_hybrid:
            is_hybrid = is_x_hybrid
        else:
>>>>>>> 1b48d907
            is_hybrid = False
        else:
            if do_hybrid:
                is_hybrid = is_x_hybrid
            else:
                is_hybrid = False

<<<<<<< HEAD
        # Dispersion
        core.timer_on("SAPT(DFT):disp")
        
        primary_basis = wfn_A.basisset()
        aux_basis = core.BasisSet.build(dimer_wfn.molecule(), "DF_BASIS_MP2", core.get_option("DFMP2", "DF_BASIS_MP2"),
                                            "RIFIT", core.get_global_option('BASIS'))
        
        if do_dft:
            core.timer_on("FDDS disp")
            core.print_out("\n")
            x_alpha = wfn_B.functional().x_alpha()
            if not is_hybrid:
                x_alpha = 0.0
            fdds_disp = sapt_mp2_terms.df_fdds_dispersion(primary_basis, aux_basis, cache, is_hybrid, x_alpha)
            data.update(fdds_disp)
            nfrozen_A = 0
            nfrozen_B = 0
            core.timer_off("FDDS disp")
        else:
            # this is where we actually need to figure out the number of
            # frozen-core orbitals
            # if SAPT_DFT_MP2_DISP_ALG == FISAPT, the code will not figure it
            # out on its own
            nfrozen_A = wfn_A.basisset().n_frozen_core(core.get_global_option("FREEZE_CORE"),wfn_A.molecule())
            nfrozen_B = wfn_B.basisset().n_frozen_core(core.get_global_option("FREEZE_CORE"),wfn_B.molecule())
            
        
        core.timer_on("MP2 disp")
        if core.get_option("SAPT", "SAPT_DFT_MP2_DISP_ALG") == "FISAPT":
            mp2_disp = sapt_mp2_terms.df_mp2_fisapt_dispersion(wfn_A, primary_basis, aux_basis, 
                                                               cache, nfrozen_A, nfrozen_B, do_print=True)
        else:
            mp2_disp = sapt_mp2_terms.df_mp2_sapt_dispersion(dimer_wfn,
                                                             wfn_A,
                                                             wfn_B,
                                                             primary_basis,
                                                             aux_basis,
                                                             cache,
                                                             do_print=True)
        data.update(mp2_disp)

        # Exchange-dispersion scaling
        if do_dft:
            exch_disp_scheme = core.get_option("SAPT", "SAPT_DFT_EXCH_DISP_SCALE_SCHEME")
            core.print_out("    %-33s % s\n" % ("Scaling Scheme", exch_disp_scheme))
            if exch_disp_scheme == "NONE":
                data["Exch-Disp20,r"] = data["Exch-Disp20,u"]
            elif exch_disp_scheme == "FIXED":
                exch_disp_scale = core.get_option("SAPT", "SAPT_DFT_EXCH_DISP_FIXED_SCALE")
                core.print_out("    %-28s % 10.3f\n" % ("Scaling Factor", exch_disp_scale))
                data["Exch-Disp20,r"] = exch_disp_scale * data["Exch-Disp20,u"]
            elif exch_disp_scheme == "DISP":
                exch_disp_scale = data["Disp20"] / data["Disp20,u"]
                data["Exch-Disp20,r"] = exch_disp_scale * data["Exch-Disp20,u"]
            if exch_disp_scheme != "NONE":
                core.print_out(print_sapt_var("Est. Exch-Disp20,r", data["Exch-Disp20,r"], short=True) + "\n")

        core.timer_off("MP2 disp")
        core.timer_off("SAPT(DFT):disp")
=======
    # Dispersion
    core.timer_on("SAPT(DFT):disp")

    primary_basis = wfn_A.basisset()
    aux_basis = core.BasisSet.build(
        dimer_wfn.molecule(),
        "DF_BASIS_MP2",
        core.get_option("DFMP2", "DF_BASIS_MP2"),
        "RIFIT",
        core.get_global_option("BASIS"),
    )

    if do_dft:
        core.timer_on("FDDS disp")
        core.print_out("\n")
        x_alpha = wfn_B.functional().x_alpha()
        if not is_hybrid:
            x_alpha = 0.0
        fdds_disp = sapt_mp2_terms.df_fdds_dispersion(
            primary_basis, aux_basis, cache, is_hybrid, x_alpha
        )
        data.update(fdds_disp)
        nfrozen_A = 0
        nfrozen_B = 0
        core.timer_off("FDDS disp")
    else:
        # this is where we actually need to figure out the number of frozen-core orbitals
        # if SAPT_DFT_MP2_DISP_ALG == FISAPT, the code will not figure it out on its own
        nfrozen_A = wfn_A.basisset().n_frozen_core(
            core.get_global_option("FREEZE_CORE"), wfn_A.molecule()
        )
        nfrozen_B = wfn_B.basisset().n_frozen_core(
            core.get_global_option("FREEZE_CORE"), wfn_B.molecule()
        )

    core.timer_on("MP2 disp")
    if core.get_option("SAPT", "SAPT_DFT_MP2_DISP_ALG") == "FISAPT":
        mp2_disp = sapt_mp2_terms.df_mp2_fisapt_dispersion(
            wfn_A, primary_basis, aux_basis, cache, nfrozen_A, nfrozen_B, do_print=True
        )
    else:
        mp2_disp = sapt_mp2_terms.df_mp2_sapt_dispersion(
            dimer_wfn, wfn_A, wfn_B, primary_basis, aux_basis, cache, do_print=True
        )
    data.update(mp2_disp)

    # Exchange-dispersion scaling
    if do_dft:
        exch_disp_scheme = core.get_option(
            "SAPT", "SAPT_DFT_EXCH_DISP_SCALE_SCHEME")
        core.print_out("    %-33s % s\n" %
                       ("Scaling Scheme", exch_disp_scheme))
        if exch_disp_scheme == "NONE":
            data["Exch-Disp20,r"] = data["Exch-Disp20,u"]
        elif exch_disp_scheme == "FIXED":
            exch_disp_scale = core.get_option(
                "SAPT", "SAPT_DFT_EXCH_DISP_FIXED_SCALE")
            core.print_out("    %-28s % 10.3f\n" %
                           ("Scaling Factor", exch_disp_scale))
            data["Exch-Disp20,r"] = exch_disp_scale * data["Exch-Disp20,u"]
        elif exch_disp_scheme == "DISP":
            exch_disp_scale = data["Disp20"] / data["Disp20,u"]
            data["Exch-Disp20,r"] = exch_disp_scale * data["Exch-Disp20,u"]
        if exch_disp_scheme != "NONE":
            core.print_out(
                print_sapt_var("Est. Exch-Disp20,r",
                               data["Exch-Disp20,r"], short=True)
                + "\n"
            )

    core.timer_off("MP2 disp")
    core.timer_off("SAPT(DFT):disp")
>>>>>>> 1b48d907

    # Print out final data
    core.print_out("\n")
    core.print_out(print_sapt_dft_summary(data, "SAPT(DFT)", do_dft=do_dft, do_disp=do_disp, do_delta_dft=do_delta_dft))
    return data


def run_sf_sapt(name, **kwargs):
    optstash = p4util.OptionsState(
        ["SCF_TYPE"],
        ["SCF", "REFERENCE"],
        ["SCF", "DFT_GRAC_SHIFT"],
        ["SCF", "SAVE_JK"],
    )

    core.tstart()

    # Alter default algorithm
    if not core.has_global_option_changed("SCF_TYPE"):
        core.set_global_option("SCF_TYPE", "DF")

    core.prepare_options_for_module("SAPT")

    # Get the molecule of interest
    ref_wfn = kwargs.get("ref_wfn", None)
    if ref_wfn is None:
        sapt_dimer = kwargs.pop("molecule", core.get_active_molecule())
    else:
        core.print_out(
            'Warning! SAPT argument "ref_wfn" is only able to use molecule information.'
        )
        sapt_dimer = ref_wfn.molecule()

    sapt_dimer, monomerA, monomerB = proc_util.prepare_sapt_molecule(
        sapt_dimer, "dimer"
    )

    # Print out the title and some information
    core.print_out("\n")
    core.print_out(
        "         ---------------------------------------------------------\n"
    )
    core.print_out("         " + "Spin-Flip SAPT Procedure".center(58) + "\n")
    core.print_out("\n")
    core.print_out(
        "         " +
        "by Daniel G. A. Smith and Konrad Patkowski".center(58) + "\n"
    )
    core.print_out(
        "         ---------------------------------------------------------\n"
    )
    core.print_out("\n")

    core.print_out("  ==> Algorithm <==\n\n")
    core.print_out(
        "   JK Algorithm            %12s\n" % core.get_option(
            "SCF", "SCF_TYPE")
    )
    core.print_out("\n")
    core.print_out("   Required computations:\n")
    core.print_out("     HF  (Monomer A)\n")
    core.print_out("     HF  (Monomer B)\n")
    core.print_out("\n")

    if core.get_option("SCF", "REFERENCE") != "ROHF":
        raise ValidationError(
            "Spin-Flip SAPT currently only supports restricted open-shell references."
        )

    # Run the two monomer computations
    core.IO.set_default_namespace('dimer')

    core.set_global_option('DF_INTS_IO', 'SAVE')

    # Compute dimer wavefunction
    wfn_A = scf_helper(
        "SCF", molecule=monomerA, banner="SF-SAPT: HF Monomer A", **kwargs
    )

    core.set_global_option("SAVE_JK", True)
    wfn_B = scf_helper(
        "SCF", molecule=monomerB, banner="SF-SAPT: HF Monomer B", **kwargs
    )
    sapt_jk = wfn_B.jk()
    core.set_global_option("SAVE_JK", False)
    core.print_out("\n")
    core.print_out(
        "         ---------------------------------------------------------\n"
    )
    core.print_out(
        "         " +
        "Spin-Flip SAPT Exchange and Electrostatics".center(58) + "\n"
    )
    core.print_out("\n")
    core.print_out(
        "         " +
        "by Daniel G. A. Smith and Konrad Patkowski".center(58) + "\n"
    )
    core.print_out(
        "         ---------------------------------------------------------\n"
    )
    core.print_out("\n")

    sf_data = sapt_sf_terms.compute_sapt_sf(sapt_dimer, sapt_jk, wfn_A, wfn_B)

    # Print the results
    core.print_out("   Spin-Flip SAPT Results\n")
    core.print_out("  " + "-" * 103 + "\n")

    for key, value in sf_data.items():
        value = sf_data[key]
        print_vals = (
            key,
            value * 1000,
            value * constants.hartree2kcalmol,
            value * constants.hartree2kJmol,
        )
        string = (
            "    %-26s % 15.8f [mEh] % 15.8f [kcal/mol] % 15.8f [kJ/mol]\n" % print_vals
        )
        core.print_out(string)
    core.print_out("  " + "-" * 103 + "\n\n")

    dimer_wfn = core.Wavefunction.build(sapt_dimer, wfn_A.basisset())

    # Set variables
    psivar_tanslator = {
        "Elst10": "SAPT ELST ENERGY",
        "Exch10(S^2) [diagonal]": "SAPT EXCH10(S^2),DIAGONAL ENERGY",
        "Exch10(S^2) [off-diagonal]": "SAPT EXCH10(S^2),OFF-DIAGONAL ENERGY",
        "Exch10(S^2) [highspin]": "SAPT EXCH10(S^2),HIGHSPIN ENERGY",
    }

    for k, v in sf_data.items():
        psi_k = psivar_tanslator[k]

        dimer_wfn.set_variable(psi_k, v)
        core.set_variable(psi_k, v)

    # Copy over highspin
    core.set_variable("SAPT EXCH ENERGY", sf_data["Exch10(S^2) [highspin]"])

    core.tstop()

    return dimer_wfn<|MERGE_RESOLUTION|>--- conflicted
+++ resolved
@@ -34,21 +34,14 @@
 from ...constants import constants
 from ...p4util.exceptions import *
 from .. import proc_util
-<<<<<<< HEAD
 from ..proc import scf_helper, run_scf, _set_external_potentials_to_wavefunction
-=======
-from ..proc import scf_helper, run_scf
->>>>>>> 1b48d907
 from . import sapt_jk_terms, sapt_mp2_terms, sapt_sf_terms
 from .sapt_util import print_sapt_dft_summary, print_sapt_hf_summary, print_sapt_var
 import qcelemental as qcel
 from ...p4util.exceptions import ConvergenceError
-<<<<<<< HEAD
 
 # Import energy module for SAPT(DFT) delta DFT
 # from ... import energy
-=======
->>>>>>> 1b48d907
 
 # Only export the run_ scripts
 __all__ = ["run_sapt_dft", "sapt_dft", "run_sf_sapt"]
@@ -66,7 +59,6 @@
     # Alter default algorithm
     if not core.has_global_option_changed("SCF_TYPE"):
         core.set_global_option("SCF_TYPE", "DF")
-<<<<<<< HEAD
     core.prepare_options_for_module("SAPT")
 
     # Get the molecule of interest
@@ -80,29 +72,16 @@
     data = {}
     sapt_dimer, monomerA, monomerB = proc_util.prepare_sapt_molecule(sapt_dimer_molecule, "dimer")
 
-=======
-
-    core.prepare_options_for_module("SAPT")
-
->>>>>>> 1b48d907
     # Grab overall settings
     do_mon_grac_shift_A = False
     do_mon_grac_shift_B = False
     mon_a_shift = core.get_option("SAPT", "SAPT_DFT_GRAC_SHIFT_A")
     mon_b_shift = core.get_option("SAPT", "SAPT_DFT_GRAC_SHIFT_B")
-<<<<<<< HEAD
-    SAPT_DFT_GRAC_COMPUTE = core.get_option("SAPT", "SAPT_DFT_GRAC_COMPUTE")
-
-    if not core.has_option_changed("SAPT", "SAPT_DFT_GRAC_SHIFT_A") and SAPT_DFT_GRAC_COMPUTE.upper() != "NONE":
-        do_mon_grac_shift_A = True
-    if not core.has_option_changed("SAPT", "SAPT_DFT_GRAC_SHIFT_B") and SAPT_DFT_GRAC_COMPUTE.upper() != "NONE":
-=======
     grac_compute = core.get_option("SAPT", "SAPT_DFT_GRAC_COMPUTE")
 
     if not core.has_option_changed("SAPT", "SAPT_DFT_GRAC_SHIFT_A") and grac_compute.upper() != "NONE":
         do_mon_grac_shift_A = True
     if not core.has_option_changed("SAPT", "SAPT_DFT_GRAC_SHIFT_B") and grac_compute.upper() != "NONE":
->>>>>>> 1b48d907
         do_mon_grac_shift_B = True
 
     do_delta_hf = core.get_option("SAPT", "SAPT_DFT_DO_DHF")
@@ -115,21 +94,12 @@
     # Get the molecule of interest
     ref_wfn = kwargs.get("ref_wfn", None)
     if ref_wfn is None:
-<<<<<<< HEAD
         sapt_dimer_initial = kwargs.pop("molecule", core.get_active_molecule())
-=======
-        sapt_dimer = kwargs.pop("molecule", core.get_active_molecule())
->>>>>>> 1b48d907
     else:
         core.print_out(
             'Warning! SAPT argument "ref_wfn" is only able to use molecule information.'
         )
-<<<<<<< HEAD
         sapt_dimer_initial = ref_wfn.molecule()
-
-    if do_mon_grac_shift_A or do_mon_grac_shift_B:
-        monomerA_mon_only_bf = sapt_dimer.extract_subsets(1)
-        monomerB_mon_only_bf = sapt_dimer.extract_subsets(2)
 
     sapt_dimer, monomerA, monomerB = proc_util.prepare_sapt_molecule(
         sapt_dimer_initial, "dimer"
@@ -140,17 +110,9 @@
         monomerA._initial_cartesian = core.Matrix.from_array(sapt_dimer._initial_cartesian.np.copy())
         monomerB._initial_cartesian = core.Matrix.from_array(sapt_dimer._initial_cartesian.np.copy())
 
-=======
-        sapt_dimer = ref_wfn.molecule()
-
-    sapt_dimer, monomerA, monomerB = proc_util.prepare_sapt_molecule(
-        sapt_dimer, "dimer"
-    )
-
     if do_mon_grac_shift_A or do_mon_grac_shift_B:
         monomerA_mon_only_bf = sapt_dimer.extract_subsets(1)
         monomerB_mon_only_bf = sapt_dimer.extract_subsets(2)
->>>>>>> 1b48d907
 
     # Print out the title and some information
     core.print_out("\n")
@@ -175,21 +137,10 @@
                    str(sapt_dft_functional))
     core.print_out("   Monomer A GRAC Shift    %12.6f\n" % mon_a_shift)
     core.print_out("   Monomer B GRAC Shift    %12.6f\n" % mon_b_shift)
-<<<<<<< HEAD
-    core.print_out(
-        "   Delta HF                %12s\n" % (
-            "True" if do_delta_hf else "False")
-    )
-    core.print_out(
-        "   JK Algorithm            %12s\n" % core.get_global_option(
-            "SCF_TYPE")
-    )
-=======
     # fmt: off
     core.print_out("   Delta HF                %12s\n" % ("True" if do_delta_hf else "False"))
     core.print_out("   JK Algorithm            %12s\n" % core.get_global_option("SCF_TYPE"))
     # fmt: on
->>>>>>> 1b48d907
     core.print_out("\n")
     core.print_out("   Required computations:\n")
     if do_delta_hf:
@@ -201,7 +152,6 @@
         core.print_out("     DFT  (Monomer B)\n")
     if do_mon_grac_shift_A:
         core.print_out("     GRAC (Monomer A)\n")
-<<<<<<< HEAD
     if do_mon_grac_shift_B:
         core.print_out("     GRAC (Monomer B)\n")
     if do_delta_dft:
@@ -217,23 +167,21 @@
     wfn_B_grac = None
     if do_mon_grac_shift_A:
         core.print_out("     GRAC (Monomer A)\n")
-        wfn_A_grac = compute_GRAC_shift(
+        mon_a_shift = compute_GRAC_shift(
             monomerA_mon_only_bf,
-            SAPT_DFT_GRAC_COMPUTE,
+            grac_compute,
             "Monomer A",
         )
-        mon_a_shift = core.get_option("SAPT", "SAPT_DFT_GRAC_SHIFT_A")
     if do_mon_grac_shift_B:
         core.print_out("     GRAC (Monomer B)\n")
-        compute_GRAC_shift(
+        mon_b_shift = compute_GRAC_shift(
             monomerB_mon_only_bf,
-            SAPT_DFT_GRAC_COMPUTE,
+            grac_compute,
             "Monomer B",
         )
-        mon_b_shift = core.get_option("SAPT", "SAPT_DFT_GRAC_SHIFT_B")
-
-    core.set_variable("SAPT_DFT_GRAC_SHIFT_A", mon_a_shift)
-    core.set_variable("SAPT_DFT_GRAC_SHIFT_B", mon_b_shift)
+
+    core.set_variable("SAPT DFT GRAC SHIFT A", mon_a_shift)  # P::e SAPT
+    core.set_variable("SAPT DFT GRAC SHIFT B", mon_b_shift)  # P::e SAPT
     core.print_out("\n")
     do_ext_potential = kwargs.get("external_potentials")
     external_potentials = kwargs.pop("external_potentials", {})
@@ -248,45 +196,16 @@
                 output.append(val)
         return output
 
-    if do_dft and ((not core.has_option_changed("SAPT", "SAPT_DFT_GRAC_SHIFT_A")) or (not core.has_option_changed("SAPT", "SAPT_DFT_GRAC_SHIFT_B"))) and SAPT_DFT_GRAC_COMPUTE.upper() == "NONE":
-        raise ValidationError(
-            'SAPT(DFT): must set both "SAPT_DFT_GRAC_SHIFT_A" and "B". To automatically compute the GRAC shift, set SAPT_DFT_GRAC_COMPUTE to "ITERATIVE" or "SINGLE".'
-        )
-
-=======
-        mon_a_shift = compute_GRAC_shift(
-            monomerA_mon_only_bf,
-            grac_compute,
-            "Monomer A",
-        )
-    if do_mon_grac_shift_B:
-        core.print_out("     GRAC (Monomer B)\n")
-        mon_b_shift = compute_GRAC_shift(
-            monomerB_mon_only_bf,
-            grac_compute,
-            "Monomer B",
-        )
-
-    core.set_variable("SAPT DFT GRAC SHIFT A", mon_a_shift)  # P::e SAPT
-    core.set_variable("SAPT DFT GRAC SHIFT B", mon_b_shift)  # P::e SAPT
-    core.print_out("\n")
-
     if do_dft and ((not core.has_option_changed("SAPT", "SAPT_DFT_GRAC_SHIFT_A")) or (not core.has_option_changed("SAPT", "SAPT_DFT_GRAC_SHIFT_B"))) and grac_compute == "NONE":
         raise ValidationError(
             'SAPT(DFT): must set both "SAPT_DFT_GRAC_SHIFT_A" and "B". To automatically compute the GRAC shift, set SAPT_DFT_GRAC_COMPUTE to "ITERATIVE" or "SINGLE".'
         )
 
->>>>>>> 1b48d907
     if core.get_option("SCF", "REFERENCE") != "RHF":
         raise ValidationError(
             "SAPT(DFT) currently only supports restricted references."
         )
 
-<<<<<<< HEAD
-=======
-    core.IO.set_default_namespace("dimer")
-    data = {}
->>>>>>> 1b48d907
 
     # Save integrals
     # We want to try to re-use itegrals for the dimer and monomer SCF's. If we
@@ -340,7 +259,6 @@
         core.set_global_option("SAVE_JK", False)
         core.timer_off("SAPT(DFT):Monomer B SCF")
 
-<<<<<<< HEAD
         if do_ext_potential:
             kwargs["external_potentials"] = {}
         if ext_pot_C:
@@ -350,8 +268,6 @@
         if ext_pot_B:
             kwargs["external_potentials"]["B"] = ext_pot_B
 
-=======
->>>>>>> 1b48d907
         if do_dft:  # For SAPT(HF) do the JK terms in sapt_dft()
             # Grab JK object and set to A (so we do not save many JK objects)
             sapt_jk = hf_wfn_B.jk()
@@ -380,11 +296,7 @@
 
             # Build cache
             hf_cache = sapt_jk_terms.build_sapt_jk_cache(
-<<<<<<< HEAD
                hf_wfn_dimer, hf_wfn_A, hf_wfn_B, sapt_jk, True
-=======
-                hf_wfn_A, hf_wfn_B, sapt_jk, True
->>>>>>> 1b48d907
             )
 
             # Electrostatics
@@ -600,12 +512,9 @@
         data=data,
         print_header=False,
         delta_hf=delta_hf,
-<<<<<<< HEAD
         external_potentials = kwargs.get("external_potentials", None),
         do_delta_dft=do_delta_dft,
         do_disp=do_disp
-=======
->>>>>>> 1b48d907
     )
 
     # Copy data back into globals
@@ -645,30 +554,13 @@
 }
 
 
-<<<<<<< HEAD
-def compute_GRAC_shift(molecule, sapt_dft_grac_convergence_tier="SINGLE", label="Monomer A"):
-=======
 def compute_GRAC_shift(molecule, sapt_dft_grac_convergence_tier, label):
->>>>>>> 1b48d907
     optstash = p4util.OptionsState(
         ["SCF_TYPE"],
         ["SCF", "REFERENCE"],
         ["SCF", "DFT_GRAC_SHIFT"],
         ["SCF", "SAVE_JK"],
         ["SCF", "MAXITER"],
-<<<<<<< HEAD
-        ["LEVEL_SHIFT"],
-        ["LEVEL_SHIFT_CUTOFF"],
-        ["SCF_INITIAL_ACCELERATOR"],
-    )
-
-    dft_functional = core.get_option("SAPT", "SAPT_DFT_FUNCTIONAL")
-    scf_reference = core.get_option("SCF", "REFERENCE")
-
-    core.print_out(f"Computing GRAC shift for {label} using {sapt_dft_grac_convergence_tier}...")
-    grac_options = sapt_dft_grac_convergence_tier_options()[
-        sapt_dft_grac_convergence_tier.upper()
-=======
         ["SCF", "LEVEL_SHIFT"],
         ["SCF", "LEVEL_SHIFT_CUTOFF"],
         ["SCF", "SCF_INITIAL_ACCELERATOR"],
@@ -683,39 +575,16 @@
     core.print_out(f"Computing GRAC shift for {label} using {sapt_dft_grac_convergence_tier}...")
     grac_options = sapt_dft_grac_convergence_tier_options[
         sapt_dft_grac_convergence_tier
->>>>>>> 1b48d907
     ]
     for options in grac_options:
         for key, val in options.items():
             core.set_local_option("SCF", key, val)
-<<<<<<< HEAD
-        core.set_local_option("SCF", "REFERENCE", "UHF")
-        # Need to get the neutral and cation to estimate ionization energy for
-=======
         # Need to get the initial and cation to estimate ionization energy for
->>>>>>> 1b48d907
         # GRAC shift
         mol_qcel_dict = molecule.to_schema(dtype=2)
         del mol_qcel_dict["fragment_charges"]
         del mol_qcel_dict["fragment_multiplicities"]
         del mol_qcel_dict["molecular_multiplicity"]
-<<<<<<< HEAD
-        mol_qcel_dict["molecular_charge"] = 0
-
-        mol_qcel = qcel.models.Molecule(**mol_qcel_dict)
-        mol_neutral = core.Molecule.from_schema(mol_qcel.dict())
-
-        mol_qcel_dict["molecular_charge"] = 1
-        mol_qcel = qcel.models.Molecule(**mol_qcel_dict)
-        mol_cation = core.Molecule.from_schema(mol_qcel.dict())
-
-        core.print_out(f"\n\n  ==> GRAC {label}: Neutral <==\n\n")
-        try:
-            wfn_neutral = run_scf(
-                dft_functional.lower(),
-                molecule=mol_neutral,
-            )
-=======
         given_charge = mol_qcel_dict["molecular_charge"]
 
         mol_qcel = qcel.models.Molecule(**mol_qcel_dict)
@@ -739,7 +608,6 @@
                 core.set_local_option("SCF", "REFERENCE", "UHF")
             else:
                 core.set_local_option("SCF", "REFERENCE", "RHF")
->>>>>>> 1b48d907
             core.print_out(f"\n\n  ==> GRAC {label}: Cation <==\n\n")
             wfn_cation = run_scf(
                 dft_functional.lower(),
@@ -751,34 +619,6 @@
                     "Convergence error in GRAC shift calculation, please try a different convergence tier."
                 )
             else:
-<<<<<<< HEAD
-                core.print("Convergence error, trying next GRAC iteration...")
-                core.print(f"{options = }")
-            continue
-        occ_neutral = wfn_neutral.epsilon_a_subset(basis="SO", subset="OCC").to_array(
-            dense=True
-        )
-        HOMO = np.amax(occ_neutral)
-
-        E_neutral = wfn_neutral.energy()
-        E_cation = wfn_cation.energy()
-        grac = E_cation - E_neutral + HOMO
-        if grac >= 1 or grac <= -1:
-            raise Exception(f"The computed GRAC shift ({grac = }) exceeds the bounds of -1 < x < 1 and should not be used to approximate the ionization potential.")
-        if label == "Monomer A":
-            core.set_global_option("SAPT_DFT_GRAC_SHIFT_A", grac)
-            core.set_variable("SAPT_DFT_GRAC_SHIFT_A", grac)
-        elif label == "Monomer B":
-            core.set_global_option("SAPT_DFT_GRAC_SHIFT_B", grac)
-            core.set_variable("SAPT_DFT_GRAC_SHIFT_B", grac)
-        else:
-            raise ValueError(
-                "Only Monomer A and Monomer B are valid GRAC shift options"
-            )
-    core.set_local_option("SCF", "REFERENCE", scf_reference)
-    optstash.restore()
-    return wfn_neutral
-=======
                 core.print_out("Convergence error, trying next GRAC iteration...")
             continue
         occ_given = wfn_given.epsilon_a_subset(basis="SO", subset="OCC").to_array(
@@ -793,7 +633,6 @@
             raise Exception(f"The computed GRAC shift ({grac} [E_h]) for {label} exceeds the bounds of -1 < x < 1 and should not be used to approximate the ionization potential.")
     optstash.restore()
     return grac
->>>>>>> 1b48d907
 
 
 def sapt_dft_header(
@@ -843,12 +682,9 @@
     print_header=True,
     cleanup_jk=True,
     delta_hf=False,
-<<<<<<< HEAD
     external_potentials=None,
     do_delta_dft=False, 
     do_disp=True
-=======
->>>>>>> 1b48d907
 ):
     """
     The primary SAPT(DFT) algorithm to compute the interaction energy once the wavefunctions have been built.
@@ -978,7 +814,6 @@
     if cleanup_jk:
         sapt_jk.finalize()
 
-<<<<<<< HEAD
     if do_disp:
         # Hybrid xc kernel check
         do_hybrid = core.get_option("SAPT", "SAPT_DFT_DO_HYBRID")
@@ -995,28 +830,6 @@
                     core.print_out(
                         "Warning: Hybrid xc kernel not yet implemented for range-separated funtionals; hybrid kernel capability is turned off.\n"
                     )
-=======
-    # Hybrid xc kernel check
-    do_hybrid = core.get_option("SAPT", "SAPT_DFT_DO_HYBRID")
-    is_x_hybrid = wfn_B.functional().is_x_hybrid()
-    is_x_lrc = wfn_B.functional().is_x_lrc()
-    hybrid_specified = core.has_option_changed("SAPT", "SAPT_DFT_DO_HYBRID")
-    if is_x_lrc:
-        if do_hybrid:
-            if hybrid_specified:
-                raise ValidationError(
-                    "SAPT(DFT): Hybrid xc kernel not yet implemented for range-separated funtionals."
-                )
-            else:
-                core.print_out(
-                    "Warning: Hybrid xc kernel not yet implemented for range-separated funtionals; hybrid kernel capability is turned off.\n"
-                )
-        is_hybrid = False
-    else:
-        if do_hybrid:
-            is_hybrid = is_x_hybrid
-        else:
->>>>>>> 1b48d907
             is_hybrid = False
         else:
             if do_hybrid:
@@ -1024,7 +837,6 @@
             else:
                 is_hybrid = False
 
-<<<<<<< HEAD
         # Dispersion
         core.timer_on("SAPT(DFT):disp")
         
@@ -1084,80 +896,6 @@
 
         core.timer_off("MP2 disp")
         core.timer_off("SAPT(DFT):disp")
-=======
-    # Dispersion
-    core.timer_on("SAPT(DFT):disp")
-
-    primary_basis = wfn_A.basisset()
-    aux_basis = core.BasisSet.build(
-        dimer_wfn.molecule(),
-        "DF_BASIS_MP2",
-        core.get_option("DFMP2", "DF_BASIS_MP2"),
-        "RIFIT",
-        core.get_global_option("BASIS"),
-    )
-
-    if do_dft:
-        core.timer_on("FDDS disp")
-        core.print_out("\n")
-        x_alpha = wfn_B.functional().x_alpha()
-        if not is_hybrid:
-            x_alpha = 0.0
-        fdds_disp = sapt_mp2_terms.df_fdds_dispersion(
-            primary_basis, aux_basis, cache, is_hybrid, x_alpha
-        )
-        data.update(fdds_disp)
-        nfrozen_A = 0
-        nfrozen_B = 0
-        core.timer_off("FDDS disp")
-    else:
-        # this is where we actually need to figure out the number of frozen-core orbitals
-        # if SAPT_DFT_MP2_DISP_ALG == FISAPT, the code will not figure it out on its own
-        nfrozen_A = wfn_A.basisset().n_frozen_core(
-            core.get_global_option("FREEZE_CORE"), wfn_A.molecule()
-        )
-        nfrozen_B = wfn_B.basisset().n_frozen_core(
-            core.get_global_option("FREEZE_CORE"), wfn_B.molecule()
-        )
-
-    core.timer_on("MP2 disp")
-    if core.get_option("SAPT", "SAPT_DFT_MP2_DISP_ALG") == "FISAPT":
-        mp2_disp = sapt_mp2_terms.df_mp2_fisapt_dispersion(
-            wfn_A, primary_basis, aux_basis, cache, nfrozen_A, nfrozen_B, do_print=True
-        )
-    else:
-        mp2_disp = sapt_mp2_terms.df_mp2_sapt_dispersion(
-            dimer_wfn, wfn_A, wfn_B, primary_basis, aux_basis, cache, do_print=True
-        )
-    data.update(mp2_disp)
-
-    # Exchange-dispersion scaling
-    if do_dft:
-        exch_disp_scheme = core.get_option(
-            "SAPT", "SAPT_DFT_EXCH_DISP_SCALE_SCHEME")
-        core.print_out("    %-33s % s\n" %
-                       ("Scaling Scheme", exch_disp_scheme))
-        if exch_disp_scheme == "NONE":
-            data["Exch-Disp20,r"] = data["Exch-Disp20,u"]
-        elif exch_disp_scheme == "FIXED":
-            exch_disp_scale = core.get_option(
-                "SAPT", "SAPT_DFT_EXCH_DISP_FIXED_SCALE")
-            core.print_out("    %-28s % 10.3f\n" %
-                           ("Scaling Factor", exch_disp_scale))
-            data["Exch-Disp20,r"] = exch_disp_scale * data["Exch-Disp20,u"]
-        elif exch_disp_scheme == "DISP":
-            exch_disp_scale = data["Disp20"] / data["Disp20,u"]
-            data["Exch-Disp20,r"] = exch_disp_scale * data["Exch-Disp20,u"]
-        if exch_disp_scheme != "NONE":
-            core.print_out(
-                print_sapt_var("Est. Exch-Disp20,r",
-                               data["Exch-Disp20,r"], short=True)
-                + "\n"
-            )
-
-    core.timer_off("MP2 disp")
-    core.timer_off("SAPT(DFT):disp")
->>>>>>> 1b48d907
 
     # Print out final data
     core.print_out("\n")

#
# @BEGIN LICENSE
#
# Psi4: an open-source quantum chemistry software package
#
# Copyright (c) 2007-2024 The Psi4 Developers.
#
# The copyrights for code used from other parties are included in
# the corresponding files.
#
# This file is part of Psi4.
#
# Psi4 is free software; you can redistribute it and/or modify
# it under the terms of the GNU Lesser General Public License as published by
# the Free Software Foundation, version 3.
#
# Psi4 is distributed in the hope that it will be useful,
# but WITHOUT ANY WARRANTY; without even the implied warranty of
# MERCHANTABILITY or FITNESS FOR A PARTICULAR PURPOSE.  See the
# GNU Lesser General Public License for more details.
#
# You should have received a copy of the GNU Lesser General Public License along
# with Psi4; if not, write to the Free Software Foundation, Inc.,
# 51 Franklin Street, Fifth Floor, Boston, MA 02110-1301 USA.
#
# @END LICENSE
#

import numpy as np

from psi4 import core

from ... import p4util
from ...constants import constants
from ...p4util.exceptions import *
from .. import proc_util
from ..proc import scf_helper, run_scf, _set_external_potentials_to_wavefunction
from . import sapt_jk_terms, sapt_mp2_terms, sapt_sf_terms
from .sapt_util import print_sapt_dft_summary, print_sapt_hf_summary, print_sapt_var
import qcelemental as qcel
from ...p4util.exceptions import ConvergenceError
from pprint import pprint

# Only export the run_ scripts
__all__ = ["run_sapt_dft", "sapt_dft", "run_sf_sapt"]


def run_sapt_dft(name, **kwargs):
    optstash = p4util.OptionsState(
        ["SCF_TYPE"],
        ["SCF", "REFERENCE"],
        ["SCF", "DFT_GRAC_SHIFT"],
        ["SCF", "SAVE_JK"],
    )

    core.tstart()
    # Alter default algorithm
    if not core.has_global_option_changed("SCF_TYPE"):
        core.set_global_option("SCF_TYPE", "DF")
    core.prepare_options_for_module("SAPT")

    # Grab overall settings
    do_mon_grac_shift_A = False
    do_mon_grac_shift_B = False
    mon_a_shift = core.get_option("SAPT", "SAPT_DFT_GRAC_SHIFT_A")
    mon_b_shift = core.get_option("SAPT", "SAPT_DFT_GRAC_SHIFT_B")

    if np.isclose(mon_a_shift, -99.0, atol=1e-6):
        do_mon_grac_shift_A = True
        core.print_out("  Monomer A GRAC shift set to -99.0, will compute automatically.")
    if np.isclose(mon_b_shift, -99.0, atol=1e-6):
        do_mon_grac_shift_B = True
        core.print_out("  Monomer B GRAC shift set to -99.0, will compute automatically.")

    do_delta_hf = core.get_option("SAPT", "SAPT_DFT_DO_DHF")
    sapt_dft_functional = core.get_option("SAPT", "SAPT_DFT_FUNCTIONAL")
    do_dft = sapt_dft_functional != "HF"

    # Get the molecule of interest
    ref_wfn = kwargs.get("ref_wfn", None)
    if ref_wfn is None:
        sapt_dimer_initial = kwargs.pop("molecule", core.get_active_molecule())
    else:
        core.print_out(
            'Warning! SAPT argument "ref_wfn" is only able to use molecule information.'
        )
        sapt_dimer_initial = ref_wfn.molecule()

    if do_mon_grac_shift_A or do_mon_grac_shift_B:
        monA = sapt_dimer_initial.extract_subsets(1)
        monB = sapt_dimer_initial.extract_subsets(2)

    sapt_dimer, monomerA, monomerB = proc_util.prepare_sapt_molecule(
        sapt_dimer_initial, "dimer"
    )

    if getattr(sapt_dimer_initial, "_initial_cartesian", None) is not None:
        sapt_dimer._initial_cartesian = sapt_dimer_initial._initial_cartesian
        monomerA._initial_cartesian = core.Matrix.from_array(sapt_dimer._initial_cartesian.np.copy())
        monomerB._initial_cartesian = core.Matrix.from_array(sapt_dimer._initial_cartesian.np.copy())


    # Print out the title and some information
    core.print_out("\n")
    core.print_out(
        "         ---------------------------------------------------------\n"
    )
    core.print_out("         " + "SAPT(DFT) Procedure".center(58) + "\n")
    core.print_out("\n")
    core.print_out("         " + "by Daniel G. A. Smith".center(58) + "\n")
    core.print_out(
        "         ---------------------------------------------------------\n"
    )
    core.print_out("\n")

    # core.print_out("  !!!  WARNING:  SAPT(DFT) capability is in beta. Please use with caution. !!!\n\n")
    core.print_out(
        "Warning! The default value of SAPT_DFT_EXCH_DISP_SCALE_SCHEME has changed from DISP to FIXED. Please be careful comparing results with earlier versions. \n\n"
    )

    core.print_out("  ==> Algorithm <==\n\n")
    core.print_out("   SAPT DFT Functional     %12s\n" %
                   str(sapt_dft_functional))
    core.print_out("   Monomer A GRAC Shift    %12.6f\n" % mon_a_shift)
    core.print_out("   Monomer B GRAC Shift    %12.6f\n" % mon_b_shift)
    core.print_out(
        "   Delta HF                %12s\n" % (
            "True" if do_delta_hf else "False")
    )
    core.print_out(
        "   JK Algorithm            %12s\n" % core.get_global_option(
            "SCF_TYPE")
    )
    core.print_out("\n")
    core.print_out("   Required computations:\n")
    if do_delta_hf:
        core.print_out("     HF   (Dimer)\n")
        core.print_out("     HF   (Monomer A)\n")
        core.print_out("     HF   (Monomer B)\n")
    if do_dft:
        core.print_out("     DFT  (Monomer A)\n")
        core.print_out("     DFT  (Monomer B)\n")
    if do_mon_grac_shift_A:
        core.print_out("     GRAC (Monomer A)\n")
        compute_GRAC_shift(
            monA,
            core.get_option("SAPT", "SAPT_DFT_GRAC_CONVERGENCE_TIER"),
            "Monomer A",
        )
        mon_a_shift = core.get_option("SAPT", "SAPT_DFT_GRAC_SHIFT_A")
    if do_mon_grac_shift_B:
        core.print_out("     GRAC (Monomer B)\n")
        compute_GRAC_shift(
            monB,
            core.get_option("SAPT", "SAPT_DFT_GRAC_CONVERGENCE_TIER"),
            "Monomer B",
        )
        mon_b_shift = core.get_option("SAPT", "SAPT_DFT_GRAC_SHIFT_B")
    core.print_out("\n")
    do_ext_potential = kwargs.get("external_potentials")
    external_potentials = kwargs.pop("external_potentials", {})
    if do_ext_potential:
        kwargs["external_potentials"] = {}
    def construct_external_potential_in_field_C(arrays):
        output = []
        for i, array in enumerate(arrays):
            if array is None:
                continue
            for j, val in enumerate(array):
                output.append(val)
        return output

    if do_dft and ((mon_a_shift == 0.0) or (mon_b_shift == 0.0)):
        raise ValidationError(
            'SAPT(DFT): must set both "SAPT_DFT_GRAC_SHIFT_A" and "B". To automatically compute the GRAC shift, set to -99.0.'
        )

    if core.get_option("SCF", "REFERENCE") != "RHF":
        raise ValidationError(
            "SAPT(DFT) currently only supports restricted references."
        )

    core.IO.set_default_namespace("dimer")
    data = {}

    # Save integrals
    # We want to try to re-use itegrals for the dimer and monomer SCF's. If we
    # are using Disk based DF (DISK_DF) then we can use the DF_INTS_IO option.
    # MemDF does not know about this option but setting it will be harmless
    # there.
    core.set_global_option('DF_INTS_IO', 'SAVE')

    # Compute dimer wavefunction
    hf_wfn_dimer = None
    ext_pot_C = external_potentials.get("C")
    if isinstance(ext_pot_C, np.ndarray):
        ext_pot_C = [np.array(x) for x in ext_pot_C]
    ext_pot_A = external_potentials.get("A")
    ext_pot_B = external_potentials.get("B")
    if do_delta_hf:
        core.set_global_option('DF_INTS_IO', 'SAVE')
        core.timer_on("SAPT(DFT):Dimer SCF")
        hf_data = {}

        core.set_local_option("SCF", "SAVE_JK", True)
        if do_ext_potential:
            kwargs["external_potentials"]['C'] = construct_external_potential_in_field_C([ext_pot_C, ext_pot_A, ext_pot_B])
        hf_wfn_dimer = scf_helper("SCF", molecule=sapt_dimer, banner="SAPT(DFT): delta HF Dimer", **kwargs)
        if do_ext_potential:
            kwargs.pop("external_potentials")
        hf_data["HF DIMER"] = core.variable("CURRENT ENERGY")
        core.timer_off("SAPT(DFT):Dimer SCF")

        core.timer_on("SAPT(DFT):Monomer A SCF")
        core.IO.change_file_namespace(97, 'dimer', 'monomerA')

        jk_obj = hf_wfn_dimer.jk()
        if do_ext_potential and (ext_pot_A or ext_pot_C):
            kwargs["external_potentials"] = {}
            kwargs["external_potentials"]['C'] = construct_external_potential_in_field_C([ext_pot_C, ext_pot_A])
        hf_wfn_A = scf_helper("SCF", molecule=monomerA, banner="SAPT(DFT): delta HF Monomer A", jk=jk_obj, **kwargs)
        if do_ext_potential and kwargs.get("external_potentials"):
            kwargs.pop("external_potentials")
        hf_data["HF MONOMER A"] = core.variable("CURRENT ENERGY")
        core.timer_off("SAPT(DFT):Monomer A SCF")

        core.timer_on("SAPT(DFT):Monomer B SCF")
        core.IO.change_file_namespace(97, 'monomerA', 'monomerB')

        if do_ext_potential and (ext_pot_B or ext_pot_C):
            kwargs["external_potentials"] = {}
            kwargs["external_potentials"]['C'] = construct_external_potential_in_field_C([ext_pot_C, ext_pot_B])
        hf_wfn_B = scf_helper("SCF", molecule=monomerB, banner="SAPT(DFT): delta HF Monomer B", jk=jk_obj, **kwargs)
        hf_data["HF MONOMER B"] = core.variable("CURRENT ENERGY")
        core.set_global_option("SAVE_JK", False)
        core.timer_off("SAPT(DFT):Monomer B SCF")

        if do_ext_potential:
            kwargs["external_potentials"] = {}
        if ext_pot_C:
            kwargs["external_potentials"]["C"] = ext_pot_C
        if ext_pot_A:
            kwargs["external_potentials"]["A"] = ext_pot_A
        if ext_pot_B:
            kwargs["external_potentials"]["B"] = ext_pot_B

        if do_dft:  # For SAPT(HF) do the JK terms in sapt_dft()
            # Grab JK object and set to A (so we do not save many JK objects)
            sapt_jk = hf_wfn_B.jk()
            hf_wfn_A.set_jk(sapt_jk)
            core.set_global_option("SAVE_JK", False)

            # Move it back to monomer A
            core.IO.change_file_namespace(97, 'monomerB', 'dimer')

            core.print_out("\n")
            core.print_out(
                "         ---------------------------------------------------------\n"
            )
            core.print_out(
                "         " + "SAPT(DFT): delta HF Segment".center(58) + "\n"
            )
            core.print_out("\n")
            core.print_out(
                "         " +
                "by Daniel G. A. Smith and Rob Parrish".center(58) + "\n"
            )
            core.print_out(
                "         ---------------------------------------------------------\n"
            )
            core.print_out("\n")

            # Build cache
            hf_cache = sapt_jk_terms.build_sapt_jk_cache(
               hf_wfn_dimer, hf_wfn_A, hf_wfn_B, sapt_jk, True
            )

            # Electrostatics
            core.timer_on("SAPT(HF):elst")
            elst, extern_extern_IE = sapt_jk_terms.electrostatics(hf_cache, True)
            hf_data['extern_extern_IE'] = extern_extern_IE
            hf_data.update(elst)
            core.timer_off("SAPT(HF):elst")

            # Exchange
            core.timer_on("SAPT(HF):exch")
            exch = sapt_jk_terms.exchange(hf_cache, sapt_jk, True)
            hf_data.update(exch)
            core.timer_off("SAPT(HF):exch")

            # Induction
            core.timer_on("SAPT(HF):ind")
            ind = sapt_jk_terms.induction(
                hf_cache,
                sapt_jk,
                True,
                maxiter=core.get_option("SAPT", "MAXITER"),
                conv=core.get_option("SAPT", "CPHF_R_CONVERGENCE"),
                Sinf=core.get_option("SAPT", "DO_IND_EXCH_SINF"),
            )
            hf_data.update(ind)
            core.timer_off("SAPT(HF):ind")

            dhf_value = (
                hf_data["HF DIMER"] - hf_data["HF MONOMER A"] -
                hf_data["HF MONOMER B"]
            )

            core.print_out("\n")
            core.print_out(
                print_sapt_hf_summary(hf_data, "SAPT(HF)", delta_hf=dhf_value)
            )

            data["Delta HF Correction"] = core.variable("SAPT(DFT) Delta HF")
            sapt_jk.finalize()

            del hf_wfn_A, hf_wfn_B, sapt_jk

        else:
            wfn_A = hf_wfn_A
            wfn_B = hf_wfn_B
            data["DFT MONOMER A"] = hf_data["HF MONOMER A"]
            data["DFT MONOMER B"] = hf_data["HF MONOMER B"]
            dhf_value = (
                hf_data["HF DIMER"] - hf_data["HF MONOMER A"] -
                hf_data["HF MONOMER B"]
            )
            data["DHF VALUE"] = dhf_value

    if hf_wfn_dimer is None:
        dimer_wfn = core.Wavefunction.build(
            sapt_dimer, core.get_global_option("BASIS"))
    else:
        dimer_wfn = hf_wfn_dimer

    if do_dft or not do_delta_hf:

        # Set the primary functional
        core.set_local_option("SCF", "REFERENCE", "RKS")

        # Compute Monomer A wavefunction
        core.timer_on("SAPT(DFT): Monomer A DFT")
        core.IO.change_file_namespace(97, 'dimer', 'monomerA')

        if mon_a_shift:
            core.set_global_option("DFT_GRAC_SHIFT", mon_a_shift)

        core.IO.set_default_namespace('monomerA')
        core.set_global_option("SAVE_JK", True)
        if ext_pot_A:
            kwargs["external_potentials"]['C'] = construct_external_potential_in_field_C([ext_pot_A])
        wfn_A = scf_helper(sapt_dft_functional,
                           post_scf=False,
                           molecule=monomerA,
                           banner="SAPT(DFT): DFT Monomer A",
                           **kwargs)
        data["DFT MONOMERA"] = core.variable("CURRENT ENERGY")

        core.set_global_option("DFT_GRAC_SHIFT", 0.0)
        core.timer_off("SAPT(DFT): Monomer A DFT")

        # Compute Monomer B wavefunction
        core.timer_on("SAPT(DFT): Monomer B DFT")
        core.IO.change_file_namespace(97, 'monomerA', 'monomerB')

        if mon_b_shift:
            core.set_global_option("DFT_GRAC_SHIFT", mon_b_shift)

        core.set_global_option("SAVE_JK", True)
        core.IO.set_default_namespace('monomerB')
        if ext_pot_B:
            kwargs["external_potentials"]['C'] = construct_external_potential_in_field_C([ext_pot_B])
        wfn_B = scf_helper(sapt_dft_functional,
                           post_scf=False,
                           molecule=monomerB,
                           banner="SAPT(DFT): DFT Monomer B",
                           jk=wfn_A.jk(),
                           **kwargs)
        data["DFT MONOMERB"] = core.variable("CURRENT ENERGY")
        core.timer_off("SAPT(DFT): Monomer B DFT")
    kwargs["external_potentials"] = {}
    if do_ext_potential:
        dimer_wfn.del_potential_variable("C")
        _set_external_potentials_to_wavefunction(
            construct_external_potential_in_field_C([ext_pot_A, ext_pot_B]),
            dimer_wfn,
        )
        if ext_pot_C:
            kwargs["external_potentials"]["C"] = ext_pot_C
        if ext_pot_A:
            kwargs["external_potentials"]["A"] = ext_pot_A
            _set_external_potentials_to_wavefunction(ext_pot_A, wfn_A)
        if ext_pot_B:
            kwargs["external_potentials"]["B"] = ext_pot_B
            _set_external_potentials_to_wavefunction(ext_pot_B, wfn_B)

    # Save JK object
    sapt_jk = wfn_B.jk()
    wfn_A.set_jk(sapt_jk)
    core.set_global_option("SAVE_JK", False)

    core.set_global_option("DFT_GRAC_SHIFT", 0.0)

    # Write out header
    scf_alg = core.get_global_option("SCF_TYPE")
    sapt_dft_header(
        sapt_dft_functional, mon_a_shift, mon_b_shift, bool(
            do_delta_hf), scf_alg
    )

    # Compute Delta HF for SAPT(HF)?
    delta_hf = do_delta_hf and not do_dft

    # Call SAPT(DFT)
    sapt_jk = wfn_B.jk()
    sapt_dft(
        dimer_wfn,
        wfn_A,
        wfn_B,
        do_dft=do_dft,
        sapt_jk=sapt_jk,
        data=data,
        print_header=False,
        delta_hf=delta_hf,
        external_potentials = kwargs.get("external_potentials", None),
    )

    # Copy data back into globals
    for k, v in data.items():
        core.set_variable(k, v)

    core.tstop()

    optstash.restore()

    return dimer_wfn


def sapt_dft_grac_convergence_tier_options():
    return {
        "SINGLE": [
            {
                "SCF_INITIAL_ACCELERATOR": "ADIIS",
            }
        ],
        "ITERATIVE": [
            {
                "SCF_INITIAL_ACCELERATOR": "ADIIS",
            },
            {
                "LEVEL_SHIFT": 0.01,
                "LEVEL_SHIFT_CUTOFF": 0.01,
                "SCF_INITIAL_ACCELERATOR": "ADIIS",
                "MAXITER": 200,
            },
            {
                "LEVEL_SHIFT": 0.02,
                "LEVEL_SHIFT_CUTOFF": 0.02,
                "SCF_INITIAL_ACCELERATOR": "ADIIS",
                "MAXITER": 200,
            },
        ],
    }


def compute_GRAC_shift(
    molecule, sapt_dft_grac_convergence_tier="SINGLE", label="Monomer A"
):
    optstash = p4util.OptionsState(
        ["SCF_TYPE"],
        ["SCF", "REFERENCE"],
        ["SCF", "DFT_GRAC_SHIFT"],
        ["SCF", "SAVE_JK"],
    )

    dft_functional = core.get_option("SAPT", "SAPT_DFT_FUNCTIONAL")
    scf_reference = core.get_option("SCF", "REFERENCE")

    core.print(f"Computing GRAC shift for {label} using {sapt_dft_grac_convergence_tier}...")
    grac_options = sapt_dft_grac_convergence_tier_options()[
        sapt_dft_grac_convergence_tier.upper()
    ]
    core.print(f"{grac_options = }")
    for options in grac_options:
        for key, val in options.items():
            core.set_local_option("SCF", key, val)
        core.set_local_option("SCF", "REFERENCE", "UHF")
        # Need to get the neutral and cation to estimate ionization energy for
        # GRAC shift
        mol_qcel_dict = molecule.to_schema(dtype=2)
        del mol_qcel_dict["fragment_charges"]
        del mol_qcel_dict["fragment_multiplicities"]
        del mol_qcel_dict["molecular_multiplicity"]
        mol_qcel_dict["molecular_charge"] = 0

        mol_qcel = qcel.models.Molecule(**mol_qcel_dict)
        mol_neutral = core.Molecule.from_schema(mol_qcel.dict())

        mol_qcel_dict["molecular_charge"] = 1
        mol_qcel = qcel.models.Molecule(**mol_qcel_dict)
        mol_cation = core.Molecule.from_schema(mol_qcel.dict())

        core.print_out(f"\n\n  ==> GRAC {label}: Neutral <==\n\n")
        try:
            wfn_neutral = run_scf(
                dft_functional.lower(),
                molecule=mol_neutral,
            )
            core.print_out(f"\n\n  ==> GRAC {label}: Cation <==\n\n")
            wfn_cation = run_scf(
                dft_functional.lower(),
                molecule=mol_cation,
            )
        except ConvergenceError:
            if len(options) == 1:
                raise Exception(
                    "Convergence error in GRAC shift calculation, please try a different convergence tier."
                )
            else:
                core.print("Convergence error, trying next GRAC iteration...")
                core.print(f"{options = }")
            continue
        occ_neutral = wfn_neutral.epsilon_a_subset(basis="SO", subset="OCC").to_array(
            dense=True
        )
        HOMO = np.amax(occ_neutral)

        E_neutral = wfn_neutral.energy()
        E_cation = wfn_cation.energy()
        grac = E_cation - E_neutral + HOMO
        if grac >= 1 or grac <= -1:
            core.print(f"{grac = }")
            raise Exception("Invalid GRAC")
        if label == "Monomer A":
            core.set_global_option("SAPT_DFT_GRAC_SHIFT_A", grac)
            core.set_variable("SAPT_DFT_GRAC_SHIFT_A", grac)
        elif label == "Monomer B":
            core.set_global_option("SAPT_DFT_GRAC_SHIFT_B", grac)
            core.set_variable("SAPT_DFT_GRAC_SHIFT_B", grac)
        else:
            raise ValueError(
                "Only Monomer A and Monomer B are valid GRAC shift options"
            )
    core.set_local_option("SCF", "REFERENCE", scf_reference)
    optstash.restore()
    return


def sapt_dft_header(
    sapt_dft_functional="unknown",
    mon_a_shift=None,
    mon_b_shift=None,
    do_delta_hf="N/A",
    jk_alg="N/A",
):
    # Print out the title and some information
    core.print_out("\n")
    core.print_out(
        "         ---------------------------------------------------------\n"
    )
    core.print_out(
        "         " +
        "SAPT(DFT): Intermolecular Interaction Segment".center(58) + "\n"
    )
    core.print_out("\n")
    core.print_out(
        "         " + "by Daniel G. A. Smith and Rob Parrish".center(58) + "\n"
    )
    core.print_out(
        "         ---------------------------------------------------------\n"
    )
    core.print_out("\n")

    core.print_out("  ==> Algorithm <==\n\n")
    core.print_out("   SAPT DFT Functional     %12s\n" %
                   str(sapt_dft_functional))
    if mon_a_shift:
        core.print_out("   Monomer A GRAC Shift    %12.6f\n" % mon_a_shift)
    if mon_b_shift:
        core.print_out("   Monomer B GRAC Shift    %12.6f\n" % mon_b_shift)
    core.print_out("   Delta HF                %12s\n" % do_delta_hf)
    core.print_out("   JK Algorithm            %12s\n" % jk_alg)


def sapt_dft(
    dimer_wfn,
    wfn_A,
    wfn_B,
    do_dft=True,
    sapt_jk=None,
    sapt_jk_B=None,
    data=None,
    print_header=True,
    cleanup_jk=True,
    delta_hf=False,
    external_potentials=None,
):
    """
    The primary SAPT(DFT) algorithm to compute the interaction energy once the wavefunctions have been built.

    Example
    -------

    dimer = psi4.geometry('''
      Ne
      --
      Ar 1 6.5
      units bohr
    ''')

    psi4.set_options({"BASIS": "aug-cc-pVDZ"})

    # Prepare the fragments
    sapt_dimer, monomerA, monomerB = psi4.proc_util.prepare_sapt_molecule(sapt_dimer, "dimer")

    # Run the first monomer
    set DFT_GRAC_SHIFT 0.203293
    wfnA, energyA = psi4.energy("PBE0", monomer=monomerA, return_wfn=True)

    # Run the second monomer
    set DFT_GRAC_SHIFT 0.138264
    wfnB, energyB = psi4.energy("PBE0", monomer=monomerB, return_wfn=True)

    # Build the dimer wavefunction
    wfnD = psi4.core.Wavefunction.build(sapt_dimer)

    # Compute SAPT(DFT) from the provided wavefunctions
    data = psi4.procrouting.sapt.sapt_dft(wfnD, wfnA, wfnB)
    """

    # Handle the input options
    core.timer_on("SAPT(DFT):Build JK")
    if print_header:
        sapt_dft_header()

    if sapt_jk is None:

        core.print_out("\n   => Building SAPT JK object <= \n\n")
        sapt_jk = core.JK.build(dimer_wfn.basisset())
        sapt_jk.set_do_J(True)
        sapt_jk.set_do_K(True)
        if wfn_A.functional().is_x_lrc():
            sapt_jk.set_do_wK(True)
            sapt_jk.set_omega(wfn_A.functional().x_omega())
        sapt_jk.initialize()
        sapt_jk.print_header()
<<<<<<< HEAD

        if wfn_B.functional().is_x_lrc() and (
            wfn_A.functional().x_omega() != wfn_B.functional().x_omega()
        ):
=======
        if wfn_B.functional().is_x_lrc() and (wfn_A.functional().x_omega() != wfn_B.functional().x_omega()):
>>>>>>> 76fb6ad0
            core.print_out("   => Monomer B: Building SAPT JK object <= \n\n")
            core.print_out(
                "      Reason: MonomerA Omega != MonomerB Omega\n\n")
            sapt_jk_B = core.JK.build(dimer_wfn.basisset())
            sapt_jk_B.set_do_J(True)
            sapt_jk_B.set_do_K(True)
            sapt_jk_B.set_do_wK(True)
            sapt_jk_B.set_omega(wfn_B.functional().x_omega())
            sapt_jk_B.initialize()
            sapt_jk_B.print_header()

    else:
        sapt_jk.set_do_K(True)

    sapt_jk.set_do_J(True)
    sapt_jk.set_do_K(True)

    if wfn_A.functional().is_x_lrc():
        sapt_jk.set_do_wK(True)
        sapt_jk.set_omega(wfn_A.functional().x_omega())


    if data is None:
        data = {}

    # Build SAPT cache
    cache = sapt_jk_terms.build_sapt_jk_cache(dimer_wfn, wfn_A, wfn_B, sapt_jk, True, external_potentials)
    core.timer_off("SAPT(DFT):Build JK")

    # Electrostatics
    core.timer_on("SAPT(DFT):elst")
    elst, extern_extern_IE = sapt_jk_terms.electrostatics(cache, True)
    data["extern_extern_IE"] = extern_extern_IE
    data.update(elst)
    core.timer_off("SAPT(DFT):elst")

    # Exchange
    core.timer_on("SAPT(DFT):exch")
    exch = sapt_jk_terms.exchange(cache, sapt_jk, True)
    data.update(exch)
    core.timer_off("SAPT(DFT):exch")

    # Induction
    core.timer_on("SAPT(DFT):ind")
    ind = sapt_jk_terms.induction(
        cache,
        sapt_jk,
        True,
        sapt_jk_B=sapt_jk_B,
        maxiter=core.get_option("SAPT", "MAXITER"),
        conv=core.get_option("SAPT", "CPHF_R_CONVERGENCE"),
        Sinf=core.get_option("SAPT", "DO_IND_EXCH_SINF"),
    )
    data.update(ind)

    # Set Delta HF for SAPT(HF)
    if delta_hf:
        total_sapt = (
            data["Elst10,r"] + data["Exch10"] +
            data["Ind20,r"] + data["Exch-Ind20,r"]
        )
        sapt_hf_delta = data["DHF VALUE"] - total_sapt
        core.set_variable("SAPT(DFT) Delta HF", sapt_hf_delta)
        data["Delta HF Correction"] = core.variable("SAPT(DFT) Delta HF")

    core.timer_off("SAPT(DFT):ind")

    # Blow away JK object before doing MP2 for memory considerations
    if cleanup_jk:
        sapt_jk.finalize()

    # Hybrid xc kernel check
    do_hybrid = core.get_option("SAPT", "SAPT_DFT_DO_HYBRID")
    is_x_hybrid = wfn_B.functional().is_x_hybrid()
    is_x_lrc = wfn_B.functional().is_x_lrc()
    hybrid_specified = core.has_option_changed("SAPT", "SAPT_DFT_DO_HYBRID")
    if is_x_lrc:
        if do_hybrid:
            if hybrid_specified:
                raise ValidationError(
                    "SAPT(DFT): Hybrid xc kernel not yet implemented for range-separated funtionals."
                )
            else:
                core.print_out(
                    "Warning: Hybrid xc kernel not yet implemented for range-separated funtionals; hybrid kernel capability is turned off.\n"
                )
        is_hybrid = False
    else:
        if do_hybrid:
            is_hybrid = is_x_hybrid
        else:
            is_hybrid = False

    # Dispersion
    core.timer_on("SAPT(DFT):disp")

    primary_basis = wfn_A.basisset()
    aux_basis = core.BasisSet.build(
        dimer_wfn.molecule(),
        "DF_BASIS_MP2",
        core.get_option("DFMP2", "DF_BASIS_MP2"),
        "RIFIT",
        core.get_global_option("BASIS"),
    )

    if do_dft:
        core.timer_on("FDDS disp")
        core.print_out("\n")
        x_alpha = wfn_B.functional().x_alpha()
        if not is_hybrid:
            x_alpha = 0.0
        fdds_disp = sapt_mp2_terms.df_fdds_dispersion(
            primary_basis, aux_basis, cache, is_hybrid, x_alpha
        )
        data.update(fdds_disp)
        nfrozen_A = 0
        nfrozen_B = 0
        core.timer_off("FDDS disp")
    else:
        # this is where we actually need to figure out the number of frozen-core orbitals
        # if SAPT_DFT_MP2_DISP_ALG == FISAPT, the code will not figure it out on its own
        nfrozen_A = wfn_A.basisset().n_frozen_core(
            core.get_global_option("FREEZE_CORE"), wfn_A.molecule()
        )
        nfrozen_B = wfn_B.basisset().n_frozen_core(
            core.get_global_option("FREEZE_CORE"), wfn_B.molecule()
        )

    core.timer_on("MP2 disp")
    if core.get_option("SAPT", "SAPT_DFT_MP2_DISP_ALG") == "FISAPT":
        mp2_disp = sapt_mp2_terms.df_mp2_fisapt_dispersion(
            wfn_A, primary_basis, aux_basis, cache, nfrozen_A, nfrozen_B, do_print=True
        )
    else:
        mp2_disp = sapt_mp2_terms.df_mp2_sapt_dispersion(
            dimer_wfn, wfn_A, wfn_B, primary_basis, aux_basis, cache, do_print=True
        )
    data.update(mp2_disp)

    # Exchange-dispersion scaling
    if do_dft:
        exch_disp_scheme = core.get_option(
            "SAPT", "SAPT_DFT_EXCH_DISP_SCALE_SCHEME")
        core.print_out("    %-33s % s\n" %
                       ("Scaling Scheme", exch_disp_scheme))
        if exch_disp_scheme == "NONE":
            data["Exch-Disp20,r"] = data["Exch-Disp20,u"]
        elif exch_disp_scheme == "FIXED":
            exch_disp_scale = core.get_option(
                "SAPT", "SAPT_DFT_EXCH_DISP_FIXED_SCALE")
            core.print_out("    %-28s % 10.3f\n" %
                           ("Scaling Factor", exch_disp_scale))
            data["Exch-Disp20,r"] = exch_disp_scale * data["Exch-Disp20,u"]
        elif exch_disp_scheme == "DISP":
            exch_disp_scale = data["Disp20"] / data["Disp20,u"]
            data["Exch-Disp20,r"] = exch_disp_scale * data["Exch-Disp20,u"]
        if exch_disp_scheme != "NONE":
            core.print_out(
                print_sapt_var("Est. Exch-Disp20,r",
                               data["Exch-Disp20,r"], short=True)
                + "\n"
            )

    core.timer_off("MP2 disp")
    core.timer_off("SAPT(DFT):disp")

    # Print out final data
    core.print_out("\n")
    core.print_out(print_sapt_dft_summary(data, "SAPT(DFT)", do_dft=do_dft))
    return data


def run_sf_sapt(name, **kwargs):
    optstash = p4util.OptionsState(
        ["SCF_TYPE"],
        ["SCF", "REFERENCE"],
        ["SCF", "DFT_GRAC_SHIFT"],
        ["SCF", "SAVE_JK"],
    )

    core.tstart()

    # Alter default algorithm
    if not core.has_global_option_changed("SCF_TYPE"):
        core.set_global_option("SCF_TYPE", "DF")

    core.prepare_options_for_module("SAPT")

    # Get the molecule of interest
    ref_wfn = kwargs.get("ref_wfn", None)
    if ref_wfn is None:
        sapt_dimer = kwargs.pop("molecule", core.get_active_molecule())
    else:
        core.print_out(
            'Warning! SAPT argument "ref_wfn" is only able to use molecule information.'
        )
        sapt_dimer = ref_wfn.molecule()

    sapt_dimer, monomerA, monomerB = proc_util.prepare_sapt_molecule(
        sapt_dimer, "dimer"
    )

    # Print out the title and some information
    core.print_out("\n")
    core.print_out(
        "         ---------------------------------------------------------\n"
    )
    core.print_out("         " + "Spin-Flip SAPT Procedure".center(58) + "\n")
    core.print_out("\n")
    core.print_out(
        "         " +
        "by Daniel G. A. Smith and Konrad Patkowski".center(58) + "\n"
    )
    core.print_out(
        "         ---------------------------------------------------------\n"
    )
    core.print_out("\n")

    core.print_out("  ==> Algorithm <==\n\n")
    core.print_out(
        "   JK Algorithm            %12s\n" % core.get_option(
            "SCF", "SCF_TYPE")
    )
    core.print_out("\n")
    core.print_out("   Required computations:\n")
    core.print_out("     HF  (Monomer A)\n")
    core.print_out("     HF  (Monomer B)\n")
    core.print_out("\n")

    if core.get_option("SCF", "REFERENCE") != "ROHF":
        raise ValidationError(
            "Spin-Flip SAPT currently only supports restricted open-shell references."
        )

    # Run the two monomer computations
<<<<<<< HEAD
    core.IO.set_default_namespace("dimer")
    data = {}
=======
    core.IO.set_default_namespace('dimer')
>>>>>>> 76fb6ad0

    core.set_global_option('DF_INTS_IO', 'SAVE')

    # Compute dimer wavefunction
    wfn_A = scf_helper(
        "SCF", molecule=monomerA, banner="SF-SAPT: HF Monomer A", **kwargs
    )

    core.set_global_option("SAVE_JK", True)
    wfn_B = scf_helper(
        "SCF", molecule=monomerB, banner="SF-SAPT: HF Monomer B", **kwargs
    )
    sapt_jk = wfn_B.jk()
    core.set_global_option("SAVE_JK", False)
    core.print_out("\n")
    core.print_out(
        "         ---------------------------------------------------------\n"
    )
    core.print_out(
        "         " +
        "Spin-Flip SAPT Exchange and Electrostatics".center(58) + "\n"
    )
    core.print_out("\n")
    core.print_out(
        "         " +
        "by Daniel G. A. Smith and Konrad Patkowski".center(58) + "\n"
    )
    core.print_out(
        "         ---------------------------------------------------------\n"
    )
    core.print_out("\n")

    sf_data = sapt_sf_terms.compute_sapt_sf(sapt_dimer, sapt_jk, wfn_A, wfn_B)

    # Print the results
    core.print_out("   Spin-Flip SAPT Results\n")
    core.print_out("  " + "-" * 103 + "\n")

    for key, value in sf_data.items():
        value = sf_data[key]
        print_vals = (
            key,
            value * 1000,
            value * constants.hartree2kcalmol,
            value * constants.hartree2kJmol,
        )
        string = (
            "    %-26s % 15.8f [mEh] % 15.8f [kcal/mol] % 15.8f [kJ/mol]\n" % print_vals
        )
        core.print_out(string)
    core.print_out("  " + "-" * 103 + "\n\n")

    dimer_wfn = core.Wavefunction.build(sapt_dimer, wfn_A.basisset())

    # Set variables
    psivar_tanslator = {
        "Elst10": "SAPT ELST ENERGY",
        "Exch10(S^2) [diagonal]": "SAPT EXCH10(S^2),DIAGONAL ENERGY",
        "Exch10(S^2) [off-diagonal]": "SAPT EXCH10(S^2),OFF-DIAGONAL ENERGY",
        "Exch10(S^2) [highspin]": "SAPT EXCH10(S^2),HIGHSPIN ENERGY",
    }

    for k, v in sf_data.items():
        psi_k = psivar_tanslator[k]

        dimer_wfn.set_variable(psi_k, v)
        core.set_variable(psi_k, v)

    # Copy over highspin
    core.set_variable("SAPT EXCH ENERGY", sf_data["Exch10(S^2) [highspin]"])

    core.tstop()

    return dimer_wfn<|MERGE_RESOLUTION|>--- conflicted
+++ resolved
@@ -476,11 +476,11 @@
     dft_functional = core.get_option("SAPT", "SAPT_DFT_FUNCTIONAL")
     scf_reference = core.get_option("SCF", "REFERENCE")
 
-    core.print(f"Computing GRAC shift for {label} using {sapt_dft_grac_convergence_tier}...")
+    core.print_out(f"Computing GRAC shift for {label} using {sapt_dft_grac_convergence_tier}...")
     grac_options = sapt_dft_grac_convergence_tier_options()[
         sapt_dft_grac_convergence_tier.upper()
     ]
-    core.print(f"{grac_options = }")
+    core.print_out(f"{grac_options = }")
     for options in grac_options:
         for key, val in options.items():
             core.set_local_option("SCF", key, val)
@@ -644,14 +644,7 @@
             sapt_jk.set_omega(wfn_A.functional().x_omega())
         sapt_jk.initialize()
         sapt_jk.print_header()
-<<<<<<< HEAD
-
-        if wfn_B.functional().is_x_lrc() and (
-            wfn_A.functional().x_omega() != wfn_B.functional().x_omega()
-        ):
-=======
         if wfn_B.functional().is_x_lrc() and (wfn_A.functional().x_omega() != wfn_B.functional().x_omega()):
->>>>>>> 76fb6ad0
             core.print_out("   => Monomer B: Building SAPT JK object <= \n\n")
             core.print_out(
                 "      Reason: MonomerA Omega != MonomerB Omega\n\n")
@@ -887,12 +880,7 @@
         )
 
     # Run the two monomer computations
-<<<<<<< HEAD
-    core.IO.set_default_namespace("dimer")
-    data = {}
-=======
     core.IO.set_default_namespace('dimer')
->>>>>>> 76fb6ad0
 
     core.set_global_option('DF_INTS_IO', 'SAVE')
 

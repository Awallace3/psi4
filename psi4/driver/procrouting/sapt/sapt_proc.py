#
# @BEGIN LICENSE
#
# Psi4: an open-source quantum chemistry software package
#
# Copyright (c) 2007-2024 The Psi4 Developers.
#
# The copyrights for code used from other parties are included in
# the corresponding files.
#
# This file is part of Psi4.
#
# Psi4 is free software; you can redistribute it and/or modify
# it under the terms of the GNU Lesser General Public License as published by
# the Free Software Foundation, version 3.
#
# Psi4 is distributed in the hope that it will be useful,
# but WITHOUT ANY WARRANTY; without even the implied warranty of
# MERCHANTABILITY or FITNESS FOR A PARTICULAR PURPOSE.  See the
# GNU Lesser General Public License for more details.
#
# You should have received a copy of the GNU Lesser General Public License along
# with Psi4; if not, write to the Free Software Foundation, Inc.,
# 51 Franklin Street, Fifth Floor, Boston, MA 02110-1301 USA.
#
# @END LICENSE
#

import numpy as np

from psi4 import core

from ... import p4util
from ...constants import constants
from ...p4util.exceptions import *
from .. import proc_util
from ..proc import scf_helper, run_scf
from . import sapt_jk_terms, sapt_mp2_terms, sapt_sf_terms
from .sapt_util import print_sapt_dft_summary, print_sapt_hf_summary, print_sapt_var
import qcelemental as qcel
from ...p4util.exceptions import ConvergenceError

# Only export the run_ scripts
__all__ = ["run_sapt_dft", "sapt_dft", "run_sf_sapt"]


def run_sapt_dft(name, **kwargs):
    optstash = p4util.OptionsState(
        ["SCF_TYPE"],
        ["SCF", "REFERENCE"],
        ["SCF", "DFT_GRAC_SHIFT"],
        ["SCF", "SAVE_JK"],
    )

    core.tstart()
    # Alter default algorithm
    if not core.has_global_option_changed("SCF_TYPE"):
        core.set_global_option("SCF_TYPE", "DF")
    core.prepare_options_for_module("SAPT")

    # Grab overall settings
    do_mon_grac_shift_A = False
    do_mon_grac_shift_B = False
    mon_a_shift = core.get_option("SAPT", "SAPT_DFT_GRAC_SHIFT_A")
    mon_b_shift = core.get_option("SAPT", "SAPT_DFT_GRAC_SHIFT_B")

    if np.isclose(mon_a_shift, -99.0, atol=1e-6):
        do_mon_grac_shift_A = True
        print("Monomer A GRAC shift set to -99.0, will compute automatically.")
    if np.isclose(mon_b_shift, -99.0, atol=1e-6):
        do_mon_grac_shift_B = True
        print("Monomer B GRAC shift set to -99.0, will compute automatically.")

    do_delta_hf = core.get_option("SAPT", "SAPT_DFT_DO_DHF")
    sapt_dft_functional = core.get_option("SAPT", "SAPT_DFT_FUNCTIONAL")
    do_dft = sapt_dft_functional != "HF"

    # Get the molecule of interest
    ref_wfn = kwargs.get("ref_wfn", None)
    if ref_wfn is None:
        sapt_dimer_initial = kwargs.pop("molecule", core.get_active_molecule())
    else:
        core.print_out(
            'Warning! SAPT argument "ref_wfn" is only able to use molecule information.'
        )
        sapt_dimer_initial = ref_wfn.molecule()

    if do_mon_grac_shift_A or do_mon_grac_shift_B:
        monA = sapt_dimer_initial.extract_subsets(1)
        monB = sapt_dimer_initial.extract_subsets(2)

    sapt_dimer, monomerA, monomerB = proc_util.prepare_sapt_molecule(
        sapt_dimer_initial, "dimer"
    )

<<<<<<< HEAD
    sapt_dimer._initial_cartesian = sapt_dimer_initial._initial_cartesian
    monomerA._initial_cartesian = core.Matrix.from_array(sapt_dimer._initial_cartesian.np.copy())
    monomerB._initial_cartesian = core.Matrix.from_array(sapt_dimer._initial_cartesian.np.copy())
=======
    if getattr(sapt_dimer_initial, "_initial_cartesian", None) is not None:
        sapt_dimer._initial_cartesian = sapt_dimer_initial._initial_cartesian
        monomerA._initial_cartesian = core.Matrix.from_array(sapt_dimer._initial_cartesian.np.copy())
        monomerB._initial_cartesian = core.Matrix.from_array(sapt_dimer._initial_cartesian.np.copy())

>>>>>>> 68794b68

    # Print out the title and some information
    core.print_out("\n")
    core.print_out(
        "         ---------------------------------------------------------\n"
    )
    core.print_out("         " + "SAPT(DFT) Procedure".center(58) + "\n")
    core.print_out("\n")
    core.print_out("         " + "by Daniel G. A. Smith".center(58) + "\n")
    core.print_out(
        "         ---------------------------------------------------------\n"
    )
    core.print_out("\n")

    # core.print_out("  !!!  WARNING:  SAPT(DFT) capability is in beta. Please use with caution. !!!\n\n")
    core.print_out(
        "Warning! The default value of SAPT_DFT_EXCH_DISP_SCALE_SCHEME has changed from DISP to FIXED. Please be careful comparing results with earlier versions. \n\n"
    )

    core.print_out("  ==> Algorithm <==\n\n")
    core.print_out("   SAPT DFT Functional     %12s\n" %
                   str(sapt_dft_functional))
    core.print_out("   Monomer A GRAC Shift    %12.6f\n" % mon_a_shift)
    core.print_out("   Monomer B GRAC Shift    %12.6f\n" % mon_b_shift)
    core.print_out(
        "   Delta HF                %12s\n" % (
            "True" if do_delta_hf else "False")
    )
    core.print_out(
        "   JK Algorithm            %12s\n" % core.get_global_option(
            "SCF_TYPE")
    )
    core.print_out("\n")
    core.print_out("   Required computations:\n")
    if do_delta_hf:
        core.print_out("     HF   (Dimer)\n")
        core.print_out("     HF   (Monomer A)\n")
        core.print_out("     HF   (Monomer B)\n")
    if do_dft:
        core.print_out("     DFT  (Monomer A)\n")
        core.print_out("     DFT  (Monomer B)\n")
    if do_mon_grac_shift_A:
        core.print_out("     GRAC (Monomer A)\n")
        compute_GRAC_shift(
            monA,
            core.get_option("SAPT", "SAPT_DFT_GRAC_CONVERGENCE_TIER"),
            "Monomer A",
        )
        mon_a_shift = core.get_option("SAPT", "SAPT_DFT_GRAC_SHIFT_A")
    if do_mon_grac_shift_B:
        core.print_out("     GRAC (Monomer B)\n")
        compute_GRAC_shift(
            monB,
            core.get_option("SAPT", "SAPT_DFT_GRAC_CONVERGENCE_TIER"),
            "Monomer B",
        )
        mon_b_shift = core.get_option("SAPT", "SAPT_DFT_GRAC_SHIFT_B")
    core.print_out("\n")

    if do_dft and ((mon_a_shift == 0.0) or (mon_b_shift == 0.0)):
        raise ValidationError(
            'SAPT(DFT): must set both "SAPT_DFT_GRAC_SHIFT_A" and "B". To automatically compute the GRAC shift, set to -99.0.'
        )

    if core.get_option("SCF", "REFERENCE") != "RHF":
        raise ValidationError(
            "SAPT(DFT) currently only supports restricted references."
        )

    core.IO.set_default_namespace("dimer")
    data = {}

    if (core.get_global_option('SCF_TYPE') in ['DF', 'DISK_DF']):
        # Save integrals
        # We want to try to re-use itegrals for the dimer and monomer SCF's.
        # If we are using Disk based DF (DISK_DF) then we can use the
        # DF_INTS_IO option.  MemDF does not know about this option but setting
        # it will be harmless there.
        core.set_global_option('DF_INTS_IO', 'SAVE')

    # Compute dimer wavefunction
    hf_wfn_dimer = None
    from pprint import pprint as pp
    if do_delta_hf:
        if (core.get_global_option('SCF_TYPE') in ['DF', 'DISK_DF']):
            core.set_global_option('DF_INTS_IO', 'SAVE')
        core.timer_on("SAPT(DFT):Dimer SCF")
        hf_data = {}

        core.set_local_option("SCF", "SAVE_JK", True)
        hf_wfn_dimer = scf_helper("SCF", molecule=sapt_dimer, banner="SAPT(DFT): delta HF Dimer", **kwargs)
        hf_data["HF DIMER"] = core.variable("CURRENT ENERGY")
        core.timer_off("SAPT(DFT):Dimer SCF")

        core.timer_on("SAPT(DFT):Monomer A SCF")
        if (core.get_global_option('SCF_TYPE') in ['DF', 'DISK_DF']):
            core.IO.change_file_namespace(97, 'dimer', 'monomerA')

        jk_obj = hf_wfn_dimer.jk()
        # hf_wfn_A = scf_helper("SCF", molecule=monomerA, banner="SAPT(DFT): delta HF Monomer A", jk=jk_obj, **kwargs)
        hf_wfn_A = scf_helper("SCF", molecule=monomerA, banner="SAPT(DFT): delta HF Monomer A", **kwargs)
        hf_data["HF MONOMER A"] = core.variable("CURRENT ENERGY")
        core.timer_off("SAPT(DFT):Monomer A SCF")

        core.timer_on("SAPT(DFT):Monomer B SCF")
        if (core.get_global_option('SCF_TYPE') in ['DF', 'DISK_DF']):
            core.IO.change_file_namespace(97, 'monomerA', 'monomerB')

        hf_wfn_B = scf_helper("SCF", molecule=monomerB, banner="SAPT(DFT): delta HF Monomer B", **kwargs)
        hf_data["HF MONOMER B"] = core.variable("CURRENT ENERGY")
        core.set_global_option("SAVE_JK", False)
        core.timer_off("SAPT(DFT):Monomer B SCF")

        if do_dft:  # For SAPT(HF) do the JK terms in sapt_dft()
            # Grab JK object and set to A (so we do not save many JK objects)
            sapt_jk = hf_wfn_B.jk()
            hf_wfn_A.set_jk(sapt_jk)
            core.set_global_option("SAVE_JK", False)

            # Move it back to monomer A
            if (core.get_global_option('SCF_TYPE') in ['DF', 'DISK_DF']):
                core.IO.change_file_namespace(97, 'monomerB', 'dimer')

            core.print_out("\n")
            core.print_out(
                "         ---------------------------------------------------------\n"
            )
            core.print_out(
                "         " + "SAPT(DFT): delta HF Segment".center(58) + "\n"
            )
            core.print_out("\n")
            core.print_out(
                "         " +
                "by Daniel G. A. Smith and Rob Parrish".center(58) + "\n"
            )
            core.print_out(
                "         ---------------------------------------------------------\n"
            )
            core.print_out("\n")

            # Build cache
            hf_cache = sapt_jk_terms.build_sapt_jk_cache(
               hf_wfn_dimer, hf_wfn_A, hf_wfn_B, sapt_jk, True
            )

            # Electrostatics
            core.timer_on("SAPT(HF):elst")
            elst, extern_extern_ie = sapt_jk_terms.electrostatics(hf_cache, True)
            hf_data['extern_extern_ie'] = extern_extern_ie
            hf_data.update(elst)
            core.timer_off("SAPT(HF):elst")

            # Exchange
            core.timer_on("SAPT(HF):exch")
            exch = sapt_jk_terms.exchange(hf_cache, sapt_jk, True)
            hf_data.update(exch)
            core.timer_off("SAPT(HF):exch")

            # Induction
            core.timer_on("SAPT(HF):ind")
            ind = sapt_jk_terms.induction(
                hf_cache,
                sapt_jk,
                True,
                maxiter=core.get_option("SAPT", "MAXITER"),
                conv=core.get_option("SAPT", "CPHF_R_CONVERGENCE"),
                Sinf=core.get_option("SAPT", "DO_IND_EXCH_SINF"),
            )
            hf_data.update(ind)
            core.timer_off("SAPT(HF):ind")

            dhf_value = (
                hf_data["HF DIMER"] - hf_data["HF MONOMER A"] -
                hf_data["HF MONOMER B"]
            )

            core.print_out("\n")
            core.print_out(
                print_sapt_hf_summary(hf_data, "SAPT(HF)", delta_hf=dhf_value)
            )

            data["Delta HF Correction"] = core.variable("SAPT(DFT) Delta HF")
            sapt_jk.finalize()

            del hf_wfn_A, hf_wfn_B, sapt_jk

        else:
            wfn_A = hf_wfn_A
            wfn_B = hf_wfn_B
            data["DFT MONOMER A"] = hf_data["HF MONOMER A"]
            data["DFT MONOMER B"] = hf_data["HF MONOMER B"]
            dhf_value = (
                hf_data["HF DIMER"] - hf_data["HF MONOMER A"] -
                hf_data["HF MONOMER B"]
            )
            data["DHF VALUE"] = dhf_value

    if hf_wfn_dimer is None:
        dimer_wfn = core.Wavefunction.build(
            sapt_dimer, core.get_global_option("BASIS"))
    else:
        dimer_wfn = hf_wfn_dimer

    if do_dft or not do_delta_hf:

        # Set the primary functional
        core.set_local_option("SCF", "REFERENCE", "RKS")

        # Compute Monomer A wavefunction
        core.timer_on("SAPT(DFT): Monomer A DFT")
        if (core.get_global_option('SCF_TYPE') in ['DF', 'DISK_DF']):
            core.IO.change_file_namespace(97, 'dimer', 'monomerA')

        if mon_a_shift:
            core.set_global_option("DFT_GRAC_SHIFT", mon_a_shift)

        core.IO.set_default_namespace('monomerA')
        core.set_global_option("SAVE_JK", True)
        wfn_A = scf_helper(sapt_dft_functional,
                           post_scf=False,
                           molecule=monomerA,
                           banner="SAPT(DFT): DFT Monomer A",
                           **kwargs)
        data["DFT MONOMERA"] = core.variable("CURRENT ENERGY")

        core.set_global_option("DFT_GRAC_SHIFT", 0.0)
        core.timer_off("SAPT(DFT): Monomer A DFT")

        # Compute Monomer B wavefunction
        core.timer_on("SAPT(DFT): Monomer B DFT")
        if (core.get_global_option('SCF_TYPE') in ['DF', 'DISK_DF']):
            core.IO.change_file_namespace(97, 'monomerA', 'monomerB')

        if mon_b_shift:
            core.set_global_option("DFT_GRAC_SHIFT", mon_b_shift)

        core.set_global_option("SAVE_JK", True)
        core.IO.set_default_namespace('monomerB')
        wfn_B = scf_helper(sapt_dft_functional,
                           post_scf=False,
                           molecule=monomerB,
                           banner="SAPT(DFT): DFT Monomer B",
                           jk=wfn_A.jk(),
                           **kwargs)
        data["DFT MONOMERB"] = core.variable("CURRENT ENERGY")
        core.timer_off("SAPT(DFT): Monomer B DFT")

    # Save JK object
    sapt_jk = wfn_B.jk()
    wfn_A.set_jk(sapt_jk)
    core.set_global_option("SAVE_JK", False)

    core.set_global_option("DFT_GRAC_SHIFT", 0.0)

    # Write out header
    scf_alg = core.get_global_option("SCF_TYPE")
    sapt_dft_header(
        sapt_dft_functional, mon_a_shift, mon_b_shift, bool(
            do_delta_hf), scf_alg
    )

    # Compute Delta HF for SAPT(HF)?
    delta_hf = do_delta_hf and not do_dft

    # Call SAPT(DFT)
    sapt_jk = wfn_B.jk()
    sapt_dft(
        dimer_wfn,
        wfn_A,
        wfn_B,
        do_dft=do_dft,
        sapt_jk=sapt_jk,
        data=data,
        print_header=False,
        delta_hf=delta_hf,
        external_potentials = kwargs.get("external_potentials", None),
    )

    # Copy data back into globals
    for k, v in data.items():
        core.set_variable(k, v)

    core.tstop()

    optstash.restore()

    return dimer_wfn


def sapt_dft_grac_convergence_tier_options():
    return {
        "SINGLE": [
            {
                "SCF_INITIAL_ACCELERATOR": "ADIIS",
            }
        ],
        "ITERATIVE": [
            {
                "SCF_INITIAL_ACCELERATOR": "ADIIS",
            },
            {
                "LEVEL_SHIFT": 0.01,
                "LEVEL_SHIFT_CUTOFF": 0.01,
                "SCF_INITIAL_ACCELERATOR": "ADIIS",
                "MAXITER": 200,
            },
            {
                "LEVEL_SHIFT": 0.02,
                "LEVEL_SHIFT_CUTOFF": 0.02,
                "SCF_INITIAL_ACCELERATOR": "ADIIS",
                "MAXITER": 200,
            },
        ],
    }


def compute_GRAC_shift(
    molecule, sapt_dft_grac_convergence_tier="SINGLE", label="Monomer A"
):
    optstash = p4util.OptionsState(
        ["SCF_TYPE"],
        ["SCF", "REFERENCE"],
        ["SCF", "DFT_GRAC_SHIFT"],
        ["SCF", "SAVE_JK"],
    )

    dft_functional = core.get_option("SAPT", "SAPT_DFT_FUNCTIONAL")
    scf_reference = core.get_option("SCF", "REFERENCE")

    print(f"Computing GRAC shift for {label} using {sapt_dft_grac_convergence_tier}...")
    grac_options = sapt_dft_grac_convergence_tier_options()[
        sapt_dft_grac_convergence_tier.upper()
    ]
    print(f"{grac_options = }")
    for options in grac_options:
        for key, val in options.items():
            core.set_local_option("SCF", key, val)
        core.set_local_option("SCF", "REFERENCE", "UHF")
        # Need to get the neutral and cation to estimate ionization energy for
        # GRAC shift
        mol_qcel_dict = molecule.to_schema(dtype=2)
        del mol_qcel_dict["fragment_charges"]
        del mol_qcel_dict["fragment_multiplicities"]
        del mol_qcel_dict["molecular_multiplicity"]
        mol_qcel_dict["molecular_charge"] = 0

        mol_qcel = qcel.models.Molecule(**mol_qcel_dict)
        mol_neutral = core.Molecule.from_schema(mol_qcel.dict())

        mol_qcel_dict["molecular_charge"] = 1
        mol_qcel = qcel.models.Molecule(**mol_qcel_dict)
        mol_cation = core.Molecule.from_schema(mol_qcel.dict())

        core.print_out(f"\n\n  ==> GRAC {label}: Neutral <==\n\n")
        try:
            wfn_neutral = run_scf(
                dft_functional.lower(),
                molecule=mol_neutral,
            )
            core.print_out(f"\n\n  ==> GRAC {label}: Cation <==\n\n")
            wfn_cation = run_scf(
                dft_functional.lower(),
                molecule=mol_cation,
            )
        except ConvergenceError:
            if len(options) == 1:
                raise Exception(
                    "Convergence error in GRAC shift calculation, please try a different convergence tier."
                )
            else:
                print("Convergence error, trying next GRAC iteration...")
                print(f"{options = }")
            continue
        occ_neutral = wfn_neutral.epsilon_a_subset(basis="SO", subset="OCC").to_array(
            dense=True
        )
        HOMO = np.amax(occ_neutral)

        E_neutral = wfn_neutral.energy()
        E_cation = wfn_cation.energy()
        grac = E_cation - E_neutral + HOMO
        if grac >= 1 or grac <= -1:
            print(f"{grac = }")
            raise Exception("Invalid GRAC")
        if label == "Monomer A":
            core.set_global_option("SAPT_DFT_GRAC_SHIFT_A", grac)
            core.set_variable("SAPT_DFT_GRAC_SHIFT_A", grac)
        elif label == "Monomer B":
            core.set_global_option("SAPT_DFT_GRAC_SHIFT_B", grac)
            core.set_variable("SAPT_DFT_GRAC_SHIFT_B", grac)
        else:
            raise ValueError(
                "Only Monomer A and Monomer B are valid GRAC shift options"
            )
    core.set_local_option("SCF", "REFERENCE", scf_reference)
    optstash.restore()
    return


def sapt_dft_header(
    sapt_dft_functional="unknown",
    mon_a_shift=None,
    mon_b_shift=None,
    do_delta_hf="N/A",
    jk_alg="N/A",
):
    # Print out the title and some information
    core.print_out("\n")
    core.print_out(
        "         ---------------------------------------------------------\n"
    )
    core.print_out(
        "         " +
        "SAPT(DFT): Intermolecular Interaction Segment".center(58) + "\n"
    )
    core.print_out("\n")
    core.print_out(
        "         " + "by Daniel G. A. Smith and Rob Parrish".center(58) + "\n"
    )
    core.print_out(
        "         ---------------------------------------------------------\n"
    )
    core.print_out("\n")

    core.print_out("  ==> Algorithm <==\n\n")
    core.print_out("   SAPT DFT Functional     %12s\n" %
                   str(sapt_dft_functional))
    if mon_a_shift:
        core.print_out("   Monomer A GRAC Shift    %12.6f\n" % mon_a_shift)
    if mon_b_shift:
        core.print_out("   Monomer B GRAC Shift    %12.6f\n" % mon_b_shift)
    core.print_out("   Delta HF                %12s\n" % do_delta_hf)
    core.print_out("   JK Algorithm            %12s\n" % jk_alg)


def sapt_dft(
    dimer_wfn,
    wfn_A,
    wfn_B,
    do_dft=True,
    sapt_jk=None,
    sapt_jk_B=None,
    data=None,
    print_header=True,
    cleanup_jk=True,
    delta_hf=False,
    external_potentials=None,
):
    """
    The primary SAPT(DFT) algorithm to compute the interaction energy once the wavefunctions have been built.

    Example
    -------

    dimer = psi4.geometry('''
      Ne
      --
      Ar 1 6.5
      units bohr
    ''')

    psi4.set_options({"BASIS": "aug-cc-pVDZ"})

    # Prepare the fragments
    sapt_dimer, monomerA, monomerB = psi4.proc_util.prepare_sapt_molecule(sapt_dimer, "dimer")

    # Run the first monomer
    set DFT_GRAC_SHIFT 0.203293
    wfnA, energyA = psi4.energy("PBE0", monomer=monomerA, return_wfn=True)

    # Run the second monomer
    set DFT_GRAC_SHIFT 0.138264
    wfnB, energyB = psi4.energy("PBE0", monomer=monomerB, return_wfn=True)

    # Build the dimer wavefunction
    wfnD = psi4.core.Wavefunction.build(sapt_dimer)

    # Compute SAPT(DFT) from the provided wavefunctions
    data = psi4.procrouting.sapt.sapt_dft(wfnD, wfnA, wfnB)
    """

    # Handle the input options
    core.timer_on("SAPT(DFT):Build JK")
    if print_header:
        sapt_dft_header()

    if sapt_jk is None:

        core.print_out("\n   => Building SAPT JK object <= \n\n")
        sapt_jk = core.JK.build(dimer_wfn.basisset())
        sapt_jk.set_do_J(True)
        sapt_jk.set_do_K(True)
        if wfn_A.functional().is_x_lrc():
            sapt_jk.set_do_wK(True)
            sapt_jk.set_omega(wfn_A.functional().x_omega())
        sapt_jk.initialize()
        sapt_jk.print_header()

        if wfn_B.functional().is_x_lrc() and (
            wfn_A.functional().x_omega() != wfn_B.functional().x_omega()
        ):
            core.print_out("   => Monomer B: Building SAPT JK object <= \n\n")
            core.print_out(
                "      Reason: MonomerA Omega != MonomerB Omega\n\n")
            sapt_jk_B = core.JK.build(dimer_wfn.basisset())
            sapt_jk_B.set_do_J(True)
            sapt_jk_B.set_do_K(True)
            sapt_jk_B.set_do_wK(True)
            sapt_jk_B.set_omega(wfn_B.functional().x_omega())
            sapt_jk_B.initialize()
            sapt_jk_B.print_header()
    else:
        sapt_jk.set_do_K(True)

    if data is None:
        data = {}

    # Build SAPT cache
    cache = sapt_jk_terms.build_sapt_jk_cache(dimer_wfn, wfn_A, wfn_B, sapt_jk, True)
    core.timer_off("SAPT(DFT):Build JK")

    print(f"{external_potentials = }")

    # Electrostatics
    core.timer_on("SAPT(DFT):elst")
    elst, extern_extern_ie = sapt_jk_terms.electrostatics(cache, True)
    data.update(elst)
    core.timer_off("SAPT(DFT):elst")

    # Exchange
    core.timer_on("SAPT(DFT):exch")
    exch = sapt_jk_terms.exchange(cache, sapt_jk, True)
    data.update(exch)
    core.timer_off("SAPT(DFT):exch")

    # Induction
    core.timer_on("SAPT(DFT):ind")
    ind = sapt_jk_terms.induction(
        cache,
        sapt_jk,
        True,
        sapt_jk_B=sapt_jk_B,
        maxiter=core.get_option("SAPT", "MAXITER"),
        conv=core.get_option("SAPT", "CPHF_R_CONVERGENCE"),
        Sinf=core.get_option("SAPT", "DO_IND_EXCH_SINF"),
    )
    data.update(ind)

    # Set Delta HF for SAPT(HF)
    if delta_hf:
        total_sapt = (
            data["Elst10,r"] + data["Exch10"] +
            data["Ind20,r"] + data["Exch-Ind20,r"]
        )
        sapt_hf_delta = data["DHF VALUE"] - total_sapt
        core.set_variable("SAPT(DFT) Delta HF", sapt_hf_delta)
        data["Delta HF Correction"] = core.variable("SAPT(DFT) Delta HF")

    core.timer_off("SAPT(DFT):ind")

    # Blow away JK object before doing MP2 for memory considerations
    if cleanup_jk:
        sapt_jk.finalize()

    # Hybrid xc kernel check
    do_hybrid = core.get_option("SAPT", "SAPT_DFT_DO_HYBRID")
    is_x_hybrid = wfn_B.functional().is_x_hybrid()
    is_x_lrc = wfn_B.functional().is_x_lrc()
    hybrid_specified = core.has_option_changed("SAPT", "SAPT_DFT_DO_HYBRID")
    if is_x_lrc:
        if do_hybrid:
            if hybrid_specified:
                raise ValidationError(
                    "SAPT(DFT): Hybrid xc kernel not yet implemented for range-separated funtionals."
                )
            else:
                core.print_out(
                    "Warning: Hybrid xc kernel not yet implemented for range-separated funtionals; hybrid kernel capability is turned off.\n"
                )
        is_hybrid = False
    else:
        if do_hybrid:
            is_hybrid = is_x_hybrid
        else:
            is_hybrid = False

    # Dispersion
    core.timer_on("SAPT(DFT):disp")

    primary_basis = wfn_A.basisset()
    aux_basis = core.BasisSet.build(
        dimer_wfn.molecule(),
        "DF_BASIS_MP2",
        core.get_option("DFMP2", "DF_BASIS_MP2"),
        "RIFIT",
        core.get_global_option("BASIS"),
    )

    if do_dft:
        core.timer_on("FDDS disp")
        core.print_out("\n")
        x_alpha = wfn_B.functional().x_alpha()
        if not is_hybrid:
            x_alpha = 0.0
        fdds_disp = sapt_mp2_terms.df_fdds_dispersion(
            primary_basis, aux_basis, cache, is_hybrid, x_alpha
        )
        data.update(fdds_disp)
        nfrozen_A = 0
        nfrozen_B = 0
        core.timer_off("FDDS disp")
    else:
        # this is where we actually need to figure out the number of frozen-core orbitals
        # if SAPT_DFT_MP2_DISP_ALG == FISAPT, the code will not figure it out on its own
        nfrozen_A = wfn_A.basisset().n_frozen_core(
            core.get_global_option("FREEZE_CORE"), wfn_A.molecule()
        )
        nfrozen_B = wfn_B.basisset().n_frozen_core(
            core.get_global_option("FREEZE_CORE"), wfn_B.molecule()
        )

    core.timer_on("MP2 disp")
    if core.get_option("SAPT", "SAPT_DFT_MP2_DISP_ALG") == "FISAPT":
        mp2_disp = sapt_mp2_terms.df_mp2_fisapt_dispersion(
            wfn_A, primary_basis, aux_basis, cache, nfrozen_A, nfrozen_B, do_print=True
        )
    else:
        mp2_disp = sapt_mp2_terms.df_mp2_sapt_dispersion(
            dimer_wfn, wfn_A, wfn_B, primary_basis, aux_basis, cache, do_print=True
        )
    data.update(mp2_disp)

    # Exchange-dispersion scaling
    if do_dft:
        exch_disp_scheme = core.get_option(
            "SAPT", "SAPT_DFT_EXCH_DISP_SCALE_SCHEME")
        core.print_out("    %-33s % s\n" %
                       ("Scaling Scheme", exch_disp_scheme))
        if exch_disp_scheme == "NONE":
            data["Exch-Disp20,r"] = data["Exch-Disp20,u"]
        elif exch_disp_scheme == "FIXED":
            exch_disp_scale = core.get_option(
                "SAPT", "SAPT_DFT_EXCH_DISP_FIXED_SCALE")
            core.print_out("    %-28s % 10.3f\n" %
                           ("Scaling Factor", exch_disp_scale))
            data["Exch-Disp20,r"] = exch_disp_scale * data["Exch-Disp20,u"]
        elif exch_disp_scheme == "DISP":
            exch_disp_scale = data["Disp20"] / data["Disp20,u"]
            data["Exch-Disp20,r"] = exch_disp_scale * data["Exch-Disp20,u"]
        if exch_disp_scheme != "NONE":
            core.print_out(
                print_sapt_var("Est. Exch-Disp20,r",
                               data["Exch-Disp20,r"], short=True)
                + "\n"
            )

    core.timer_off("MP2 disp")
    core.timer_off("SAPT(DFT):disp")

    # Print out final data
    core.print_out("\n")
    core.print_out(print_sapt_dft_summary(data, "SAPT(DFT)", do_dft=do_dft))

    return data


def run_sf_sapt(name, **kwargs):
    optstash = p4util.OptionsState(
        ["SCF_TYPE"],
        ["SCF", "REFERENCE"],
        ["SCF", "DFT_GRAC_SHIFT"],
        ["SCF", "SAVE_JK"],
    )

    core.tstart()

    # Alter default algorithm
    if not core.has_global_option_changed("SCF_TYPE"):
        core.set_global_option("SCF_TYPE", "DF")

    core.prepare_options_for_module("SAPT")

    # Get the molecule of interest
    ref_wfn = kwargs.get("ref_wfn", None)
    if ref_wfn is None:
        sapt_dimer = kwargs.pop("molecule", core.get_active_molecule())
    else:
        core.print_out(
            'Warning! SAPT argument "ref_wfn" is only able to use molecule information.'
        )
        sapt_dimer = ref_wfn.molecule()

    sapt_dimer, monomerA, monomerB = proc_util.prepare_sapt_molecule(
        sapt_dimer, "dimer"
    )

    # Print out the title and some information
    core.print_out("\n")
    core.print_out(
        "         ---------------------------------------------------------\n"
    )
    core.print_out("         " + "Spin-Flip SAPT Procedure".center(58) + "\n")
    core.print_out("\n")
    core.print_out(
        "         " +
        "by Daniel G. A. Smith and Konrad Patkowski".center(58) + "\n"
    )
    core.print_out(
        "         ---------------------------------------------------------\n"
    )
    core.print_out("\n")

    core.print_out("  ==> Algorithm <==\n\n")
    core.print_out(
        "   JK Algorithm            %12s\n" % core.get_option(
            "SCF", "SCF_TYPE")
    )
    core.print_out("\n")
    core.print_out("   Required computations:\n")
    core.print_out("     HF  (Monomer A)\n")
    core.print_out("     HF  (Monomer B)\n")
    core.print_out("\n")

    if core.get_option("SCF", "REFERENCE") != "ROHF":
        raise ValidationError(
            "Spin-Flip SAPT currently only supports restricted open-shell references."
        )

    # Run the two monomer computations
    core.IO.set_default_namespace("dimer")
    data = {}

    if (core.get_global_option('SCF_TYPE') in ['DF', 'DISK_DF']):
        core.set_global_option('DF_INTS_IO', 'SAVE')

    # Compute dimer wavefunction
    wfn_A = scf_helper(
        "SCF", molecule=monomerA, banner="SF-SAPT: HF Monomer A", **kwargs
    )

    core.set_global_option("SAVE_JK", True)
    wfn_B = scf_helper(
        "SCF", molecule=monomerB, banner="SF-SAPT: HF Monomer B", **kwargs
    )
    sapt_jk = wfn_B.jk()
    core.set_global_option("SAVE_JK", False)
    core.print_out("\n")
    core.print_out(
        "         ---------------------------------------------------------\n"
    )
    core.print_out(
        "         " +
        "Spin-Flip SAPT Exchange and Electrostatics".center(58) + "\n"
    )
    core.print_out("\n")
    core.print_out(
        "         " +
        "by Daniel G. A. Smith and Konrad Patkowski".center(58) + "\n"
    )
    core.print_out(
        "         ---------------------------------------------------------\n"
    )
    core.print_out("\n")

    sf_data = sapt_sf_terms.compute_sapt_sf(sapt_dimer, sapt_jk, wfn_A, wfn_B)

    # Print the results
    core.print_out("   Spin-Flip SAPT Results\n")
    core.print_out("  " + "-" * 103 + "\n")

    for key, value in sf_data.items():
        value = sf_data[key]
        print_vals = (
            key,
            value * 1000,
            value * constants.hartree2kcalmol,
            value * constants.hartree2kJmol,
        )
        string = (
            "    %-26s % 15.8f [mEh] % 15.8f [kcal/mol] % 15.8f [kJ/mol]\n" % print_vals
        )
        core.print_out(string)
    core.print_out("  " + "-" * 103 + "\n\n")

    dimer_wfn = core.Wavefunction.build(sapt_dimer, wfn_A.basisset())

    # Set variables
    psivar_tanslator = {
        "Elst10": "SAPT ELST ENERGY",
        "Exch10(S^2) [diagonal]": "SAPT EXCH10(S^2),DIAGONAL ENERGY",
        "Exch10(S^2) [off-diagonal]": "SAPT EXCH10(S^2),OFF-DIAGONAL ENERGY",
        "Exch10(S^2) [highspin]": "SAPT EXCH10(S^2),HIGHSPIN ENERGY",
    }

    for k, v in sf_data.items():
        psi_k = psivar_tanslator[k]

        dimer_wfn.set_variable(psi_k, v)
        core.set_variable(psi_k, v)

    # Copy over highspin
    core.set_variable("SAPT EXCH ENERGY", sf_data["Exch10(S^2) [highspin]"])

    core.tstop()

    return dimer_wfn<|MERGE_RESOLUTION|>--- conflicted
+++ resolved
@@ -93,17 +93,11 @@
         sapt_dimer_initial, "dimer"
     )
 
-<<<<<<< HEAD
-    sapt_dimer._initial_cartesian = sapt_dimer_initial._initial_cartesian
-    monomerA._initial_cartesian = core.Matrix.from_array(sapt_dimer._initial_cartesian.np.copy())
-    monomerB._initial_cartesian = core.Matrix.from_array(sapt_dimer._initial_cartesian.np.copy())
-=======
     if getattr(sapt_dimer_initial, "_initial_cartesian", None) is not None:
         sapt_dimer._initial_cartesian = sapt_dimer_initial._initial_cartesian
         monomerA._initial_cartesian = core.Matrix.from_array(sapt_dimer._initial_cartesian.np.copy())
         monomerB._initial_cartesian = core.Matrix.from_array(sapt_dimer._initial_cartesian.np.copy())
 
->>>>>>> 68794b68
 
     # Print out the title and some information
     core.print_out("\n")

#
# @BEGIN LICENSE
#
# Psi4: an open-source quantum chemistry software package
#
# Copyright (c) 2007-2024 The Psi4 Developers.
#
# The copyrights for code used from other parties are included in
# the corresponding files.
#
# This file is part of Psi4.
#
# Psi4 is free software; you can redistribute it and/or modify
# it under the terms of the GNU Lesser General Public License as published by
# the Free Software Foundation, version 3.
#
# Psi4 is distributed in the hope that it will be useful,
# but WITHOUT ANY WARRANTY; without even the implied warranty of
# MERCHANTABILITY or FITNESS FOR A PARTICULAR PURPOSE.  See the
# GNU Lesser General Public License for more details.
#
# You should have received a copy of the GNU Lesser General Public License along
# with Psi4; if not, write to the Free Software Foundation, Inc.,
# 51 Franklin Street, Fifth Floor, Boston, MA 02110-1301 USA.
#
# @END LICENSE
#

import numpy as np

from psi4 import core

from ... import p4util
from ...constants import constants
from ...p4util.exceptions import *
from .. import proc_util
from ..proc import scf_helper, run_scf
from . import sapt_jk_terms, sapt_mp2_terms, sapt_sf_terms
from .sapt_util import print_sapt_dft_summary, print_sapt_hf_summary, print_sapt_var

# Import energy module for SAPT(DFT) delta DFT
# from ... import energy

# Only export the run_ scripts
__all__ = ['run_sapt_dft', 'sapt_dft', 'run_sf_sapt']


def run_sapt_dft(name, **kwargs):
    optstash = p4util.OptionsState(['SCF_TYPE'], ['SCF', 'REFERENCE'], ['SCF', 'DFT_GRAC_SHIFT'], ['SCF', 'SAVE_JK'])

    core.tstart()
    # Alter default algorithm
    if not core.has_global_option_changed('SCF_TYPE'):
        core.set_global_option('SCF_TYPE', 'DF')

    core.prepare_options_for_module("SAPT")

    # Get the molecule of interest
    ref_wfn = kwargs.get('ref_wfn', None)
    if ref_wfn is None:
        sapt_dimer_molecule = kwargs.pop('molecule', core.get_active_molecule())
    else:
        core.print_out('Warning! SAPT argument "ref_wfn" is only able to use molecule information.')
        sapt_dimer_molecule = ref_wfn.molecule()

    data = {}
    sapt_dimer, monomerA, monomerB = proc_util.prepare_sapt_molecule(sapt_dimer_molecule, "dimer")

    # Grab overall settings
    mon_a_shift = core.get_option("SAPT", "SAPT_DFT_GRAC_SHIFT_A")
    mon_b_shift = core.get_option("SAPT", "SAPT_DFT_GRAC_SHIFT_B")
    do_delta_hf = core.get_option("SAPT", "SAPT_DFT_DO_DHF")
    do_delta_dft = core.get_option("SAPT", "SAPT_DFT_DO_DDFT")
    do_disp = core.get_option("SAPT", "SAPT_DFT_DO_DISP")
    sapt_dft_functional = core.get_option("SAPT", "SAPT_DFT_FUNCTIONAL")
    sapt_dft_D4_IE = core.get_option("SAPT", "SAPT_DFT_D4_IE")
    do_dft = sapt_dft_functional != "HF"

    # Print out the title and some information
    core.print_out("\n")
    core.print_out("         ---------------------------------------------------------\n")
    core.print_out("         " + "SAPT(DFT) Procedure".center(58) + "\n")
    core.print_out("\n")
    core.print_out("         " + "by Daniel G. A. Smith".center(58) + "\n")
    core.print_out("         ---------------------------------------------------------\n")
    core.print_out("\n")

    # core.print_out("  !!!  WARNING:  SAPT(DFT) capability is in beta. Please use with caution. !!!\n\n")
    core.print_out("Warning! The default value of SAPT_DFT_EXCH_DISP_SCALE_SCHEME has changed from DISP to FIXED. Please be careful comparing results with earlier versions. \n\n")

    core.print_out("  ==> Algorithm <==\n\n")
    core.print_out("   SAPT DFT Functional     %12s\n" % str(sapt_dft_functional))
    core.print_out("   Monomer A GRAC Shift    %12.6f\n" % mon_a_shift)
    core.print_out("   Monomer B GRAC Shift    %12.6f\n" % mon_b_shift)
    core.print_out("   Delta HF                %12s\n" % ("True" if do_delta_hf else "False"))
    core.print_out("   JK Algorithm            %12s\n" % core.get_global_option("SCF_TYPE"))
    core.print_out("\n")
    core.print_out("   Required computations:\n")
    if (do_delta_hf):
        core.print_out("     HF  (Dimer)\n")
        core.print_out("     HF  (Monomer A)\n")
        core.print_out("     HF  (Monomer B)\n")
    if (do_dft):
        core.print_out("     DFT (Monomer A)\n")
        core.print_out("     DFT (Monomer B)\n")
    if (do_delta_dft):
        core.print_out("     Delta DFT Correction:\n")
        core.print_out("       DFT (Dimer)\n")
        core.print_out("       DFT (Monomer A: No Asymptotic Correction)\n")
        core.print_out("       DFT (Monomer B: No Asymptotic Correction)\n")

    core.print_out("\n")

    if do_dft and ((mon_a_shift == 0.0) or (mon_b_shift == 0.0)):
        raise ValidationError('SAPT(DFT): must set both "SAPT_DFT_GRAC_SHIFT_A" and "B".')

    if (core.get_option('SCF', 'REFERENCE') != 'RHF'):
        raise ValidationError('SAPT(DFT) currently only supports restricted references.')

    if do_delta_dft and do_dft:
        core.IO.set_default_namespace('dimer')
        core.print_out("\n")
        core.print_out("         ---------------------------------------------------------\n")
        core.print_out("         " + "SAPT(DFT): delta DFT Segment".center(58) + "\n")
        core.print_out("\n")
        core.timer_on("SAPT(DFT):delta DFT")

        monomer_A_molecule = monomerA
        monomer_B_molecule = monomerB

        core.timer_on("SAPT(DFT):Dimer DFT")
        run_scf(sapt_dft_functional.lower(), molecule=sapt_dimer_molecule)
        data["DFT DIMER ENERGY"] = core.variable("CURRENT ENERGY")
        core.timer_off("SAPT(DFT):Dimer DFT")

        core.timer_on("SAPT(DFT):Monomer A DFT")
        run_scf(sapt_dft_functional.lower(), molecule=monomer_A_molecule)
        data["DFT MONOMER A ENERGY"] = core.variable("CURRENT ENERGY")
        core.timer_off("SAPT(DFT):Monomer A DFT")

        core.timer_on("SAPT(DFT):Monomer B DFT")
        run_scf(sapt_dft_functional.lower(), molecule=monomer_B_molecule)
        data["DFT MONOMER B ENERGY"] = core.variable("CURRENT ENERGY")
        core.timer_off("SAPT(DFT):Monomer B DFT")

        core.timer_off("SAPT(DFT):delta DFT")
        core.print_out("\n")
        data["DFT IE"] = data["DFT DIMER ENERGY"] - data["DFT MONOMER A ENERGY"] - data["DFT MONOMER B ENERGY"]
    elif do_delta_dft and not do_dft:
        raise ValueError("SAPT(DFT): delta DFT correction requested when running HF. Set SAPT_DFT_DO_DDFT to False or use a DFT functional.")
    if sapt_dft_D4_IE:
        core.print_out("\n")
        core.print_out("         ---------------------------------------------------------\n")
        core.print_out("         " + "SAPT(DFT): D4 Interaction Energy".center(58) + "\n")
        core.print_out("\n")
        core.timer_on("SAPT(DFT):D4 Interaction Energy")
        dimer_d4, _ = sapt_dimer.run_dftd4(sapt_dft_functional, 'd4bjeeqatm')
        data["D4 DIMER"] = dimer_d4
        monA_d4, _ = monomerA.run_dftd4(sapt_dft_functional, 'd4bjeeqatm')
        data["D4 MONOMER A"] = monA_d4
        monB_d4, _ = monomerB.run_dftd4(sapt_dft_functional, 'd4bjeeqatm')
        data["D4 MONOMER B"] = monB_d4
        data["D4 IE"] = dimer_d4 - monA_d4 - monB_d4
        core.timer_off("SAPT(DFT):D4 Interaction Energy")


    core.IO.set_default_namespace('dimer')

<<<<<<< HEAD
    if (core.get_global_option('SCF_TYPE') == 'DISK_DF'):
        # core.set_global_option('DF_INTS_IO', 'LOAD')
=======
    if (core.get_global_option('SCF_TYPE') in ['DF', 'DISK_DF']):
        # Save integrals
        # We want to try to re-use itegrals for the dimer and monomer SCF's.
        # If we are using Disk based DF (DISK_DF) then we can use the
        # DF_INTS_IO option.  MemDF does not know about this option but setting
        # it will be harmless there.
>>>>>>> a68e7cfc
        core.set_global_option('DF_INTS_IO', 'SAVE')

    # Compute dimer wavefunction
    hf_wfn_dimer = None
    if do_delta_hf:
<<<<<<< HEAD
        if (core.get_global_option('SCF_TYPE') == 'DISK_DF'):
=======
        if (core.get_global_option('SCF_TYPE') in ['DF', 'DISK_DF']):
>>>>>>> a68e7cfc
            core.set_global_option('DF_INTS_IO', 'SAVE')
        core.timer_on("SAPT(DFT):Dimer SCF")
        hf_data = {}

        core.set_local_option("SCF", "SAVE_JK", True)
        hf_wfn_dimer = scf_helper("SCF", molecule=sapt_dimer, banner="SAPT(DFT): delta HF Dimer", **kwargs)
        hf_data["HF DIMER"] = core.variable("CURRENT ENERGY")
        core.timer_off("SAPT(DFT):Dimer SCF")

        core.timer_on("SAPT(DFT):Monomer A SCF")
        if (core.get_global_option('SCF_TYPE') in ['DF', 'DISK_DF']):
            core.IO.change_file_namespace(97, 'dimer', 'monomerA')

        jk_obj = hf_wfn_dimer.jk()
        hf_wfn_A = scf_helper("SCF", molecule=monomerA, banner="SAPT(DFT): delta HF Monomer A", jk=jk_obj, **kwargs)
        hf_data["HF MONOMER A"] = core.variable("CURRENT ENERGY")
        core.timer_off("SAPT(DFT):Monomer A SCF")

        core.timer_on("SAPT(DFT):Monomer B SCF")
        if (core.get_global_option('SCF_TYPE') in ['DF', 'DISK_DF']):
            core.IO.change_file_namespace(97, 'monomerA', 'monomerB')

        hf_wfn_B = scf_helper("SCF", molecule=monomerB, banner="SAPT(DFT): delta HF Monomer B", jk=jk_obj, **kwargs)
        hf_data["HF MONOMER B"] = core.variable("CURRENT ENERGY")
        core.set_global_option("SAVE_JK", False)
        core.timer_off("SAPT(DFT):Monomer B SCF")

        if do_dft: # For SAPT(HF) do the JK terms in sapt_dft()
            # Grab JK object and set to A (so we do not save many JK objects)
            sapt_jk = hf_wfn_B.jk()
            hf_wfn_A.set_jk(sapt_jk)
            core.set_global_option("SAVE_JK", False)

            # Move it back to monomer A
            if (core.get_global_option('SCF_TYPE') in ['DF', 'DISK_DF']):
                core.IO.change_file_namespace(97, 'monomerB', 'dimer')

            core.print_out("\n")
            core.print_out("         ---------------------------------------------------------\n")
            core.print_out("         " + "SAPT(DFT): delta HF Segment".center(58) + "\n")
            core.print_out("\n")
            core.print_out("         " + "by Daniel G. A. Smith and Rob Parrish".center(58) + "\n")
            core.print_out("         ---------------------------------------------------------\n")
            core.print_out("\n")

            # Build cache
            hf_cache = sapt_jk_terms.build_sapt_jk_cache(hf_wfn_A, hf_wfn_B, sapt_jk, True)

            # Electrostatics
            core.timer_on("SAPT(HF):elst")
            elst = sapt_jk_terms.electrostatics(hf_cache, True)
            hf_data.update(elst)
            core.timer_off("SAPT(HF):elst")

            # Exchange
            core.timer_on("SAPT(HF):exch")
            exch = sapt_jk_terms.exchange(hf_cache, sapt_jk, True)
            hf_data.update(exch)
            core.timer_off("SAPT(HF):exch")

            # Induction
            core.timer_on("SAPT(HF):ind")
            ind = sapt_jk_terms.induction(hf_cache,
                                          sapt_jk,
                                          True,
                                          maxiter=core.get_option("SAPT", "MAXITER"),
                                          conv=core.get_option("SAPT", "CPHF_R_CONVERGENCE"),
                                          Sinf=core.get_option("SAPT", "DO_IND_EXCH_SINF"))
            hf_data.update(ind)
            core.timer_off("SAPT(HF):ind")

            dhf_value = hf_data["HF DIMER"] - hf_data["HF MONOMER A"] - hf_data["HF MONOMER B"]

            core.print_out("\n")
            core.print_out(print_sapt_hf_summary(hf_data, "SAPT(HF)", delta_hf=dhf_value))

            data["Delta HF Correction"] = core.variable("SAPT(DFT) Delta HF")
            sapt_jk.finalize()

            del hf_wfn_A, hf_wfn_B, sapt_jk

        else:
            wfn_A = hf_wfn_A 
            wfn_B = hf_wfn_B
            data["DFT MONOMER A"] = hf_data["HF MONOMER A"]
            data["DFT MONOMER B"] = hf_data["HF MONOMER B"]
            dhf_value = hf_data["HF DIMER"] - hf_data["HF MONOMER A"] - hf_data["HF MONOMER B"]
            data["DHF VALUE"] = dhf_value

    if hf_wfn_dimer is None:
        dimer_wfn = core.Wavefunction.build(sapt_dimer, core.get_global_option("BASIS"))
    else:
        dimer_wfn = hf_wfn_dimer

    if do_dft or not do_delta_hf:

        # Set the primary functional
        core.set_local_option('SCF', 'REFERENCE', 'RKS')

        # Compute Monomer A wavefunction
        core.timer_on("SAPT(DFT): Monomer A DFT")
        if (core.get_global_option('SCF_TYPE') in ['DF', 'DISK_DF']):
            core.IO.change_file_namespace(97, 'dimer', 'monomerA')

        if mon_a_shift:
            core.set_global_option("DFT_GRAC_SHIFT", mon_a_shift)

        core.IO.set_default_namespace('monomerA')
        core.set_global_option("SAVE_JK", True)
        wfn_A = scf_helper(sapt_dft_functional,
                           post_scf=False,
                           molecule=monomerA,
                           banner="SAPT(DFT): DFT Monomer A",
                           **kwargs)
        data["DFT MONOMERA"] = core.variable("CURRENT ENERGY")

        core.set_global_option("DFT_GRAC_SHIFT", 0.0)
        core.timer_off("SAPT(DFT): Monomer A DFT")

        # Compute Monomer B wavefunction
        core.timer_on("SAPT(DFT): Monomer B DFT")
        if (core.get_global_option('SCF_TYPE') in ['DF', 'DISK_DF']):
            core.IO.change_file_namespace(97, 'monomerA', 'monomerB')

        if mon_b_shift:
            core.set_global_option("DFT_GRAC_SHIFT", mon_b_shift)

        core.set_global_option("SAVE_JK", True)
        core.IO.set_default_namespace('monomerB')
        wfn_B = scf_helper(sapt_dft_functional,
                           post_scf=False,
                           molecule=monomerB,
                           banner="SAPT(DFT): DFT Monomer B",
                           jk=wfn_A.jk(),
                           **kwargs)
        data["DFT MONOMERB"] = core.variable("CURRENT ENERGY")
        core.timer_off("SAPT(DFT): Monomer B DFT")
    else:
        core.print_out("\n")
        core.print_out("Turning off delta DFT correction\n")
        do_delta_dft = False

    # Save JK object
    sapt_jk = wfn_B.jk()
    wfn_A.set_jk(sapt_jk)
    core.set_global_option("SAVE_JK", False)

    core.set_global_option("DFT_GRAC_SHIFT", 0.0)

    # Write out header
    scf_alg = core.get_global_option("SCF_TYPE")
    sapt_dft_header(sapt_dft_functional, mon_a_shift, mon_b_shift, bool(do_delta_hf), scf_alg)

    # Compute Delta HF for SAPT(HF)?
    delta_hf = do_delta_hf and not do_dft

    # Call SAPT(DFT)
    sapt_jk = wfn_B.jk()
    sapt_dft(dimer_wfn, wfn_A, wfn_B, do_dft=do_dft, sapt_jk=sapt_jk, data=data, print_header=False, delta_hf=delta_hf, do_delta_dft=do_delta_dft, do_disp=do_disp)

    # Copy data back into globals
    for k, v in data.items():
        core.set_variable(k, v)

    core.tstop()

    optstash.restore()

    return dimer_wfn


def sapt_dft_header(sapt_dft_functional="unknown",
                    mon_a_shift=None,
                    mon_b_shift=None,
                    do_delta_hf="N/A",
                    jk_alg="N/A"):
    # Print out the title and some information
    core.print_out("\n")
    core.print_out("         ---------------------------------------------------------\n")
    core.print_out("         " + "SAPT(DFT): Intermolecular Interaction Segment".center(58) + "\n")
    core.print_out("\n")
    core.print_out("         " + "by Daniel G. A. Smith and Rob Parrish".center(58) + "\n")
    core.print_out("         ---------------------------------------------------------\n")
    core.print_out("\n")

    core.print_out("  ==> Algorithm <==\n\n")
    core.print_out("   SAPT DFT Functional     %12s\n" % str(sapt_dft_functional))
    if mon_a_shift:
        core.print_out("   Monomer A GRAC Shift    %12.6f\n" % mon_a_shift)
    if mon_b_shift:
        core.print_out("   Monomer B GRAC Shift    %12.6f\n" % mon_b_shift)
    core.print_out("   Delta HF                %12s\n" % do_delta_hf)
    core.print_out("   JK Algorithm            %12s\n" % jk_alg)


def sapt_dft(dimer_wfn, wfn_A, wfn_B, do_dft=True, sapt_jk=None, sapt_jk_B=None, data=None, print_header=True, cleanup_jk=True, delta_hf=False, do_delta_dft=False, do_disp=True):
    """
    The primary SAPT(DFT) algorithm to compute the interaction energy once the wavefunctions have been built.

    Example
    -------

    dimer = psi4.geometry('''
      Ne
      --
      Ar 1 6.5
      units bohr
    ''')

    psi4.set_options({"BASIS": "aug-cc-pVDZ"})

    # Prepare the fragments
    sapt_dimer, monomerA, monomerB = psi4.proc_util.prepare_sapt_molecule(sapt_dimer, "dimer")

    # Run the first monomer
    set DFT_GRAC_SHIFT 0.203293
    wfnA, energyA = psi4.energy("PBE0", monomer=monomerA, return_wfn=True)

    # Run the second monomer
    set DFT_GRAC_SHIFT 0.138264
    wfnB, energyB = psi4.energy("PBE0", monomer=monomerB, return_wfn=True)

    # Build the dimer wavefunction
    wfnD = psi4.core.Wavefunction.build(sapt_dimer)

    # Compute SAPT(DFT) from the provided wavefunctions
    data = psi4.procrouting.sapt.sapt_dft(wfnD, wfnA, wfnB)
    """

    # Handle the input options
    core.timer_on("SAPT(DFT):Build JK")
    if print_header:
        sapt_dft_header()

    if sapt_jk is None:

        core.print_out("\n   => Building SAPT JK object <= \n\n")
        sapt_jk = core.JK.build(dimer_wfn.basisset())
        sapt_jk.set_do_J(True)
        sapt_jk.set_do_K(True)
        if wfn_A.functional().is_x_lrc():
            sapt_jk.set_do_wK(True)
            sapt_jk.set_omega(wfn_A.functional().x_omega())
        sapt_jk.initialize()
        sapt_jk.print_header()

        if wfn_B.functional().is_x_lrc() and (wfn_A.functional().x_omega() != wfn_B.functional().x_omega()):
            core.print_out("   => Monomer B: Building SAPT JK object <= \n\n")
            core.print_out("      Reason: MonomerA Omega != MonomerB Omega\n\n")
            sapt_jk_B = core.JK.build(dimer_wfn.basisset())
            sapt_jk_B.set_do_J(True)
            sapt_jk_B.set_do_K(True)
            sapt_jk_B.set_do_wK(True)
            sapt_jk_B.set_omega(wfn_B.functional().x_omega())
            sapt_jk_B.initialize()
            sapt_jk_B.print_header()
    else:
        sapt_jk.set_do_K(True)

    if data is None:
        data = {}

    # Build SAPT cache
    cache = sapt_jk_terms.build_sapt_jk_cache(wfn_A, wfn_B, sapt_jk, True)
    core.timer_off("SAPT(DFT):Build JK")

    # Electrostatics
    core.timer_on("SAPT(DFT):elst")
    elst = sapt_jk_terms.electrostatics(cache, True)
    data.update(elst)
    core.timer_off("SAPT(DFT):elst")

    # Exchange
    core.timer_on("SAPT(DFT):exch")
    exch = sapt_jk_terms.exchange(cache, sapt_jk, True)
    data.update(exch)
    core.timer_off("SAPT(DFT):exch")

    # Induction
    core.timer_on("SAPT(DFT):ind")
    ind = sapt_jk_terms.induction(cache,
                                  sapt_jk,
                                  True,
                                  sapt_jk_B=sapt_jk_B,
                                  maxiter=core.get_option("SAPT", "MAXITER"),
                                  conv=core.get_option("SAPT", "CPHF_R_CONVERGENCE"),
                                  Sinf=core.get_option("SAPT", "DO_IND_EXCH_SINF"))
    data.update(ind)

    # Set Delta HF for SAPT(HF)
    if delta_hf:
        total_sapt = (data["Elst10,r"] + data["Exch10"] + data["Ind20,r"] + data["Exch-Ind20,r"])
        sapt_hf_delta = data["DHF VALUE"] - total_sapt
        core.set_variable("SAPT(DFT) Delta HF", sapt_hf_delta)
        data["Delta HF Correction"] = core.variable("SAPT(DFT) Delta HF")
    
    # Set Delta DFT for SAPT(DFT) if requested
    if do_delta_dft:
        sapt_dft_elst_exch_indu = (data["Elst10,r"] + data["Exch10"] + data["Ind20,r"] + data["Exch-Ind20,r"])
        sapt_dft_delta = data["DFT IE"] - sapt_dft_elst_exch_indu
        core.set_variable("SAPT(DFT) Delta DFT", sapt_dft_delta)
        data["Delta DFT Correction"] = core.variable("SAPT(DFT) Delta DFT")

    core.timer_off("SAPT(DFT):ind")

    # Blow away JK object before doing MP2 for memory considerations
    if cleanup_jk:
        sapt_jk.finalize()

    if do_disp:

        # Hybrid xc kernel check
        do_hybrid = core.get_option("SAPT", "SAPT_DFT_DO_HYBRID")
        is_x_hybrid = wfn_B.functional().is_x_hybrid()
        is_x_lrc = wfn_B.functional().is_x_lrc()
        hybrid_specified = core.has_option_changed("SAPT", "SAPT_DFT_DO_HYBRID")
        if is_x_lrc:
            if do_hybrid:
                if hybrid_specified:
                    raise ValidationError(
                        "SAPT(DFT): Hybrid xc kernel not yet implemented for range-separated funtionals.")
                else:
                    core.print_out(
                        "Warning: Hybrid xc kernel not yet implemented for range-separated funtionals; hybrid kernel capability is turned off.\n"
                    )
            is_hybrid = False
        else:
            if do_hybrid:
                is_hybrid = is_x_hybrid
            else:
                is_hybrid = False

        # Dispersion
        core.timer_on("SAPT(DFT):disp")
        
        primary_basis = wfn_A.basisset()
        aux_basis = core.BasisSet.build(dimer_wfn.molecule(), "DF_BASIS_MP2", core.get_option("DFMP2", "DF_BASIS_MP2"),
                                            "RIFIT", core.get_global_option('BASIS'))
        
        if do_dft:
            core.timer_on("FDDS disp")
            core.print_out("\n")
            x_alpha = wfn_B.functional().x_alpha()
            if not is_hybrid:
                x_alpha = 0.0
            fdds_disp = sapt_mp2_terms.df_fdds_dispersion(primary_basis, aux_basis, cache, is_hybrid, x_alpha)
            data.update(fdds_disp)
            nfrozen_A = 0
            nfrozen_B = 0
            core.timer_off("FDDS disp")
        else:
    # this is where we actually need to figure out the number of frozen-core orbitals
    # if SAPT_DFT_MP2_DISP_ALG == FISAPT, the code will not figure it out on its own
            nfrozen_A = wfn_A.basisset().n_frozen_core(core.get_global_option("FREEZE_CORE"),wfn_A.molecule())
            nfrozen_B = wfn_B.basisset().n_frozen_core(core.get_global_option("FREEZE_CORE"),wfn_B.molecule())
            
        
        core.timer_on("MP2 disp")
        if core.get_option("SAPT", "SAPT_DFT_MP2_DISP_ALG") == "FISAPT":
            mp2_disp = sapt_mp2_terms.df_mp2_fisapt_dispersion(wfn_A, primary_basis, aux_basis, 
                                                               cache, nfrozen_A, nfrozen_B, do_print=True)
        else:
            mp2_disp = sapt_mp2_terms.df_mp2_sapt_dispersion(dimer_wfn,
                                                             wfn_A,
                                                             wfn_B,
                                                             primary_basis,
                                                             aux_basis,
                                                             cache,
                                                             do_print=True)
        data.update(mp2_disp)

        # Exchange-dispersion scaling
        if do_dft:
            exch_disp_scheme = core.get_option("SAPT", "SAPT_DFT_EXCH_DISP_SCALE_SCHEME")
            core.print_out("    %-33s % s\n" % ("Scaling Scheme", exch_disp_scheme))
            if exch_disp_scheme == "NONE":
                data["Exch-Disp20,r"] = data["Exch-Disp20,u"]
            elif exch_disp_scheme == "FIXED":
                exch_disp_scale = core.get_option("SAPT", "SAPT_DFT_EXCH_DISP_FIXED_SCALE")
                core.print_out("    %-28s % 10.3f\n" % ("Scaling Factor", exch_disp_scale))
                data["Exch-Disp20,r"] = exch_disp_scale * data["Exch-Disp20,u"]
            elif exch_disp_scheme == "DISP":
                exch_disp_scale = data["Disp20"] / data["Disp20,u"]
                data["Exch-Disp20,r"] = exch_disp_scale * data["Exch-Disp20,u"]
            if exch_disp_scheme != "NONE":
                core.print_out(print_sapt_var("Est. Exch-Disp20,r", data["Exch-Disp20,r"], short=True) + "\n")

        core.timer_off("MP2 disp")
        core.timer_off("SAPT(DFT):disp")


    # Print out final data
    core.print_out("\n")
    core.print_out(print_sapt_dft_summary(data, "SAPT(DFT)", do_dft=do_dft, do_disp=do_disp, do_delta_dft=do_delta_dft))
    return data


def run_sf_sapt(name, **kwargs):
    optstash = p4util.OptionsState(['SCF_TYPE'], ['SCF', 'REFERENCE'], ['SCF', 'DFT_GRAC_SHIFT'], ['SCF', 'SAVE_JK'])

    core.tstart()

    # Alter default algorithm
    if not core.has_global_option_changed('SCF_TYPE'):
        core.set_global_option('SCF_TYPE', 'DF')

    core.prepare_options_for_module("SAPT")

    # Get the molecule of interest
    ref_wfn = kwargs.get('ref_wfn', None)
    if ref_wfn is None:
        sapt_dimer = kwargs.pop('molecule', core.get_active_molecule())
    else:
        core.print_out('Warning! SAPT argument "ref_wfn" is only able to use molecule information.')
        sapt_dimer = ref_wfn.molecule()

    sapt_dimer, monomerA, monomerB = proc_util.prepare_sapt_molecule(sapt_dimer, "dimer")

    # Print out the title and some information
    core.print_out("\n")
    core.print_out("         ---------------------------------------------------------\n")
    core.print_out("         " + "Spin-Flip SAPT Procedure".center(58) + "\n")
    core.print_out("\n")
    core.print_out("         " + "by Daniel G. A. Smith and Konrad Patkowski".center(58) + "\n")
    core.print_out("         ---------------------------------------------------------\n")
    core.print_out("\n")

    core.print_out("  ==> Algorithm <==\n\n")
    core.print_out("   JK Algorithm            %12s\n" % core.get_option("SCF", "SCF_TYPE"))
    core.print_out("\n")
    core.print_out("   Required computations:\n")
    core.print_out("     HF  (Monomer A)\n")
    core.print_out("     HF  (Monomer B)\n")
    core.print_out("\n")

    if (core.get_option('SCF', 'REFERENCE') != 'ROHF'):
        raise ValidationError('Spin-Flip SAPT currently only supports restricted open-shell references.')

    # Run the two monomer computations
    core.IO.set_default_namespace('dimer')
    data = {}

<<<<<<< HEAD
    if (core.get_global_option('SCF_TYPE') == 'DISK_DF'):
=======
    if (core.get_global_option('SCF_TYPE') in ['DF', 'DISK_DF']):
>>>>>>> a68e7cfc
        core.set_global_option('DF_INTS_IO', 'SAVE')

    # Compute dimer wavefunction
    wfn_A = scf_helper("SCF", molecule=monomerA, banner="SF-SAPT: HF Monomer A", **kwargs)

    core.set_global_option("SAVE_JK", True)
    wfn_B = scf_helper("SCF", molecule=monomerB, banner="SF-SAPT: HF Monomer B", **kwargs)
    sapt_jk = wfn_B.jk()
    core.set_global_option("SAVE_JK", False)
    core.print_out("\n")
    core.print_out("         ---------------------------------------------------------\n")
    core.print_out("         " + "Spin-Flip SAPT Exchange and Electrostatics".center(58) + "\n")
    core.print_out("\n")
    core.print_out("         " + "by Daniel G. A. Smith and Konrad Patkowski".center(58) + "\n")
    core.print_out("         ---------------------------------------------------------\n")
    core.print_out("\n")

    sf_data = sapt_sf_terms.compute_sapt_sf(sapt_dimer, sapt_jk, wfn_A, wfn_B)

    # Print the results
    core.print_out("   Spin-Flip SAPT Results\n")
    core.print_out("  " + "-" * 103 + "\n")

    for key, value in sf_data.items():
        value = sf_data[key]
        print_vals = (key, value * 1000, value * constants.hartree2kcalmol, value * constants.hartree2kJmol)
        string = "    %-26s % 15.8f [mEh] % 15.8f [kcal/mol] % 15.8f [kJ/mol]\n" % print_vals
        core.print_out(string)
    core.print_out("  " + "-" * 103 + "\n\n")

    dimer_wfn = core.Wavefunction.build(sapt_dimer, wfn_A.basisset())

    # Set variables
    psivar_tanslator = {
        "Elst10": "SAPT ELST ENERGY",
        "Exch10(S^2) [diagonal]": "SAPT EXCH10(S^2),DIAGONAL ENERGY",
        "Exch10(S^2) [off-diagonal]": "SAPT EXCH10(S^2),OFF-DIAGONAL ENERGY",
        "Exch10(S^2) [highspin]": "SAPT EXCH10(S^2),HIGHSPIN ENERGY",
    }

    for k, v in sf_data.items():
        psi_k = psivar_tanslator[k]

        dimer_wfn.set_variable(psi_k, v)
        core.set_variable(psi_k, v)

    # Copy over highspin
    core.set_variable("SAPT EXCH ENERGY", sf_data["Exch10(S^2) [highspin]"])

    core.tstop()

    return dimer_wfn<|MERGE_RESOLUTION|>--- conflicted
+++ resolved
@@ -163,30 +163,16 @@
         data["D4 IE"] = dimer_d4 - monA_d4 - monB_d4
         core.timer_off("SAPT(DFT):D4 Interaction Energy")
 
-
     core.IO.set_default_namespace('dimer')
 
-<<<<<<< HEAD
-    if (core.get_global_option('SCF_TYPE') == 'DISK_DF'):
+    if (core.get_global_option('SCF_TYPE') in ['DF', 'DISK_DF']):
         # core.set_global_option('DF_INTS_IO', 'LOAD')
-=======
-    if (core.get_global_option('SCF_TYPE') in ['DF', 'DISK_DF']):
-        # Save integrals
-        # We want to try to re-use itegrals for the dimer and monomer SCF's.
-        # If we are using Disk based DF (DISK_DF) then we can use the
-        # DF_INTS_IO option.  MemDF does not know about this option but setting
-        # it will be harmless there.
->>>>>>> a68e7cfc
         core.set_global_option('DF_INTS_IO', 'SAVE')
 
     # Compute dimer wavefunction
     hf_wfn_dimer = None
     if do_delta_hf:
-<<<<<<< HEAD
-        if (core.get_global_option('SCF_TYPE') == 'DISK_DF'):
-=======
         if (core.get_global_option('SCF_TYPE') in ['DF', 'DISK_DF']):
->>>>>>> a68e7cfc
             core.set_global_option('DF_INTS_IO', 'SAVE')
         core.timer_on("SAPT(DFT):Dimer SCF")
         hf_data = {}
@@ -629,11 +615,7 @@
     core.IO.set_default_namespace('dimer')
     data = {}
 
-<<<<<<< HEAD
-    if (core.get_global_option('SCF_TYPE') == 'DISK_DF'):
-=======
     if (core.get_global_option('SCF_TYPE') in ['DF', 'DISK_DF']):
->>>>>>> a68e7cfc
         core.set_global_option('DF_INTS_IO', 'SAVE')
 
     # Compute dimer wavefunction

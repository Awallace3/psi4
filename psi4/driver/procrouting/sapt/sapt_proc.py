--- conflicted
+++ resolved
@@ -62,7 +62,6 @@
 
     core.prepare_options_for_module("SAPT")
 
-<<<<<<< HEAD
     # Get the molecule of interest
     ref_wfn = kwargs.get('ref_wfn', None)
     if ref_wfn is None:
@@ -74,8 +73,6 @@
     data = {}
     sapt_dimer, monomerA, monomerB = proc_util.prepare_sapt_molecule(sapt_dimer_molecule, "dimer")
 
-=======
->>>>>>> 75cb5400
     # Grab overall settings
     do_mon_grac_shift_A = False
     do_mon_grac_shift_B = False
@@ -147,21 +144,6 @@
     )
     core.print_out("\n")
     core.print_out("   Required computations:\n")
-<<<<<<< HEAD
-    if (do_delta_hf):
-        core.print_out("     HF  (Dimer)\n")
-        core.print_out("     HF  (Monomer A)\n")
-        core.print_out("     HF  (Monomer B)\n")
-    if (do_dft):
-        core.print_out("     DFT (Monomer A)\n")
-        core.print_out("     DFT (Monomer B)\n")
-    if (do_delta_dft):
-        core.print_out("     Delta DFT Correction:\n")
-        core.print_out("       DFT (Dimer)\n")
-        core.print_out("       DFT (Monomer A: No Asymptotic Correction)\n")
-        core.print_out("       DFT (Monomer B: No Asymptotic Correction)\n")
-
-=======
     if do_delta_hf:
         core.print_out("     HF   (Dimer)\n")
         core.print_out("     HF   (Monomer A)\n")
@@ -169,6 +151,11 @@
     if do_dft:
         core.print_out("     DFT  (Monomer A)\n")
         core.print_out("     DFT  (Monomer B)\n")
+    if (do_delta_dft):
+        core.print_out("     Delta DFT Correction:\n")
+        core.print_out("       DFT (Dimer)\n")
+        core.print_out("       DFT (Monomer A: No Asymptotic Correction)\n")
+        core.print_out("       DFT (Monomer B: No Asymptotic Correction)\n")
     if do_mon_grac_shift_A:
         core.print_out("     GRAC (Monomer A)\n")
         compute_GRAC_shift(
@@ -185,7 +172,6 @@
             "Monomer B",
         )
         mon_b_shift = core.get_option("SAPT", "SAPT_DFT_GRAC_SHIFT_B")
->>>>>>> 75cb5400
     core.print_out("\n")
 
     if do_dft and ((mon_a_shift == 0.0) or (mon_b_shift == 0.0)):
@@ -198,7 +184,6 @@
             "SAPT(DFT) currently only supports restricted references."
         )
 
-<<<<<<< HEAD
     if do_delta_dft and do_dft:
         core.IO.set_default_namespace('dimer')
         core.print_out("\n")
@@ -248,19 +233,12 @@
     core.IO.set_default_namespace('dimer')
 
     if (core.get_global_option('SCF_TYPE') in ['DF', 'DISK_DF']):
-=======
-    core.IO.set_default_namespace("dimer")
-    data = {}
-
-    if core.get_global_option("SCF_TYPE") == "DF":
->>>>>>> 75cb5400
         # core.set_global_option('DF_INTS_IO', 'LOAD')
         core.set_global_option("DF_INTS_IO", "SAVE")
 
     # Compute dimer wavefunction
     hf_wfn_dimer = None
     if do_delta_hf:
-<<<<<<< HEAD
         if (core.get_global_option('SCF_TYPE') in ['DF', 'DISK_DF']):
             core.set_global_option('DF_INTS_IO', 'SAVE')
         core.timer_on("SAPT(DFT):Dimer SCF")
@@ -268,52 +246,23 @@
 
         core.set_local_option("SCF", "SAVE_JK", True)
         hf_wfn_dimer = scf_helper("SCF", molecule=sapt_dimer, banner="SAPT(DFT): delta HF Dimer", **kwargs)
-=======
-        if core.get_global_option("SCF_TYPE") == "DF":
-            core.set_global_option("DF_INTS_IO", "SAVE")
-
-        core.timer_on("SAPT(DFT):Dimer SCF")
-        hf_data = {}
-        hf_wfn_dimer = scf_helper(
-            "SCF", molecule=sapt_dimer, banner="SAPT(DFT): delta HF Dimer", **kwargs
-        )
->>>>>>> 75cb5400
         hf_data["HF DIMER"] = core.variable("CURRENT ENERGY")
         core.timer_off("SAPT(DFT):Dimer SCF")
 
         core.timer_on("SAPT(DFT):Monomer A SCF")
-<<<<<<< HEAD
         if (core.get_global_option('SCF_TYPE') in ['DF', 'DISK_DF']):
             core.IO.change_file_namespace(97, 'dimer', 'monomerA')
 
         jk_obj = hf_wfn_dimer.jk()
         hf_wfn_A = scf_helper("SCF", molecule=monomerA, banner="SAPT(DFT): delta HF Monomer A", jk=jk_obj, **kwargs)
-=======
-        if core.get_global_option("SCF_TYPE") == "DF":
-            core.IO.change_file_namespace(97, "dimer", "monomerA")
-
-        hf_wfn_A = scf_helper(
-            "SCF", molecule=monomerA, banner="SAPT(DFT): delta HF Monomer A", **kwargs
-        )
->>>>>>> 75cb5400
         hf_data["HF MONOMER A"] = core.variable("CURRENT ENERGY")
         core.timer_off("SAPT(DFT):Monomer A SCF")
 
         core.timer_on("SAPT(DFT):Monomer B SCF")
-<<<<<<< HEAD
         if (core.get_global_option('SCF_TYPE') in ['DF', 'DISK_DF']):
             core.IO.change_file_namespace(97, 'monomerA', 'monomerB')
 
         hf_wfn_B = scf_helper("SCF", molecule=monomerB, banner="SAPT(DFT): delta HF Monomer B", jk=jk_obj, **kwargs)
-=======
-        core.set_global_option("SAVE_JK", True)
-        if core.get_global_option("SCF_TYPE") == "DF":
-            core.IO.change_file_namespace(97, "monomerA", "monomerB")
-
-        hf_wfn_B = scf_helper(
-            "SCF", molecule=monomerB, banner="SAPT(DFT): delta HF Monomer B", **kwargs
-        )
->>>>>>> 75cb5400
         hf_data["HF MONOMER B"] = core.variable("CURRENT ENERGY")
         core.set_global_option("SAVE_JK", False)
         core.timer_off("SAPT(DFT):Monomer B SCF")
@@ -325,13 +274,8 @@
             core.set_global_option("SAVE_JK", False)
 
             # Move it back to monomer A
-<<<<<<< HEAD
             if (core.get_global_option('SCF_TYPE') in ['DF', 'DISK_DF']):
                 core.IO.change_file_namespace(97, 'monomerB', 'dimer')
-=======
-            if core.get_global_option("SCF_TYPE") == "DF":
-                core.IO.change_file_namespace(97, "monomerB", "dimer")
->>>>>>> 75cb5400
 
             core.print_out("\n")
             core.print_out(
@@ -400,14 +344,10 @@
             wfn_B = hf_wfn_B
             data["DFT MONOMER A"] = hf_data["HF MONOMER A"]
             data["DFT MONOMER B"] = hf_data["HF MONOMER B"]
-<<<<<<< HEAD
-            dhf_value = hf_data["HF DIMER"] - hf_data["HF MONOMER A"] - hf_data["HF MONOMER B"]
-=======
             dhf_value = (
                 hf_data["HF DIMER"] - hf_data["HF MONOMER A"] -
                 hf_data["HF MONOMER B"]
             )
->>>>>>> 75cb5400
             data["DHF VALUE"] = dhf_value
 
     if hf_wfn_dimer is None:
@@ -423,18 +363,12 @@
 
         # Compute Monomer A wavefunction
         core.timer_on("SAPT(DFT): Monomer A DFT")
-<<<<<<< HEAD
         if (core.get_global_option('SCF_TYPE') in ['DF', 'DISK_DF']):
             core.IO.change_file_namespace(97, 'dimer', 'monomerA')
-=======
-        if core.get_global_option("SCF_TYPE") == "DF":
-            core.IO.change_file_namespace(97, "dimer", "monomerA")
->>>>>>> 75cb5400
 
         if mon_a_shift:
             core.set_global_option("DFT_GRAC_SHIFT", mon_a_shift)
 
-<<<<<<< HEAD
         core.IO.set_default_namespace('monomerA')
         core.set_global_option("SAVE_JK", True)
         wfn_A = scf_helper(sapt_dft_functional,
@@ -442,16 +376,6 @@
                            molecule=monomerA,
                            banner="SAPT(DFT): DFT Monomer A",
                            **kwargs)
-=======
-        core.IO.set_default_namespace("monomerA")
-        wfn_A = scf_helper(
-            sapt_dft_functional,
-            post_scf=False,
-            molecule=monomerA,
-            banner="SAPT(DFT): DFT Monomer A",
-            **kwargs,
-        )
->>>>>>> 75cb5400
         data["DFT MONOMERA"] = core.variable("CURRENT ENERGY")
 
         core.set_global_option("DFT_GRAC_SHIFT", 0.0)
@@ -459,19 +383,13 @@
 
         # Compute Monomer B wavefunction
         core.timer_on("SAPT(DFT): Monomer B DFT")
-<<<<<<< HEAD
         if (core.get_global_option('SCF_TYPE') in ['DF', 'DISK_DF']):
             core.IO.change_file_namespace(97, 'monomerA', 'monomerB')
-=======
-        if core.get_global_option("SCF_TYPE") == "DF":
-            core.IO.change_file_namespace(97, "monomerA", "monomerB")
->>>>>>> 75cb5400
 
         if mon_b_shift:
             core.set_global_option("DFT_GRAC_SHIFT", mon_b_shift)
 
         core.set_global_option("SAVE_JK", True)
-<<<<<<< HEAD
         core.IO.set_default_namespace('monomerB')
         wfn_B = scf_helper(sapt_dft_functional,
                            post_scf=False,
@@ -479,16 +397,6 @@
                            banner="SAPT(DFT): DFT Monomer B",
                            jk=wfn_A.jk(),
                            **kwargs)
-=======
-        core.IO.set_default_namespace("monomerB")
-        wfn_B = scf_helper(
-            sapt_dft_functional,
-            post_scf=False,
-            molecule=monomerB,
-            banner="SAPT(DFT): DFT Monomer B",
-            **kwargs,
-        )
->>>>>>> 75cb5400
         data["DFT MONOMERB"] = core.variable("CURRENT ENERGY")
         core.timer_off("SAPT(DFT): Monomer B DFT")
     else:
@@ -515,9 +423,6 @@
 
     # Call SAPT(DFT)
     sapt_jk = wfn_B.jk()
-<<<<<<< HEAD
-    sapt_dft(dimer_wfn, wfn_A, wfn_B, do_dft=do_dft, sapt_jk=sapt_jk, data=data, print_header=False, delta_hf=delta_hf, do_delta_dft=do_delta_dft, do_disp=do_disp)
-=======
     sapt_dft(
         dimer_wfn,
         wfn_A,
@@ -527,8 +432,9 @@
         data=data,
         print_header=False,
         delta_hf=delta_hf,
-    )
->>>>>>> 75cb5400
+        do_delta_dft=do_delta_dft,
+        do_disp=do_disp
+    )
 
     # Copy data back into globals
     for k, v in data.items():
@@ -687,9 +593,6 @@
     core.print_out("   JK Algorithm            %12s\n" % jk_alg)
 
 
-<<<<<<< HEAD
-def sapt_dft(dimer_wfn, wfn_A, wfn_B, do_dft=True, sapt_jk=None, sapt_jk_B=None, data=None, print_header=True, cleanup_jk=True, delta_hf=False, do_delta_dft=False, do_disp=True):
-=======
 def sapt_dft(
     dimer_wfn,
     wfn_A,
@@ -701,8 +604,9 @@
     print_header=True,
     cleanup_jk=True,
     delta_hf=False,
+    do_delta_dft=False, 
+    do_disp=True
 ):
->>>>>>> 75cb5400
     """
     The primary SAPT(DFT) algorithm to compute the interaction energy once the wavefunctions have been built.
 
@@ -824,9 +728,7 @@
     if cleanup_jk:
         sapt_jk.finalize()
 
-<<<<<<< HEAD
     if do_disp:
-
         # Hybrid xc kernel check
         do_hybrid = core.get_option("SAPT", "SAPT_DFT_DO_HYBRID")
         is_x_hybrid = wfn_B.functional().is_x_hybrid()
@@ -836,41 +738,20 @@
             if do_hybrid:
                 if hybrid_specified:
                     raise ValidationError(
-                        "SAPT(DFT): Hybrid xc kernel not yet implemented for range-separated funtionals.")
+                        "SAPT(DFT): Hybrid xc kernel not yet implemented for range-separated funtionals."
+                    )
                 else:
                     core.print_out(
                         "Warning: Hybrid xc kernel not yet implemented for range-separated funtionals; hybrid kernel capability is turned off.\n"
                     )
-=======
-    # Hybrid xc kernel check
-    do_hybrid = core.get_option("SAPT", "SAPT_DFT_DO_HYBRID")
-    is_x_hybrid = wfn_B.functional().is_x_hybrid()
-    is_x_lrc = wfn_B.functional().is_x_lrc()
-    hybrid_specified = core.has_option_changed("SAPT", "SAPT_DFT_DO_HYBRID")
-    if is_x_lrc:
-        if do_hybrid:
-            if hybrid_specified:
-                raise ValidationError(
-                    "SAPT(DFT): Hybrid xc kernel not yet implemented for range-separated funtionals."
-                )
-            else:
-                core.print_out(
-                    "Warning: Hybrid xc kernel not yet implemented for range-separated funtionals; hybrid kernel capability is turned off.\n"
-                )
-        is_hybrid = False
-    else:
-        if do_hybrid:
-            is_hybrid = is_x_hybrid
-        else:
->>>>>>> 75cb5400
             is_hybrid = False
         else:
             if do_hybrid:
                 is_hybrid = is_x_hybrid
             else:
                 is_hybrid = False
-
-<<<<<<< HEAD
+            is_hybrid = False
+
         # Dispersion
         core.timer_on("SAPT(DFT):disp")
         
@@ -890,8 +771,10 @@
             nfrozen_B = 0
             core.timer_off("FDDS disp")
         else:
-    # this is where we actually need to figure out the number of frozen-core orbitals
-    # if SAPT_DFT_MP2_DISP_ALG == FISAPT, the code will not figure it out on its own
+            # this is where we actually need to figure out the number of
+            # frozen-core orbitals
+            # if SAPT_DFT_MP2_DISP_ALG == FISAPT, the code will not figure it
+            # out on its own
             nfrozen_A = wfn_A.basisset().n_frozen_core(core.get_global_option("FREEZE_CORE"),wfn_A.molecule())
             nfrozen_B = wfn_B.basisset().n_frozen_core(core.get_global_option("FREEZE_CORE"),wfn_B.molecule())
             
@@ -929,81 +812,6 @@
         core.timer_off("MP2 disp")
         core.timer_off("SAPT(DFT):disp")
 
-=======
-    # Dispersion
-    core.timer_on("SAPT(DFT):disp")
-
-    primary_basis = wfn_A.basisset()
-    aux_basis = core.BasisSet.build(
-        dimer_wfn.molecule(),
-        "DF_BASIS_MP2",
-        core.get_option("DFMP2", "DF_BASIS_MP2"),
-        "RIFIT",
-        core.get_global_option("BASIS"),
-    )
-
-    if do_dft:
-        core.timer_on("FDDS disp")
-        core.print_out("\n")
-        x_alpha = wfn_B.functional().x_alpha()
-        if not is_hybrid:
-            x_alpha = 0.0
-        fdds_disp = sapt_mp2_terms.df_fdds_dispersion(
-            primary_basis, aux_basis, cache, is_hybrid, x_alpha
-        )
-        data.update(fdds_disp)
-        nfrozen_A = 0
-        nfrozen_B = 0
-        core.timer_off("FDDS disp")
-    else:
-        # this is where we actually need to figure out the number of frozen-core orbitals
-        # if SAPT_DFT_MP2_DISP_ALG == FISAPT, the code will not figure it out on its own
-        nfrozen_A = wfn_A.basisset().n_frozen_core(
-            core.get_global_option("FREEZE_CORE"), wfn_A.molecule()
-        )
-        nfrozen_B = wfn_B.basisset().n_frozen_core(
-            core.get_global_option("FREEZE_CORE"), wfn_B.molecule()
-        )
-
-    core.timer_on("MP2 disp")
-    if core.get_option("SAPT", "SAPT_DFT_MP2_DISP_ALG") == "FISAPT":
-        mp2_disp = sapt_mp2_terms.df_mp2_fisapt_dispersion(
-            wfn_A, primary_basis, aux_basis, cache, nfrozen_A, nfrozen_B, do_print=True
-        )
-    else:
-        mp2_disp = sapt_mp2_terms.df_mp2_sapt_dispersion(
-            dimer_wfn, wfn_A, wfn_B, primary_basis, aux_basis, cache, do_print=True
-        )
-    data.update(mp2_disp)
-
-    # Exchange-dispersion scaling
-    if do_dft:
-        exch_disp_scheme = core.get_option(
-            "SAPT", "SAPT_DFT_EXCH_DISP_SCALE_SCHEME")
-        core.print_out("    %-33s % s\n" %
-                       ("Scaling Scheme", exch_disp_scheme))
-        if exch_disp_scheme == "NONE":
-            data["Exch-Disp20,r"] = data["Exch-Disp20,u"]
-        elif exch_disp_scheme == "FIXED":
-            exch_disp_scale = core.get_option(
-                "SAPT", "SAPT_DFT_EXCH_DISP_FIXED_SCALE")
-            core.print_out("    %-28s % 10.3f\n" %
-                           ("Scaling Factor", exch_disp_scale))
-            data["Exch-Disp20,r"] = exch_disp_scale * data["Exch-Disp20,u"]
-        elif exch_disp_scheme == "DISP":
-            exch_disp_scale = data["Disp20"] / data["Disp20,u"]
-            data["Exch-Disp20,r"] = exch_disp_scale * data["Exch-Disp20,u"]
-        if exch_disp_scheme != "NONE":
-            core.print_out(
-                print_sapt_var("Est. Exch-Disp20,r",
-                               data["Exch-Disp20,r"], short=True)
-                + "\n"
-            )
-
-    core.timer_off("MP2 disp")
-    core.timer_off("SAPT(DFT):disp")
->>>>>>> 75cb5400
-
     # Print out final data
     core.print_out("\n")
     core.print_out(print_sapt_dft_summary(data, "SAPT(DFT)", do_dft=do_dft, do_disp=do_disp, do_delta_dft=do_delta_dft))
@@ -1074,15 +882,8 @@
 
     # Run the two monomer computations
     core.IO.set_default_namespace("dimer")
-    data = {}
-
-<<<<<<< HEAD
     if (core.get_global_option('SCF_TYPE') in ['DF', 'DISK_DF']):
         core.set_global_option('DF_INTS_IO', 'SAVE')
-=======
-    if core.get_global_option("SCF_TYPE") == "DF":
-        core.set_global_option("DF_INTS_IO", "SAVE")
->>>>>>> 75cb5400
 
     # Compute dimer wavefunction
     wfn_A = scf_helper(

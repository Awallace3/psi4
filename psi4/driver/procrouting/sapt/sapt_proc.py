--- conflicted
+++ resolved
@@ -34,19 +34,12 @@
 from ...constants import constants
 from ...p4util.exceptions import *
 from .. import proc_util
-<<<<<<< HEAD
 from ..proc import scf_helper, run_scf, _set_external_potentials_to_wavefunction
-=======
-from ..proc import scf_helper, run_scf
->>>>>>> a84b593b
 from . import sapt_jk_terms, sapt_mp2_terms, sapt_sf_terms
 from .sapt_util import print_sapt_dft_summary, print_sapt_hf_summary, print_sapt_var
 import qcelemental as qcel
 from ...p4util.exceptions import ConvergenceError
-<<<<<<< HEAD
 from pprint import pprint
-=======
->>>>>>> a84b593b
 
 # Only export the run_ scripts
 __all__ = ["run_sapt_dft", "sapt_dft", "run_sf_sapt"]
@@ -64,10 +57,6 @@
     # Alter default algorithm
     if not core.has_global_option_changed("SCF_TYPE"):
         core.set_global_option("SCF_TYPE", "DF")
-<<<<<<< HEAD
-=======
-
->>>>>>> a84b593b
     core.prepare_options_for_module("SAPT")
 
     # Grab overall settings
@@ -75,22 +64,12 @@
     do_mon_grac_shift_B = False
     mon_a_shift = core.get_option("SAPT", "SAPT_DFT_GRAC_SHIFT_A")
     mon_b_shift = core.get_option("SAPT", "SAPT_DFT_GRAC_SHIFT_B")
-<<<<<<< HEAD
-
-    if np.isclose(mon_a_shift, -99.0, atol=1e-6):
-        do_mon_grac_shift_A = True
-        core.print_out("  Monomer A GRAC shift set to -99.0, will compute automatically.")
-    if np.isclose(mon_b_shift, -99.0, atol=1e-6):
-        do_mon_grac_shift_B = True
-        core.print_out("  Monomer B GRAC shift set to -99.0, will compute automatically.")
-=======
     SAPT_DFT_GRAC_COMPUTE = core.get_option("SAPT", "SAPT_DFT_GRAC_COMPUTE")
 
     if not core.has_option_changed("SAPT", "SAPT_DFT_GRAC_SHIFT_A") and SAPT_DFT_GRAC_COMPUTE.upper() != "NONE":
         do_mon_grac_shift_A = True
     if not core.has_option_changed("SAPT", "SAPT_DFT_GRAC_SHIFT_B") and SAPT_DFT_GRAC_COMPUTE.upper() != "NONE":
         do_mon_grac_shift_B = True
->>>>>>> a84b593b
 
     do_delta_hf = core.get_option("SAPT", "SAPT_DFT_DO_DHF")
     sapt_dft_functional = core.get_option("SAPT", "SAPT_DFT_FUNCTIONAL")
@@ -99,21 +78,16 @@
     # Get the molecule of interest
     ref_wfn = kwargs.get("ref_wfn", None)
     if ref_wfn is None:
-<<<<<<< HEAD
         sapt_dimer_initial = kwargs.pop("molecule", core.get_active_molecule())
-=======
-        sapt_dimer = kwargs.pop("molecule", core.get_active_molecule())
->>>>>>> a84b593b
     else:
         core.print_out(
             'Warning! SAPT argument "ref_wfn" is only able to use molecule information.'
         )
-<<<<<<< HEAD
         sapt_dimer_initial = ref_wfn.molecule()
 
     if do_mon_grac_shift_A or do_mon_grac_shift_B:
-        monA = sapt_dimer_initial.extract_subsets(1)
-        monB = sapt_dimer_initial.extract_subsets(2)
+        monomerA_mon_only_bf = sapt_dimer_initial.extract_subsets(1)
+        monomerB_mon_only_bf = sapt_dimer_initial.extract_subsets(2)
 
     sapt_dimer, monomerA, monomerB = proc_util.prepare_sapt_molecule(
         sapt_dimer_initial, "dimer"
@@ -125,18 +99,6 @@
         monomerB._initial_cartesian = core.Matrix.from_array(sapt_dimer._initial_cartesian.np.copy())
 
 
-=======
-        sapt_dimer = ref_wfn.molecule()
-
-    if do_mon_grac_shift_A or do_mon_grac_shift_B:
-        monomerA_mon_only_bf = sapt_dimer.extract_subsets(1)
-        monomerB_mon_only_bf = sapt_dimer.extract_subsets(2)
-
-    sapt_dimer, monomerA, monomerB = proc_util.prepare_sapt_molecule(
-        sapt_dimer, "dimer"
-    )
-
->>>>>>> a84b593b
     # Print out the title and some information
     core.print_out("\n")
     core.print_out(
@@ -180,26 +142,14 @@
     if do_mon_grac_shift_A:
         core.print_out("     GRAC (Monomer A)\n")
         compute_GRAC_shift(
-<<<<<<< HEAD
-            monA,
-            core.get_option("SAPT", "SAPT_DFT_GRAC_CONVERGENCE_TIER"),
-=======
             monomerA_mon_only_bf,
             SAPT_DFT_GRAC_COMPUTE,
->>>>>>> a84b593b
             "Monomer A",
         )
         mon_a_shift = core.get_option("SAPT", "SAPT_DFT_GRAC_SHIFT_A")
     if do_mon_grac_shift_B:
         core.print_out("     GRAC (Monomer B)\n")
         compute_GRAC_shift(
-<<<<<<< HEAD
-            monB,
-            core.get_option("SAPT", "SAPT_DFT_GRAC_CONVERGENCE_TIER"),
-            "Monomer B",
-        )
-        mon_b_shift = core.get_option("SAPT", "SAPT_DFT_GRAC_SHIFT_B")
-=======
             monomerB_mon_only_bf,
             SAPT_DFT_GRAC_COMPUTE,
             "Monomer B",
@@ -208,7 +158,6 @@
 
     core.set_variable("SAPT_DFT_GRAC_SHIFT_A", mon_a_shift)
     core.set_variable("SAPT_DFT_GRAC_SHIFT_B", mon_b_shift)
->>>>>>> a84b593b
     core.print_out("\n")
     do_ext_potential = kwargs.get("external_potentials")
     external_potentials = kwargs.pop("external_potentials", {})
@@ -223,15 +172,9 @@
                 output.append(val)
         return output
 
-<<<<<<< HEAD
-    if do_dft and ((mon_a_shift == 0.0) or (mon_b_shift == 0.0)):
-        raise ValidationError(
-            'SAPT(DFT): must set both "SAPT_DFT_GRAC_SHIFT_A" and "B". To automatically compute the GRAC shift, set to -99.0.'
-=======
     if do_dft and ((not core.has_option_changed("SAPT", "SAPT_DFT_GRAC_SHIFT_A")) or (not core.has_option_changed("SAPT", "SAPT_DFT_GRAC_SHIFT_B"))) and SAPT_DFT_GRAC_COMPUTE.upper() == "NONE":
         raise ValidationError(
             'SAPT(DFT): must set both "SAPT_DFT_GRAC_SHIFT_A" and "B". To automatically compute the GRAC shift, set SAPT_DFT_GRAC_COMPUTE to "ITERATIVE" or "SINGLE".'
->>>>>>> a84b593b
         )
 
     if core.get_option("SCF", "REFERENCE") != "RHF":
@@ -294,7 +237,6 @@
         core.set_global_option("SAVE_JK", False)
         core.timer_off("SAPT(DFT):Monomer B SCF")
 
-<<<<<<< HEAD
         if do_ext_potential:
             kwargs["external_potentials"] = {}
         if ext_pot_C:
@@ -304,8 +246,6 @@
         if ext_pot_B:
             kwargs["external_potentials"]["B"] = ext_pot_B
 
-=======
->>>>>>> a84b593b
         if do_dft:  # For SAPT(HF) do the JK terms in sapt_dft()
             # Grab JK object and set to A (so we do not save many JK objects)
             sapt_jk = hf_wfn_B.jk()
@@ -334,11 +274,7 @@
 
             # Build cache
             hf_cache = sapt_jk_terms.build_sapt_jk_cache(
-<<<<<<< HEAD
                hf_wfn_dimer, hf_wfn_A, hf_wfn_B, sapt_jk, True
-=======
-                hf_wfn_A, hf_wfn_B, sapt_jk, True
->>>>>>> a84b593b
             )
 
             # Electrostatics
@@ -500,10 +436,7 @@
         data=data,
         print_header=False,
         delta_hf=delta_hf,
-<<<<<<< HEAD
         external_potentials = kwargs.get("external_potentials", None),
-=======
->>>>>>> a84b593b
     )
 
     # Copy data back into globals
@@ -517,38 +450,6 @@
     return dimer_wfn
 
 
-<<<<<<< HEAD
-def sapt_dft_grac_convergence_tier_options():
-    return {
-        "SINGLE": [
-            {
-                "SCF_INITIAL_ACCELERATOR": "ADIIS",
-            }
-        ],
-        "ITERATIVE": [
-            {
-                "SCF_INITIAL_ACCELERATOR": "ADIIS",
-            },
-            {
-                "LEVEL_SHIFT": 0.01,
-                "LEVEL_SHIFT_CUTOFF": 0.01,
-                "SCF_INITIAL_ACCELERATOR": "ADIIS",
-                "MAXITER": 200,
-            },
-            {
-                "LEVEL_SHIFT": 0.02,
-                "LEVEL_SHIFT_CUTOFF": 0.02,
-                "SCF_INITIAL_ACCELERATOR": "ADIIS",
-                "MAXITER": 200,
-            },
-        ],
-    }
-
-
-def compute_GRAC_shift(
-    molecule, sapt_dft_grac_convergence_tier="SINGLE", label="Monomer A"
-):
-=======
 sapt_dft_grac_convergence_tier_options = {
     "SINGLE": [
         {
@@ -576,37 +477,25 @@
 
 
 def compute_GRAC_shift(molecule, sapt_dft_grac_convergence_tier="SINGLE", label="Monomer A"):
->>>>>>> a84b593b
     optstash = p4util.OptionsState(
         ["SCF_TYPE"],
         ["SCF", "REFERENCE"],
         ["SCF", "DFT_GRAC_SHIFT"],
         ["SCF", "SAVE_JK"],
-<<<<<<< HEAD
-=======
         ["SCF", "MAXITER"],
         ["LEVEL_SHIFT"],
         ["LEVEL_SHIFT_CUTOFF"],
         ["SCF_INITIAL_ACCELERATOR"],
->>>>>>> a84b593b
     )
 
     dft_functional = core.get_option("SAPT", "SAPT_DFT_FUNCTIONAL")
     scf_reference = core.get_option("SCF", "REFERENCE")
 
-<<<<<<< HEAD
     core.print_out(f"Computing GRAC shift for {label} using {sapt_dft_grac_convergence_tier}...")
-    grac_options = sapt_dft_grac_convergence_tier_options()[
+    grac_options = sapt_dft_grac_convergence_tier_options[
         sapt_dft_grac_convergence_tier.upper()
     ]
     core.print_out(f"{grac_options = }")
-=======
-    print(f"Computing GRAC shift for {label} using {sapt_dft_grac_convergence_tier}...")
-    grac_options = sapt_dft_grac_convergence_tier_options[
-        sapt_dft_grac_convergence_tier.upper()
-    ]
-    print(f"{grac_options = }")
->>>>>>> a84b593b
     for options in grac_options:
         for key, val in options.items():
             core.set_local_option("SCF", key, val)
@@ -643,13 +532,8 @@
                     "Convergence error in GRAC shift calculation, please try a different convergence tier."
                 )
             else:
-<<<<<<< HEAD
                 core.print("Convergence error, trying next GRAC iteration...")
                 core.print(f"{options = }")
-=======
-                print("Convergence error, trying next GRAC iteration...")
-                print(f"{options = }")
->>>>>>> a84b593b
             continue
         occ_neutral = wfn_neutral.epsilon_a_subset(basis="SO", subset="OCC").to_array(
             dense=True
@@ -660,12 +544,7 @@
         E_cation = wfn_cation.energy()
         grac = E_cation - E_neutral + HOMO
         if grac >= 1 or grac <= -1:
-<<<<<<< HEAD
-            core.print(f"{grac = }")
-            raise Exception("Invalid GRAC")
-=======
             raise Exception(f"The computed GRAC shift ({grac = }) exceeds the bounds of -1 < x < 1 and should not be used to approximate the ionization potential.")
->>>>>>> a84b593b
         if label == "Monomer A":
             core.set_global_option("SAPT_DFT_GRAC_SHIFT_A", grac)
             core.set_variable("SAPT_DFT_GRAC_SHIFT_A", grac)
@@ -728,10 +607,7 @@
     print_header=True,
     cleanup_jk=True,
     delta_hf=False,
-<<<<<<< HEAD
     external_potentials=None,
-=======
->>>>>>> a84b593b
 ):
     """
     The primary SAPT(DFT) algorithm to compute the interaction energy once the wavefunctions have been built.

#
# @BEGIN LICENSE
#
# Psi4: an open-source quantum chemistry software package
#
# Copyright (c) 2007-2024 The Psi4 Developers.
#
# The copyrights for code used from other parties are included in
# the corresponding files.
#
# This file is part of Psi4.
#
# Psi4 is free software; you can redistribute it and/or modify
# it under the terms of the GNU Lesser General Public License as published by
# the Free Software Foundation, version 3.
#
# Psi4 is distributed in the hope that it will be useful,
# but WITHOUT ANY WARRANTY; without even the implied warranty of
# MERCHANTABILITY or FITNESS FOR A PARTICULAR PURPOSE.  See the
# GNU Lesser General Public License for more details.
#
# You should have received a copy of the GNU Lesser General Public License along
# with Psi4; if not, write to the Free Software Foundation, Inc.,
# 51 Franklin Street, Fifth Floor, Boston, MA 02110-1301 USA.
#
# @END LICENSE
#

import numpy as np

from psi4 import core

from ... import p4util
from ...constants import constants
from ...p4util.exceptions import *
from .. import proc_util
from ..proc import scf_helper, run_scf
from . import sapt_jk_terms, sapt_mp2_terms, sapt_sf_terms
from .sapt_util import print_sapt_dft_summary, print_sapt_hf_summary, print_sapt_var

# Import energy module for SAPT(DFT) delta DFT
# from ... import energy

# Only export the run_ scripts
__all__ = ['run_sapt_dft', 'sapt_dft', 'run_sf_sapt']


def run_sapt_dft(name, **kwargs):
    optstash = p4util.OptionsState(['SCF_TYPE'], ['SCF', 'REFERENCE'], ['SCF', 'DFT_GRAC_SHIFT'], ['SCF', 'SAVE_JK'])

    core.tstart()
    # Alter default algorithm
    if not core.has_global_option_changed('SCF_TYPE'):
        core.set_global_option('SCF_TYPE', 'DF')

    core.prepare_options_for_module("SAPT")

    # Get the molecule of interest
    ref_wfn = kwargs.get('ref_wfn', None)
    if ref_wfn is None:
        sapt_dimer_molecule = kwargs.pop('molecule', core.get_active_molecule())
    else:
        core.print_out('Warning! SAPT argument "ref_wfn" is only able to use molecule information.')
        sapt_dimer_molecule = ref_wfn.molecule()

    data = {}
    sapt_dimer, monomerA, monomerB = proc_util.prepare_sapt_molecule(sapt_dimer_molecule, "dimer")

    # Grab overall settings
    mon_a_shift = core.get_option("SAPT", "SAPT_DFT_GRAC_SHIFT_A")
    mon_b_shift = core.get_option("SAPT", "SAPT_DFT_GRAC_SHIFT_B")
    do_delta_hf = core.get_option("SAPT", "SAPT_DFT_DO_DHF")
    do_delta_dft = core.get_option("SAPT", "SAPT_DFT_DO_DDFT")
    do_disp = core.get_option("SAPT", "SAPT_DFT_DO_DISP")
    sapt_dft_functional = core.get_option("SAPT", "SAPT_DFT_FUNCTIONAL")
    sapt_dft_D4_IE = core.get_option("SAPT", "SAPT_DFT_D4_IE")
    do_dft = sapt_dft_functional != "HF"

    if do_delta_dft and do_dft:
        core.IO.set_default_namespace('dimer')
        core.print_out("\n")
        core.print_out("         ---------------------------------------------------------\n")
        core.print_out("         " + "SAPT(DFT): delta DFT Segment".center(58) + "\n")
        core.print_out("\n")
        core.timer_on("SAPT(DFT):delta DFT")

        monomer_A_molecule = monomerA
        monomer_B_molecule = monomerB

        core.timer_on("SAPT(DFT):Dimer DFT")
        run_scf(sapt_dft_functional.lower(), molecule=sapt_dimer_molecule)
        data["DFT DIMER ENERGY"] = core.variable("CURRENT ENERGY")
        core.timer_off("SAPT(DFT):Dimer DFT")

        core.timer_on("SAPT(DFT):Monomer A DFT")
        run_scf(sapt_dft_functional.lower(), molecule=monomer_A_molecule)
        data["DFT MONOMER A ENERGY"] = core.variable("CURRENT ENERGY")
        core.timer_off("SAPT(DFT):Monomer A DFT")

        core.timer_on("SAPT(DFT):Monomer B DFT")
        run_scf(sapt_dft_functional.lower(), molecule=monomer_B_molecule)
        data["DFT MONOMER B ENERGY"] = core.variable("CURRENT ENERGY")
        core.timer_off("SAPT(DFT):Monomer B DFT")

        core.timer_off("SAPT(DFT):delta DFT")
        core.print_out("\n")
        data["DFT IE"] = data["DFT DIMER ENERGY"] - data["DFT MONOMER A ENERGY"] - data["DFT MONOMER B ENERGY"]
    elif do_delta_dft and not do_dft:
        raise ValueError("SAPT(DFT): delta DFT correction requested when running HF. Set SAPT_DFT_DO_DDFT to False or use a DFT functional.")
    if sapt_dft_D4_IE:
        core.print_out("\n")
        core.print_out("         ---------------------------------------------------------\n")
        core.print_out("         " + "SAPT(DFT): D4 Interaction Energy".center(58) + "\n")
        core.print_out("\n")
        core.timer_on("SAPT(DFT):D4 Interaction Energy")
        dimer_d4, _ = sapt_dimer.run_dftd4(sapt_dft_functional, 'd4bjeeqatm')
        data["D4 DIMER"] = dimer_d4
        monA_d4, _ = monomerA.run_dftd4(sapt_dft_functional, 'd4bjeeqatm')
        data["D4 MONOMER A"] = monA_d4
        monB_d4, _ = monomerB.run_dftd4(sapt_dft_functional, 'd4bjeeqatm')
        data["D4 MONOMER B"] = monB_d4
        data["D4 IE"] = dimer_d4 - monA_d4 - monB_d4
        core.timer_off("SAPT(DFT):D4 Interaction Energy")



    # Print out the title and some information
    core.print_out("\n")
    core.print_out("         ---------------------------------------------------------\n")
    core.print_out("         " + "SAPT(DFT) Procedure".center(58) + "\n")
    core.print_out("\n")
    core.print_out("         " + "by Daniel G. A. Smith".center(58) + "\n")
    core.print_out("         ---------------------------------------------------------\n")
    core.print_out("\n")

    # core.print_out("  !!!  WARNING:  SAPT(DFT) capability is in beta. Please use with caution. !!!\n\n")
    core.print_out("Warning! The default value of SAPT_DFT_EXCH_DISP_SCALE_SCHEME has changed from DISP to FIXED. Please be careful comparing results with earlier versions. \n\n")

    core.print_out("  ==> Algorithm <==\n\n")
    core.print_out("   SAPT DFT Functional     %12s\n" % str(sapt_dft_functional))
    core.print_out("   Monomer A GRAC Shift    %12.6f\n" % mon_a_shift)
    core.print_out("   Monomer B GRAC Shift    %12.6f\n" % mon_b_shift)
    core.print_out("   Delta HF                %12s\n" % ("True" if do_delta_hf else "False"))
    core.print_out("   JK Algorithm            %12s\n" % core.get_global_option("SCF_TYPE"))
    core.print_out("\n")
    core.print_out("   Required computations:\n")
    if (do_delta_hf):
        core.print_out("     HF  (Dimer)\n")
        core.print_out("     HF  (Monomer A)\n")
        core.print_out("     HF  (Monomer B)\n")
    if (do_dft):
        core.print_out("     DFT (Monomer A)\n")
        core.print_out("     DFT (Monomer B)\n")
    core.print_out("\n")

    if do_dft and ((mon_a_shift == 0.0) or (mon_b_shift == 0.0)):
        raise ValidationError('SAPT(DFT): must set both "SAPT_DFT_GRAC_SHIFT_A" and "B".')

    if (core.get_option('SCF', 'REFERENCE') != 'RHF'):
        raise ValidationError('SAPT(DFT) currently only supports restricted references.')

    core.IO.set_default_namespace('dimer')
<<<<<<< HEAD

    if (core.get_global_option('SCF_TYPE') == 'DF'):
=======
    data = {}
    if (core.get_global_option('SCF_TYPE') == 'DISK_DF'):
>>>>>>> d82161b6
        # core.set_global_option('DF_INTS_IO', 'LOAD')
        core.set_global_option('DF_INTS_IO', 'SAVE')

    # Compute dimer wavefunction
    hf_wfn_dimer = None
    if do_delta_hf:
        if (core.get_global_option('SCF_TYPE') == 'DISK_DF'):
            core.set_global_option('DF_INTS_IO', 'SAVE')
        core.timer_on("SAPT(DFT):Dimer SCF")
        hf_data = {}
        hf_wfn_dimer = scf_helper("SCF", molecule=sapt_dimer, banner="SAPT(DFT): delta HF Dimer", **kwargs)
        hf_data["HF DIMER"] = core.variable("CURRENT ENERGY")
        core.timer_off("SAPT(DFT):Dimer SCF")

        core.timer_on("SAPT(DFT):Monomer A SCF")
        if (core.get_global_option('SCF_TYPE') == 'DF'):
            core.IO.change_file_namespace(97, 'dimer', 'monomerA')

        hf_wfn_A = scf_helper("SCF", molecule=monomerA, banner="SAPT(DFT): delta HF Monomer A", **kwargs)
        hf_data["HF MONOMER A"] = core.variable("CURRENT ENERGY")
        core.timer_off("SAPT(DFT):Monomer A SCF")

        core.timer_on("SAPT(DFT):Monomer B SCF")
        core.set_global_option("SAVE_JK", True)
        if (core.get_global_option('SCF_TYPE') == 'DF'):
            core.IO.change_file_namespace(97, 'monomerA', 'monomerB')

        hf_wfn_B = scf_helper("SCF", molecule=monomerB, banner="SAPT(DFT): delta HF Monomer B", **kwargs)
        hf_data["HF MONOMER B"] = core.variable("CURRENT ENERGY")
        core.set_global_option("SAVE_JK", False)
        core.timer_off("SAPT(DFT):Monomer B SCF")

        if do_dft: # For SAPT(HF) do the JK terms in sapt_dft()
            # Grab JK object and set to A (so we do not save many JK objects)
            sapt_jk = hf_wfn_B.jk()
            hf_wfn_A.set_jk(sapt_jk)
            core.set_global_option("SAVE_JK", False)

            # Move it back to monomer A
            if (core.get_global_option('SCF_TYPE') == 'DF'):
                core.IO.change_file_namespace(97, 'monomerB', 'dimer')

            core.print_out("\n")
            core.print_out("         ---------------------------------------------------------\n")
            core.print_out("         " + "SAPT(DFT): delta HF Segment".center(58) + "\n")
            core.print_out("\n")
            core.print_out("         " + "by Daniel G. A. Smith and Rob Parrish".center(58) + "\n")
            core.print_out("         ---------------------------------------------------------\n")
            core.print_out("\n")

            # Build cache
            hf_cache = sapt_jk_terms.build_sapt_jk_cache(hf_wfn_A, hf_wfn_B, sapt_jk, True)

            # Electrostatics
            core.timer_on("SAPT(HF):elst")
            elst = sapt_jk_terms.electrostatics(hf_cache, True)
            hf_data.update(elst)
            core.timer_off("SAPT(HF):elst")

            # Exchange
            core.timer_on("SAPT(HF):exch")
            exch = sapt_jk_terms.exchange(hf_cache, sapt_jk, True)
            hf_data.update(exch)
            core.timer_off("SAPT(HF):exch")

            # Induction
            core.timer_on("SAPT(HF):ind")
            ind = sapt_jk_terms.induction(hf_cache,
                                          sapt_jk,
                                          True,
                                          maxiter=core.get_option("SAPT", "MAXITER"),
                                          conv=core.get_option("SAPT", "CPHF_R_CONVERGENCE"),
                                          Sinf=core.get_option("SAPT", "DO_IND_EXCH_SINF"))
            hf_data.update(ind)
            core.timer_off("SAPT(HF):ind")

            dhf_value = hf_data["HF DIMER"] - hf_data["HF MONOMER A"] - hf_data["HF MONOMER B"]

            core.print_out("\n")
            core.print_out(print_sapt_hf_summary(hf_data, "SAPT(HF)", delta_hf=dhf_value))

            data["Delta HF Correction"] = core.variable("SAPT(DFT) Delta HF")
            sapt_jk.finalize()

            del hf_wfn_A, hf_wfn_B, sapt_jk

        else:
            wfn_A = hf_wfn_A 
            wfn_B = hf_wfn_B
            data["DFT MONOMER A"] = hf_data["HF MONOMER A"]
            data["DFT MONOMER B"] = hf_data["HF MONOMER B"]
            dhf_value = hf_data["HF DIMER"] - hf_data["HF MONOMER A"] - hf_data["HF MONOMER B"]
            data["DHF VALUE"] = dhf_value

    if hf_wfn_dimer is None:
        dimer_wfn = core.Wavefunction.build(sapt_dimer, core.get_global_option("BASIS"))
    else:
        dimer_wfn = hf_wfn_dimer

    if do_dft or not do_delta_hf:

        # Set the primary functional
        core.set_local_option('SCF', 'REFERENCE', 'RKS')

        # Compute Monomer A wavefunction
        core.timer_on("SAPT(DFT): Monomer A DFT")
        if (core.get_global_option('SCF_TYPE') == 'DF'):
            core.IO.change_file_namespace(97, 'dimer', 'monomerA')

        if mon_a_shift:
            core.set_global_option("DFT_GRAC_SHIFT", mon_a_shift)

        core.IO.set_default_namespace('monomerA')
        wfn_A = scf_helper(sapt_dft_functional,
                           post_scf=False,
                           molecule=monomerA,
                           banner="SAPT(DFT): DFT Monomer A",
                           **kwargs)
        data["DFT MONOMERA"] = core.variable("CURRENT ENERGY")

        core.set_global_option("DFT_GRAC_SHIFT", 0.0)
        core.timer_off("SAPT(DFT): Monomer A DFT")

        # Compute Monomer B wavefunction
        core.timer_on("SAPT(DFT): Monomer B DFT")
        if (core.get_global_option('SCF_TYPE') == 'DF'):
            core.IO.change_file_namespace(97, 'monomerA', 'monomerB')

        if mon_b_shift:
            core.set_global_option("DFT_GRAC_SHIFT", mon_b_shift)

        core.set_global_option("SAVE_JK", True)
        core.IO.set_default_namespace('monomerB')
        wfn_B = scf_helper(sapt_dft_functional,
                           post_scf=False,
                           molecule=monomerB,
                           banner="SAPT(DFT): DFT Monomer B",
                           **kwargs)
        data["DFT MONOMERB"] = core.variable("CURRENT ENERGY")
        core.timer_off("SAPT(DFT): Monomer B DFT")
    else:
        core.print_out("\n")
        core.print_out("Turning off delta DFT correction\n")
        do_delta_dft = False

    # Save JK object
    sapt_jk = wfn_B.jk()
    wfn_A.set_jk(sapt_jk)
    core.set_global_option("SAVE_JK", False)

    core.set_global_option("DFT_GRAC_SHIFT", 0.0)

    # Write out header
    scf_alg = core.get_global_option("SCF_TYPE")
    sapt_dft_header(sapt_dft_functional, mon_a_shift, mon_b_shift, bool(do_delta_hf), scf_alg)

    # Compute Delta HF for SAPT(HF)?
    delta_hf = do_delta_hf and not do_dft

    # Call SAPT(DFT)
    sapt_jk = wfn_B.jk()
    sapt_dft(dimer_wfn, wfn_A, wfn_B, do_dft=do_dft, sapt_jk=sapt_jk, data=data, print_header=False, delta_hf=delta_hf, do_delta_dft=do_delta_dft, do_disp=do_disp)

    # Copy data back into globals
    for k, v in data.items():
        core.set_variable(k, v)

    core.tstop()

    optstash.restore()

    return dimer_wfn


def sapt_dft_header(sapt_dft_functional="unknown",
                    mon_a_shift=None,
                    mon_b_shift=None,
                    do_delta_hf="N/A",
                    jk_alg="N/A"):
    # Print out the title and some information
    core.print_out("\n")
    core.print_out("         ---------------------------------------------------------\n")
    core.print_out("         " + "SAPT(DFT): Intermolecular Interaction Segment".center(58) + "\n")
    core.print_out("\n")
    core.print_out("         " + "by Daniel G. A. Smith and Rob Parrish".center(58) + "\n")
    core.print_out("         ---------------------------------------------------------\n")
    core.print_out("\n")

    core.print_out("  ==> Algorithm <==\n\n")
    core.print_out("   SAPT DFT Functional     %12s\n" % str(sapt_dft_functional))
    if mon_a_shift:
        core.print_out("   Monomer A GRAC Shift    %12.6f\n" % mon_a_shift)
    if mon_b_shift:
        core.print_out("   Monomer B GRAC Shift    %12.6f\n" % mon_b_shift)
    core.print_out("   Delta HF                %12s\n" % do_delta_hf)
    core.print_out("   JK Algorithm            %12s\n" % jk_alg)


def sapt_dft(dimer_wfn, wfn_A, wfn_B, do_dft=True, sapt_jk=None, sapt_jk_B=None, data=None, print_header=True, cleanup_jk=True, delta_hf=False, do_delta_dft=False, do_disp=True):
    """
    The primary SAPT(DFT) algorithm to compute the interaction energy once the wavefunctions have been built.

    Example
    -------

    dimer = psi4.geometry('''
      Ne
      --
      Ar 1 6.5
      units bohr
    ''')

    psi4.set_options({"BASIS": "aug-cc-pVDZ"})

    # Prepare the fragments
    sapt_dimer, monomerA, monomerB = psi4.proc_util.prepare_sapt_molecule(sapt_dimer, "dimer")

    # Run the first monomer
    set DFT_GRAC_SHIFT 0.203293
    wfnA, energyA = psi4.energy("PBE0", monomer=monomerA, return_wfn=True)

    # Run the second monomer
    set DFT_GRAC_SHIFT 0.138264
    wfnB, energyB = psi4.energy("PBE0", monomer=monomerB, return_wfn=True)

    # Build the dimer wavefunction
    wfnD = psi4.core.Wavefunction.build(sapt_dimer)

    # Compute SAPT(DFT) from the provided wavefunctions
    data = psi4.procrouting.sapt.sapt_dft(wfnD, wfnA, wfnB)
    """

    # Handle the input options
    core.timer_on("SAPT(DFT):Build JK")
    if print_header:
        sapt_dft_header()

    if sapt_jk is None:

        core.print_out("\n   => Building SAPT JK object <= \n\n")
        sapt_jk = core.JK.build(dimer_wfn.basisset())
        sapt_jk.set_do_J(True)
        sapt_jk.set_do_K(True)
        if wfn_A.functional().is_x_lrc():
            sapt_jk.set_do_wK(True)
            sapt_jk.set_omega(wfn_A.functional().x_omega())
        sapt_jk.initialize()
        sapt_jk.print_header()

        if wfn_B.functional().is_x_lrc() and (wfn_A.functional().x_omega() != wfn_B.functional().x_omega()):
            core.print_out("   => Monomer B: Building SAPT JK object <= \n\n")
            core.print_out("      Reason: MonomerA Omega != MonomerB Omega\n\n")
            sapt_jk_B = core.JK.build(dimer_wfn.basisset())
            sapt_jk_B.set_do_J(True)
            sapt_jk_B.set_do_K(True)
            sapt_jk_B.set_do_wK(True)
            sapt_jk_B.set_omega(wfn_B.functional().x_omega())
            sapt_jk_B.initialize()
            sapt_jk_B.print_header()
    else:
        sapt_jk.set_do_K(True)

    if data is None:
        data = {}

    # Build SAPT cache
    cache = sapt_jk_terms.build_sapt_jk_cache(wfn_A, wfn_B, sapt_jk, True)
    core.timer_off("SAPT(DFT):Build JK")

    # Electrostatics
    core.timer_on("SAPT(DFT):elst")
    elst = sapt_jk_terms.electrostatics(cache, True)
    data.update(elst)
    core.timer_off("SAPT(DFT):elst")

    # Exchange
    core.timer_on("SAPT(DFT):exch")
    exch = sapt_jk_terms.exchange(cache, sapt_jk, True)
    data.update(exch)
    core.timer_off("SAPT(DFT):exch")

    # Induction
    core.timer_on("SAPT(DFT):ind")
    ind = sapt_jk_terms.induction(cache,
                                  sapt_jk,
                                  True,
                                  sapt_jk_B=sapt_jk_B,
                                  maxiter=core.get_option("SAPT", "MAXITER"),
                                  conv=core.get_option("SAPT", "CPHF_R_CONVERGENCE"),
                                  Sinf=core.get_option("SAPT", "DO_IND_EXCH_SINF"))
    data.update(ind)

    # Set Delta HF for SAPT(HF)
    if delta_hf:
        total_sapt = (data["Elst10,r"] + data["Exch10"] + data["Ind20,r"] + data["Exch-Ind20,r"])
        sapt_hf_delta = data["DHF VALUE"] - total_sapt
        core.set_variable("SAPT(DFT) Delta HF", sapt_hf_delta)
        data["Delta HF Correction"] = core.variable("SAPT(DFT) Delta HF")
    
    # Set Delta DFT for SAPT(DFT) if requested
    if do_delta_dft:
        sapt_dft_elst_exch_indu = (data["Elst10,r"] + data["Exch10"] + data["Ind20,r"] + data["Exch-Ind20,r"])
        sapt_dft_delta = data["DFT IE"] - sapt_dft_elst_exch_indu
        core.set_variable("SAPT(DFT) Delta DFT", sapt_dft_delta)
        data["Delta DFT Correction"] = core.variable("SAPT(DFT) Delta DFT")

    core.timer_off("SAPT(DFT):ind")

    # Blow away JK object before doing MP2 for memory considerations
    if cleanup_jk:
        sapt_jk.finalize()

    if do_disp:

        # Hybrid xc kernel check
        do_hybrid = core.get_option("SAPT", "SAPT_DFT_DO_HYBRID")
        is_x_hybrid = wfn_B.functional().is_x_hybrid()
        is_x_lrc = wfn_B.functional().is_x_lrc()
        hybrid_specified = core.has_option_changed("SAPT", "SAPT_DFT_DO_HYBRID")
        if is_x_lrc:
            if do_hybrid:
                if hybrid_specified:
                    raise ValidationError(
                        "SAPT(DFT): Hybrid xc kernel not yet implemented for range-separated funtionals.")
                else:
                    core.print_out(
                        "Warning: Hybrid xc kernel not yet implemented for range-separated funtionals; hybrid kernel capability is turned off.\n"
                    )
            is_hybrid = False
        else:
            if do_hybrid:
                is_hybrid = is_x_hybrid
            else:
                is_hybrid = False

        # Dispersion
        core.timer_on("SAPT(DFT):disp")
        
        primary_basis = wfn_A.basisset()
        aux_basis = core.BasisSet.build(dimer_wfn.molecule(), "DF_BASIS_MP2", core.get_option("DFMP2", "DF_BASIS_MP2"),
                                            "RIFIT", core.get_global_option('BASIS'))
        
        if do_dft:
            core.timer_on("FDDS disp")
            core.print_out("\n")
            x_alpha = wfn_B.functional().x_alpha()
            if not is_hybrid:
                x_alpha = 0.0
            fdds_disp = sapt_mp2_terms.df_fdds_dispersion(primary_basis, aux_basis, cache, is_hybrid, x_alpha)
            data.update(fdds_disp)
            nfrozen_A = 0
            nfrozen_B = 0
            core.timer_off("FDDS disp")
        else:
    # this is where we actually need to figure out the number of frozen-core orbitals
    # if SAPT_DFT_MP2_DISP_ALG == FISAPT, the code will not figure it out on its own
            nfrozen_A = wfn_A.basisset().n_frozen_core(core.get_global_option("FREEZE_CORE"),wfn_A.molecule())
            nfrozen_B = wfn_B.basisset().n_frozen_core(core.get_global_option("FREEZE_CORE"),wfn_B.molecule())
            
        
        core.timer_on("MP2 disp")
        if core.get_option("SAPT", "SAPT_DFT_MP2_DISP_ALG") == "FISAPT":
            mp2_disp = sapt_mp2_terms.df_mp2_fisapt_dispersion(wfn_A, primary_basis, aux_basis, 
                                                               cache, nfrozen_A, nfrozen_B, do_print=True)
        else:
            mp2_disp = sapt_mp2_terms.df_mp2_sapt_dispersion(dimer_wfn,
                                                             wfn_A,
                                                             wfn_B,
                                                             primary_basis,
                                                             aux_basis,
                                                             cache,
                                                             do_print=True)
        data.update(mp2_disp)

        # Exchange-dispersion scaling
        if do_dft:
            exch_disp_scheme = core.get_option("SAPT", "SAPT_DFT_EXCH_DISP_SCALE_SCHEME")
            core.print_out("    %-33s % s\n" % ("Scaling Scheme", exch_disp_scheme))
            if exch_disp_scheme == "NONE":
                data["Exch-Disp20,r"] = data["Exch-Disp20,u"]
            elif exch_disp_scheme == "FIXED":
                exch_disp_scale = core.get_option("SAPT", "SAPT_DFT_EXCH_DISP_FIXED_SCALE")
                core.print_out("    %-28s % 10.3f\n" % ("Scaling Factor", exch_disp_scale))
                data["Exch-Disp20,r"] = exch_disp_scale * data["Exch-Disp20,u"]
            elif exch_disp_scheme == "DISP":
                exch_disp_scale = data["Disp20"] / data["Disp20,u"]
                data["Exch-Disp20,r"] = exch_disp_scale * data["Exch-Disp20,u"]
            if exch_disp_scheme != "NONE":
                core.print_out(print_sapt_var("Est. Exch-Disp20,r", data["Exch-Disp20,r"], short=True) + "\n")

        core.timer_off("MP2 disp")
        core.timer_off("SAPT(DFT):disp")


    # Print out final data
    core.print_out("\n")
    core.print_out(print_sapt_dft_summary(data, "SAPT(DFT)", do_dft=do_dft, do_disp=do_disp, do_delta_dft=do_delta_dft))
    return data


def run_sf_sapt(name, **kwargs):
    optstash = p4util.OptionsState(['SCF_TYPE'], ['SCF', 'REFERENCE'], ['SCF', 'DFT_GRAC_SHIFT'], ['SCF', 'SAVE_JK'])

    core.tstart()

    # Alter default algorithm
    if not core.has_global_option_changed('SCF_TYPE'):
        core.set_global_option('SCF_TYPE', 'DF')

    core.prepare_options_for_module("SAPT")

    # Get the molecule of interest
    ref_wfn = kwargs.get('ref_wfn', None)
    if ref_wfn is None:
        sapt_dimer = kwargs.pop('molecule', core.get_active_molecule())
    else:
        core.print_out('Warning! SAPT argument "ref_wfn" is only able to use molecule information.')
        sapt_dimer = ref_wfn.molecule()

    sapt_dimer, monomerA, monomerB = proc_util.prepare_sapt_molecule(sapt_dimer, "dimer")

    # Print out the title and some information
    core.print_out("\n")
    core.print_out("         ---------------------------------------------------------\n")
    core.print_out("         " + "Spin-Flip SAPT Procedure".center(58) + "\n")
    core.print_out("\n")
    core.print_out("         " + "by Daniel G. A. Smith and Konrad Patkowski".center(58) + "\n")
    core.print_out("         ---------------------------------------------------------\n")
    core.print_out("\n")

    core.print_out("  ==> Algorithm <==\n\n")
    core.print_out("   JK Algorithm            %12s\n" % core.get_option("SCF", "SCF_TYPE"))
    core.print_out("\n")
    core.print_out("   Required computations:\n")
    core.print_out("     HF  (Monomer A)\n")
    core.print_out("     HF  (Monomer B)\n")
    core.print_out("\n")

    if (core.get_option('SCF', 'REFERENCE') != 'ROHF'):
        raise ValidationError('Spin-Flip SAPT currently only supports restricted open-shell references.')

    # Run the two monomer computations
    core.IO.set_default_namespace('dimer')
    data = {}

    if (core.get_global_option('SCF_TYPE') == 'DISK_DF'):
        core.set_global_option('DF_INTS_IO', 'SAVE')

    # Compute dimer wavefunction
    wfn_A = scf_helper("SCF", molecule=monomerA, banner="SF-SAPT: HF Monomer A", **kwargs)

    core.set_global_option("SAVE_JK", True)
    wfn_B = scf_helper("SCF", molecule=monomerB, banner="SF-SAPT: HF Monomer B", **kwargs)
    sapt_jk = wfn_B.jk()
    core.set_global_option("SAVE_JK", False)
    core.print_out("\n")
    core.print_out("         ---------------------------------------------------------\n")
    core.print_out("         " + "Spin-Flip SAPT Exchange and Electrostatics".center(58) + "\n")
    core.print_out("\n")
    core.print_out("         " + "by Daniel G. A. Smith and Konrad Patkowski".center(58) + "\n")
    core.print_out("         ---------------------------------------------------------\n")
    core.print_out("\n")

    sf_data = sapt_sf_terms.compute_sapt_sf(sapt_dimer, sapt_jk, wfn_A, wfn_B)

    # Print the results
    core.print_out("   Spin-Flip SAPT Results\n")
    core.print_out("  " + "-" * 103 + "\n")

    for key, value in sf_data.items():
        value = sf_data[key]
        print_vals = (key, value * 1000, value * constants.hartree2kcalmol, value * constants.hartree2kJmol)
        string = "    %-26s % 15.8f [mEh] % 15.8f [kcal/mol] % 15.8f [kJ/mol]\n" % print_vals
        core.print_out(string)
    core.print_out("  " + "-" * 103 + "\n\n")

    dimer_wfn = core.Wavefunction.build(sapt_dimer, wfn_A.basisset())

    # Set variables
    psivar_tanslator = {
        "Elst10": "SAPT ELST ENERGY",
        "Exch10(S^2) [diagonal]": "SAPT EXCH10(S^2),DIAGONAL ENERGY",
        "Exch10(S^2) [off-diagonal]": "SAPT EXCH10(S^2),OFF-DIAGONAL ENERGY",
        "Exch10(S^2) [highspin]": "SAPT EXCH10(S^2),HIGHSPIN ENERGY",
    }

    for k, v in sf_data.items():
        psi_k = psivar_tanslator[k]

        dimer_wfn.set_variable(psi_k, v)
        core.set_variable(psi_k, v)

    # Copy over highspin
    core.set_variable("SAPT EXCH ENERGY", sf_data["Exch10(S^2) [highspin]"])

    core.tstop()

    return dimer_wfn<|MERGE_RESOLUTION|>--- conflicted
+++ resolved
@@ -160,13 +160,8 @@
         raise ValidationError('SAPT(DFT) currently only supports restricted references.')
 
     core.IO.set_default_namespace('dimer')
-<<<<<<< HEAD
-
-    if (core.get_global_option('SCF_TYPE') == 'DF'):
-=======
-    data = {}
+
     if (core.get_global_option('SCF_TYPE') == 'DISK_DF'):
->>>>>>> d82161b6
         # core.set_global_option('DF_INTS_IO', 'LOAD')
         core.set_global_option('DF_INTS_IO', 'SAVE')
 

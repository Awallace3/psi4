--- conflicted
+++ resolved
@@ -164,26 +164,14 @@
 
     core.IO.set_default_namespace("dimer")
     data = {}
-<<<<<<< HEAD
     if (core.get_global_option('SCF_TYPE') == 'DISK_DF'):
-=======
-
-    if core.get_global_option("SCF_TYPE") == "DF":
->>>>>>> 32a3202b
-        # core.set_global_option('DF_INTS_IO', 'LOAD')
         core.set_global_option("DF_INTS_IO", "SAVE")
 
     # Compute dimer wavefunction
     hf_wfn_dimer = None
     if do_delta_hf:
-<<<<<<< HEAD
         if (core.get_global_option('SCF_TYPE') == 'DISK_DF'):
             core.set_global_option('DF_INTS_IO', 'SAVE')
-=======
-        if core.get_global_option("SCF_TYPE") == "DF":
-            core.set_global_option("DF_INTS_IO", "SAVE")
-
->>>>>>> 32a3202b
         core.timer_on("SAPT(DFT):Dimer SCF")
         hf_data = {}
         hf_wfn_dimer = scf_helper(
@@ -830,13 +818,8 @@
     core.IO.set_default_namespace("dimer")
     data = {}
 
-<<<<<<< HEAD
     if (core.get_global_option('SCF_TYPE') == 'DISK_DF'):
         core.set_global_option('DF_INTS_IO', 'SAVE')
-=======
-    if core.get_global_option("SCF_TYPE") == "DF":
-        core.set_global_option("DF_INTS_IO", "SAVE")
->>>>>>> 32a3202b
 
     # Compute dimer wavefunction
     wfn_A = scf_helper(
